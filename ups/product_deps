# This @product_deps@ file defines dependencies for this package.

# The *parent* line must the first non-commented line and defines this product and version
# The version should be of the form vxx_yy_zz (e.g. v01_02_03)
parent sbndcode
defaultqual e20

# These optional lines define the installed directories where headers,
# libraries, and executables will be found.
# Use them only if your product does not conform to the defaults
#
# Format: directory_type directory_path directory_name
#
# The only recognized values of the first field are fcldir, gdmldir, incdir, libdir, and bindir
# The only recognized values of the second field are product_dir, fq_dir, and -
# The third field is not constrained.
#
# Defaults:
# incdir  product_dir  include
# fcldir  product_dir  fcl
# libdir  fq_dir       lib
# bindir  fq_dir       bin
# gdmldir -
# fwdir   -
#
incdir  product_dir  include
libdir  fq_dir       lib
bindir  fq_dir       bin
gdmldir product_dir
fcldir  product_dir fcl
fwdir   product_dir scripts

# With "product  version" table below, we now define dependencies
# Add the dependent product and version

product          version
<<<<<<< HEAD
sbncode          v09_37_01_03
sbnd_data        v01_11_00 - optional
=======
sbncode          v09_37_02
sbnd_data        v01_10_00 - optional
>>>>>>> 22fdb315
sbndutil         v09_37_01_01 - optional

# list products required ONLY for the build
# any products here must NOT have qualifiers
cetbuildtools    v8_18_05  -   only_for_build
end_product_list

# We now define allowed qualifiers and the corresponding qualifiers for the dependencies.
# Make the table by adding columns before "notes". 
qualifier       sbncode       sbndutil        sbnd_data  notes
e20:debug       e20:debug     e20:debug       -nq-
e20:prof        e20:prof      e20:prof        -nq-
e19:debug       e19:debug     e19:debug       -nq-
e19:prof        e19:prof      e19:prof        -nq-
c7:debug        c7:debug      c7:debug        -nq-
c7:prof         c7:prof       c7:prof         -nq-
end_qualifier_list

# table fragment to set FW_SEARCH_PATH needed to find XML files:
table_fragment_begin
    # currently, XML pandora files are installed in 'scripts':
    pathPrepend(FW_SEARCH_PATH, ${SBNDCODE_DIR}/scripts)
    pathPrepend(FW_SEARCH_PATH, /cvmfs/sbnd.osgstorage.org/pnfs/fnal.gov/usr/sbnd/persistent/stash)
    pathPrepend(PYTHONPATH, ${UPS_PROD_DIR}/python)
table_fragment_end

# Preserve tabs and formatting in emacs and vi / vim:

### Local Variables:
### tab-width: 8
### End:<|MERGE_RESOLUTION|>--- conflicted
+++ resolved
@@ -34,13 +34,8 @@
 # Add the dependent product and version
 
 product          version
-<<<<<<< HEAD
-sbncode          v09_37_01_03
+sbncode          v09_37_02
 sbnd_data        v01_11_00 - optional
-=======
-sbncode          v09_37_02
-sbnd_data        v01_10_00 - optional
->>>>>>> 22fdb315
 sbndutil         v09_37_01_01 - optional
 
 # list products required ONLY for the build
