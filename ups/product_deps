# This @product_deps@ file defines dependencies for this package.

# The *parent* line must the first non-commented line and defines this product and version
# The version should be of the form vxx_yy_zz (e.g. v01_02_03)
<<<<<<< HEAD
parent sbndcode v09_22_03_00
=======
parent sbndcode v09_23_01_00
>>>>>>> de34bfa1
defaultqual e20

# These optional lines define the installed directories where headers,
# libraries, and executables will be found.
# Use them only if your product does not conform to the defaults
#
# Format: directory_type directory_path directory_name
#
# The only recognized values of the first field are fcldir, gdmldir, incdir, libdir, and bindir
# The only recognized values of the second field are product_dir, fq_dir, and -
# The third field is not constrained.
#
# Defaults:
# incdir  product_dir  include
# fcldir  product_dir  fcl
# libdir  fq_dir       lib
# bindir  fq_dir       bin
# gdmldir -
# fwdir   -
#
incdir  product_dir  include
libdir  fq_dir       lib
bindir  fq_dir       bin
gdmldir product_dir
fcldir  product_dir
fwdir   product_dir scripts

# With "product  version" table below, we now define dependencies
# Add the dependent product and version

product          version
<<<<<<< HEAD
sbncode          v09_22_03_00
genie_xsec       v3_00_04a
sbnd_data        v01_06_00 - optional
sbndutil         v09_22_03_00 - optional
=======
sbncode          v09_23_01_00
genie_xsec       v3_00_04a
sbnd_data        v01_06_00 - optional
sbndutil         v09_23_01_00 - optional
>>>>>>> de34bfa1

# list products required ONLY for the build
# any products here must NOT have qualifiers
cetbuildtools    v7_17_01  -   only_for_build

# We now define allowed qualifiers and the corresponding qualifiers for the dependencies.
# Make the table by adding columns before "notes". 
qualifier     genie_xsec               sbncode       sbndutil        sbnd_data  notes
e20:debug     G1810a0211a:k250:e1000   e20:debug     e20:debug       -nq-
e20:prof      G1810a0211a:k250:e1000   e20:prof      e20:prof        -nq-
e19:debug     G1810a0211a:k250:e1000   e19:debug     e19:debug       -nq-
e19:prof      G1810a0211a:k250:e1000   e19:prof      e19:prof        -nq-
c7:debug      G1810a0211a:k250:e1000   c7:debug      c7:debug        -nq-
c7:prof       G1810a0211a:k250:e1000   c7:prof       c7:prof         -nq-
end_qualifier_list

# table fragment to set FW_SEARCH_PATH needed to find XML files:
table_fragment_begin
    # currently, XML pandora files are installed in 'scripts':
    pathPrepend(FW_SEARCH_PATH, ${SBNDCODE_DIR}/scripts)
    pathPrepend(FW_SEARCH_PATH, /cvmfs/sbnd.osgstorage.org/pnfs/fnal.gov/usr/sbnd/persistent/stash)
    pathPrepend(PYTHONPATH, ${UPS_PROD_DIR}/python)
table_fragment_end

# Preserve tabs and formatting in emacs and vi / vim:

### Local Variables:
### tab-width: 8
### End:<|MERGE_RESOLUTION|>--- conflicted
+++ resolved
@@ -2,11 +2,7 @@
 
 # The *parent* line must the first non-commented line and defines this product and version
 # The version should be of the form vxx_yy_zz (e.g. v01_02_03)
-<<<<<<< HEAD
-parent sbndcode v09_22_03_00
-=======
 parent sbndcode v09_23_01_00
->>>>>>> de34bfa1
 defaultqual e20
 
 # These optional lines define the installed directories where headers,
@@ -38,17 +34,10 @@
 # Add the dependent product and version
 
 product          version
-<<<<<<< HEAD
-sbncode          v09_22_03_00
-genie_xsec       v3_00_04a
-sbnd_data        v01_06_00 - optional
-sbndutil         v09_22_03_00 - optional
-=======
 sbncode          v09_23_01_00
 genie_xsec       v3_00_04a
 sbnd_data        v01_06_00 - optional
 sbndutil         v09_23_01_00 - optional
->>>>>>> de34bfa1
 
 # list products required ONLY for the build
 # any products here must NOT have qualifiers
