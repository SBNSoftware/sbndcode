--- conflicted
+++ resolved
@@ -38,11 +38,7 @@
 larsoft          v06_70_01
 genie_xsec       v2_12_8
 sbnd_data        v01_02_00 - optional
-<<<<<<< HEAD
-sbndutil         v01_46_00 - optional
-=======
 sbndutil         v01_46_01 - optional
->>>>>>> 56229bd3
 
 # list products required ONLY for the build
 # any products here must NOT have qualifiers
