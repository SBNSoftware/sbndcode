--- conflicted
+++ resolved
@@ -34,15 +34,6 @@
 # Add the dependent product and version
 
 product          version
-<<<<<<< HEAD
-sbncode          v09_42_00
-sbnd_data        v01_11_00 - optional
-sbndutil         v09_42_00 - optional
-
-# list products required ONLY for the build
-# any products here must NOT have qualifiers
-cetbuildtools    v8_18_09  -   only_for_build
-=======
 sbncode          v09_42_01
 sbnd_data        v01_11_00 - optional
 sbndutil         v09_42_01 - optional
@@ -50,7 +41,6 @@
 # list products required ONLY for the build
 # any products here must NOT have qualifiers
 cetbuildtools    v8_19_01  -   only_for_build
->>>>>>> 8137df21
 end_product_list
 
 # We now define allowed qualifiers and the corresponding qualifiers for the dependencies.
