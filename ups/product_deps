--- conflicted
+++ resolved
@@ -1,4 +1,4 @@
-# This @product_deps@ file defines dependencies for this package. 
+# This @product_deps@ file defines dependencies for this package.
 
 # The *parent* line must the first non-commented line and defines this product and version
 # The version should be of the form vxx_yy_zz (e.g. v01_02_03)
@@ -20,8 +20,8 @@
 # fcldir  product_dir  fcl
 # libdir  fq_dir       lib
 # bindir  fq_dir       bin
-# gdmldir -  
-# fwdir   -  
+# gdmldir -
+# fwdir   -
 #
 incdir  product_dir  include
 libdir  fq_dir       lib
@@ -35,11 +35,7 @@
 # Add the dependent product and version
 
 product          version
-<<<<<<< HEAD
-larsoft          v09_00_00_rc0
-=======
-larsoft          v08_62_00
->>>>>>> f665452a
+larsoft          v09_00_00_rc1
 genie_xsec       v3_00_04a
 sbnd_data        v01_03_00 - optional
 sbndutil         v08_62_00 - optional
@@ -50,7 +46,7 @@
 cetbuildtools    v7_15_01  -   only_for_build
 
 # We now define allowed qualifiers and the corresponding qualifiers for the dependencies.
-# Make the table by adding columns before "notes". 
+# Make the table by adding columns before "notes".
 qualifier     genie_xsec               larsoft       sbndutil        sbnd_data  notes
 e19:debug     G1810a0211a:k250:e1000   e19:debug     e19:debug       -nq-
 e19:prof      G1810a0211a:k250:e1000   e19:prof      e19:prof        -nq-
