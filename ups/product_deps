# This @product_deps@ file defines dependencies for this package.

# The *parent* line must the first non-commented line and defines this product and version
# The version should be of the form vxx_yy_zz (e.g. v01_02_03)
parent sbndcode
defaultqual e20

# These optional lines define the installed directories where headers,
# libraries, and executables will be found.
# Use them only if your product does not conform to the defaults
#
# Format: directory_type directory_path directory_name
#
# The only recognized values of the first field are fcldir, gdmldir, incdir, libdir, and bindir
# The only recognized values of the second field are product_dir, fq_dir, and -
# The third field is not constrained.
#
# Defaults:
# incdir  product_dir  include
# fcldir  product_dir  fcl
# libdir  fq_dir       lib
# bindir  fq_dir       bin
# gdmldir -
# fwdir   -
#
incdir  product_dir  include
libdir  fq_dir       lib
bindir  fq_dir       bin
gdmldir product_dir
fcldir  product_dir fcl
fwdir   product_dir scripts

# With "product  version" table below, we now define dependencies
# Add the dependent product and version

product          version
<<<<<<< HEAD
sbncode          v09_36_00
=======
sbncode          v09_40_00
>>>>>>> 4a0e149a
sbnd_data        v01_10_00 - optional
sbndutil         v09_40_00 - optional

# list products required ONLY for the build
# any products here must NOT have qualifiers
cetbuildtools    v8_18_09  -   only_for_build
end_product_list

# We now define allowed qualifiers and the corresponding qualifiers for the dependencies.
# Make the table by adding columns before "notes". 
qualifier       sbncode       sbndutil        sbnd_data  notes
e20:debug       e20:debug     e20:debug       -nq-
e20:prof        e20:prof      e20:prof        -nq-
e19:debug       e19:debug     e19:debug       -nq-
e19:prof        e19:prof      e19:prof        -nq-
c7:debug        c7:debug      c7:debug        -nq-
c7:prof         c7:prof       c7:prof         -nq-
end_qualifier_list

# table fragment to set FW_SEARCH_PATH needed to find XML files:
table_fragment_begin
    # currently, XML pandora files are installed in 'scripts':
    pathPrepend(FW_SEARCH_PATH, ${SBNDCODE_DIR}/scripts)
    pathPrepend(FW_SEARCH_PATH, /cvmfs/sbnd.osgstorage.org/pnfs/fnal.gov/usr/sbnd/persistent/stash)
    pathPrepend(PYTHONPATH, ${UPS_PROD_DIR}/python)
table_fragment_end

# Preserve tabs and formatting in emacs and vi / vim:

### Local Variables:
### tab-width: 8
### End:<|MERGE_RESOLUTION|>--- conflicted
+++ resolved
@@ -34,11 +34,7 @@
 # Add the dependent product and version
 
 product          version
-<<<<<<< HEAD
-sbncode          v09_36_00
-=======
 sbncode          v09_40_00
->>>>>>> 4a0e149a
 sbnd_data        v01_10_00 - optional
 sbndutil         v09_40_00 - optional
 
