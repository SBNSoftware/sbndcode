# This @product_deps@ file defines dependencies for this package.

# The *parent* line must the first non-commented line and defines this product and version
# The version should be of the form vxx_yy_zz (e.g. v01_02_03)
parent sbndcode v09_27_00_02
defaultqual e20

# These optional lines define the installed directories where headers,
# libraries, and executables will be found.
# Use them only if your product does not conform to the defaults
#
# Format: directory_type directory_path directory_name
#
# The only recognized values of the first field are fcldir, gdmldir, incdir, libdir, and bindir
# The only recognized values of the second field are product_dir, fq_dir, and -
# The third field is not constrained.
#
# Defaults:
# incdir  product_dir  include
# fcldir  product_dir  fcl
# libdir  fq_dir       lib
# bindir  fq_dir       bin
# gdmldir -
# fwdir   -
#
incdir  product_dir  include
libdir  fq_dir       lib
bindir  fq_dir       bin
gdmldir product_dir
fcldir  product_dir
fwdir   product_dir scripts

# With "product  version" table below, we now define dependencies
# Add the dependent product and version

product          version
sbncode          v09_27_00_02
<<<<<<< HEAD
sbnd_data        v01_06_00 - optional
=======
genie_xsec       v3_00_04a
sbnd_data        v01_07_00 - optional
>>>>>>> 43417f33
sbndutil         v09_27_00_02 - optional

# list products required ONLY for the build
# any products here must NOT have qualifiers
cetbuildtools    v7_17_01  -   only_for_build

# We now define allowed qualifiers and the corresponding qualifiers for the dependencies.
# Make the table by adding columns before "notes". 
qualifier       sbncode       sbndutil        sbnd_data  notes
e20:debug       e20:debug     e20:debug       -nq-
e20:prof        e20:prof      e20:prof        -nq-
e19:debug       e19:debug     e19:debug       -nq-
e19:prof        e19:prof      e19:prof        -nq-
c7:debug        c7:debug      c7:debug        -nq-
c7:prof         c7:prof       c7:prof         -nq-
end_qualifier_list

# table fragment to set FW_SEARCH_PATH needed to find XML files:
table_fragment_begin
    # currently, XML pandora files are installed in 'scripts':
    pathPrepend(FW_SEARCH_PATH, ${SBNDCODE_DIR}/scripts)
    pathPrepend(FW_SEARCH_PATH, /cvmfs/sbnd.osgstorage.org/pnfs/fnal.gov/usr/sbnd/persistent/stash)
    pathPrepend(PYTHONPATH, ${UPS_PROD_DIR}/python)
table_fragment_end

# Preserve tabs and formatting in emacs and vi / vim:

### Local Variables:
### tab-width: 8
### End:<|MERGE_RESOLUTION|>--- conflicted
+++ resolved
@@ -35,12 +35,7 @@
 
 product          version
 sbncode          v09_27_00_02
-<<<<<<< HEAD
-sbnd_data        v01_06_00 - optional
-=======
-genie_xsec       v3_00_04a
 sbnd_data        v01_07_00 - optional
->>>>>>> 43417f33
 sbndutil         v09_27_00_02 - optional
 
 # list products required ONLY for the build
