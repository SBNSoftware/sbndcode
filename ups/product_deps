--- conflicted
+++ resolved
@@ -35,15 +35,9 @@
 
 product          version
 
-<<<<<<< HEAD
-sbncode          v09_53_02
-sbnd_data        v01_13_00 - optional
-sbndutil         v09_53_02 - optional
-=======
 sbncode          v09_58_02_01
 sbnd_data        v01_14_00 - optional
 sbndutil         v09_58_02_01 - optional
->>>>>>> 4f9cc0bc
 
 
 # list products required ONLY for the build
