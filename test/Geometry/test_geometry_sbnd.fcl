--- conflicted
+++ resolved
@@ -6,7 +6,6 @@
 
 #include "geometry_sbnd.fcl"
 
-<<<<<<< HEAD
 BEGIN_PROLOG
 sbnd_geometry_specs: {
   Name:  "sbndv1"
@@ -15,8 +14,6 @@
 }
 END_PROLOG
 
-=======
->>>>>>> 1c6655cb
 process_name: testGeo
 
 services: {
