//////////////////////////////////////////////////////////////////////////////////////////////////
// Class:       SBND::CRTCalibService
// Module type: service
// File:        SBND::CRTCalibService_service.cc
// Author:      Henry Lay, May 2024.
//
// Implementation of service for inputing CRT calibration values to reconstruction
///////////////////////////////////////////////////////////////////////////////////////////////////

#include <iostream>
#include <fstream>
#include <sstream>
#include <stdlib.h>

#include "CRTCalibService.h"
#include "messagefacility/MessageLogger/MessageLogger.h"
  
SBND::CRTCalibService::CRTCalibService(fhicl::ParameterSet const& pset)
{
  const std::string timingOffsetFile = pset.get<std::string>("TimingOffsetFileName");
  const std::string pedestalFile     = pset.get<std::string>("PedestalFileName");
  const std::string badChannelsFile  = pset.get<std::string>("BadChannelsFileName");

  std::string timingOffsetPath, pedestalPath, badChannelsPath;
  cet::search_path sp("FW_SEARCH_PATH");
  sp.find_file(timingOffsetFile, timingOffsetPath);
  sp.find_file(pedestalFile, pedestalPath);
  sp.find_file(badChannelsFile, badChannelsPath);

  if(timingOffsetPath.empty())
    {
      std::cout << "SBND::CRTCalibService Input file " << timingOffsetFile << " not found" << std::endl;
      throw cet::exception("File not found");
    }

  if(pedestalPath.empty())
    {
      std::cout << "SBND::CRTCalibService Input file " << pedestalFile << " not found" << std::endl;
      throw cet::exception("File not found");
    }

  if(badChannelsPath.empty())
    {
      std::cout << "SBND::CRTCalibService Input file " << badChannelsFile << " not found" << std::endl;
      throw cet::exception("File not found");
    }

  std::cout << "SBND CRT Channel Map: Building map from files...\n"
            << "\t Timing Offsets: " << timingOffsetFile << '\n'
            << "\t Pedestals: " << pedestalFile << '\n'
            << "\t Bad Channels: " << badChannelsFile << std::endl;

  std::ifstream timingOffsetStream(timingOffsetPath, std::ios::in);
  std::string line;

  while(std::getline(timingOffsetStream, line))
    {
      std::stringstream linestream(line);
    
      unsigned int mac5, offset;
      linestream 
        >> mac5
        >> offset;

      fTimingOffsetFromFEBMAC5[mac5] = offset;
    }
  
  timingOffsetStream.close();

  std::ifstream pedestalStream(pedestalPath, std::ios::in);

  while(std::getline(pedestalStream, line))
    {
      std::stringstream linestream(line);
    
      unsigned int mac5, ch, pedestal;
      linestream 
        >> mac5
        >> ch
        >> pedestal;

      fPedestalFromFEBMAC5AndChannel[mac5][ch] = pedestal;
    }

  pedestalStream.close();

  std::ifstream badChannelsStream(badChannelsPath, std::ios::in);

  while(std::getline(badChannelsStream, line))
    {
      std::stringstream linestream(line);

<<<<<<< HEAD
      unsigned int mac5, ch, status;
=======
      unsigned int mac5, ch;
      char* status_string;
>>>>>>> 016882db

      linestream
        >> mac5
        >> ch
<<<<<<< HEAD
        >> status;

      fChannelStatusFromFEBMAC5AndChannel[mac5][ch] = (sbnd::crt::CRTChannelStatus)status;

      unsigned int ch_pair = ch % 2 ? ch - 1 : ch + 1;
      fChannelStatusFromFEBMAC5AndChannel[mac5][ch_pair] = (sbnd::crt::CRTChannelStatus)(status + 1);
=======
        >> status_string;

      sbnd::crt::CRTChannelStatus status      = sbnd::crt::CRTChannelStatus::kGoodChannel;
      sbnd::crt::CRTChannelStatus status_pair = sbnd::crt::CRTChannelStatus::kGoodChannel;

      if(strcmp(status_string, "kDeadChannel") == 0)
        {
          status      = sbnd::crt::CRTChannelStatus::kDeadChannel;
          status_pair = sbnd::crt::CRTChannelStatus::kDeadNeighbourChannel;
        }
      else if(strcmp(status_string, "kQuietChannel") == 0)
        {
          status      = sbnd::crt::CRTChannelStatus::kQuietChannel;
          status_pair = sbnd::crt::CRTChannelStatus::kQuietNeighbourChannel;
        }
      else
        {
          std::cout << "SBND::CRTCalibService unknown channel status " << status_string << std::endl;
          throw cet::exception("Unknown status");
        }

      fChannelStatusFromFEBMAC5AndChannel[mac5][ch] = status;

      unsigned int ch_pair = ch % 2 ? ch - 1 : ch + 1;
      fChannelStatusFromFEBMAC5AndChannel[mac5][ch_pair] = status_pair;
>>>>>>> 016882db
    }

  badChannelsStream.close();
}

SBND::CRTCalibService::CRTCalibService(fhicl::ParameterSet const& pset, art::ActivityRegistry&)
  : SBND::CRTCalibService(pset)
{
}

double SBND::CRTCalibService::GetTimingOffsetFromFEBMAC5(unsigned int feb_mac5) const
{
  auto iter = fTimingOffsetFromFEBMAC5.find(feb_mac5);

  if(iter == fTimingOffsetFromFEBMAC5.end())
    {
      mf::LogInfo("SBND CRT Calibration Service") << "Asked for FEB with MAC5: " << feb_mac5 << '\n'
                                                  << "This FEB does not appear in the channel map."
                                                  << std::endl;

      return 0.;
    }

  return iter->second;
}

double SBND::CRTCalibService::GetPedestalFromFEBMAC5AndChannel(unsigned int feb_mac5, unsigned int ch) const
{
  auto iter = fPedestalFromFEBMAC5AndChannel.find(feb_mac5);

  if(iter == fPedestalFromFEBMAC5AndChannel.end())
    {
      mf::LogInfo("SBND CRT Calibration Service") << "Asked for FEB with MAC5: " << feb_mac5 << '\n'
                                                  << "This FEB does not appear in the calibration service."
                                                  << std::endl;

      return 0.;
    }

  auto subIter = iter->second.find(ch);

  if(subIter == iter->second.end())
    {
      mf::LogInfo("SBND CRT Calibration Service") << "Asked for channel: " << ch << '\n'
                                                  << "in FEB with MAC5: " << feb_mac5 << '\n'
                                                  << "This channel does not appear in the calibration service."
                                                  << std::endl;

      return 0.;
    }

  return subIter->second;
}

enum sbnd::crt::CRTChannelStatus SBND::CRTCalibService::GetChannelStatusFromFEBMAC5AndChannel(unsigned int feb_mac5,
                                                                                              unsigned int ch) const
{
  auto iter = fChannelStatusFromFEBMAC5AndChannel.find(feb_mac5);

  if(iter == fChannelStatusFromFEBMAC5AndChannel.end())
    return sbnd::crt::CRTChannelStatus::kGoodChannel;

  auto subIter = iter->second.find(ch);

  if(subIter == iter->second.end())
    return sbnd::crt::CRTChannelStatus::kGoodChannel;

  return subIter->second;
}

DEFINE_ART_SERVICE(SBND::CRTCalibService)<|MERGE_RESOLUTION|>--- conflicted
+++ resolved
@@ -90,24 +90,12 @@
     {
       std::stringstream linestream(line);
 
-<<<<<<< HEAD
-      unsigned int mac5, ch, status;
-=======
       unsigned int mac5, ch;
       char* status_string;
->>>>>>> 016882db
 
       linestream
         >> mac5
         >> ch
-<<<<<<< HEAD
-        >> status;
-
-      fChannelStatusFromFEBMAC5AndChannel[mac5][ch] = (sbnd::crt::CRTChannelStatus)status;
-
-      unsigned int ch_pair = ch % 2 ? ch - 1 : ch + 1;
-      fChannelStatusFromFEBMAC5AndChannel[mac5][ch_pair] = (sbnd::crt::CRTChannelStatus)(status + 1);
-=======
         >> status_string;
 
       sbnd::crt::CRTChannelStatus status      = sbnd::crt::CRTChannelStatus::kGoodChannel;
@@ -133,7 +121,6 @@
 
       unsigned int ch_pair = ch % 2 ? ch - 1 : ch + 1;
       fChannelStatusFromFEBMAC5AndChannel[mac5][ch_pair] = status_pair;
->>>>>>> 016882db
     }
 
   badChannelsStream.close();
