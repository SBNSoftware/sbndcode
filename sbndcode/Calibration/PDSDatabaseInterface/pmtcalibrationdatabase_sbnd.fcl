--- conflicted
+++ resolved
@@ -5,13 +5,8 @@
 sbnd_pmtcalibrationdatabaseservice : {
   service_provider: "PMTCalibrationDatabaseService" 
     CorrectionTags: {
-<<<<<<< HEAD
-      PMTCalibrationDatabaseTag: "v1r2"
-      DatabaseTimeStamp: 1763157679000000000
-=======
       PMTCalibrationDatabaseTag: @local::SBND_Calibration_GlobalTags.PMTCalibrationDatabaseTag
       DatabaseTimeStamp: @local::SBND_Calibration_GlobalTags.DatabaseTimeStamp
->>>>>>> 46cbc172
       TableName: "pds_calibration"
       SERLength: 550
     }
