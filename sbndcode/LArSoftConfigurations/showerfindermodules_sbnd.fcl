#include "calorimetry.fcl"
#include "showerfindermodules.fcl"
#include "showeralgorithms.fcl"
#include "calorimetry_sbnd.fcl"

BEGIN_PROLOG

sbnd_shower:     @local::standard_shower
sbnd_emshower:   @local::standard_emshower

sbnd_emshoweralg:     @local::standard_emshoweralg

sbnd_showerenergyalg: @local::standard_showerenergyalg
sbnd_showerenergyalg.UGradient:   0.00155644
sbnd_showerenergyalg.UIntercept:  5.92931
sbnd_showerenergyalg.VGradient:   0.00173915
sbnd_showerenergyalg.VIntercept:  -2.13307
sbnd_showerenergyalg.ZGradient:   0.00153631
sbnd_showerenergyalg.ZIntercept:  5.19711

sbnd_emshower.EMShowerAlg:                 @local::sbnd_emshoweralg
sbnd_emshower.EMShowerAlg.CalorimetryAlg:  @local::sbnd_calorimetryalgmc
sbnd_emshower.EMShowerAlg.ShowerEnergyAlg: @local::sbnd_showerenergyalg

sbnd_tracs:  @local::standard_tracs_shower

<<<<<<< HEAD
sbnd_showerstartpositionfinder: @local::showerpfpvertexstartposition
sbnd_showerdirectionfinder:     @local::showerpcadirection
sbnd_showerenergyfinder:        @local::showerlinearenergy
sbnd_shower3dtrackhitfinder:    @local::shower3Dtrackhitfinder
sbnd_showerpmatrackfinder:      @local::showerpmatrackfinder
sbnd_showerdedxfinder:          @local::showerstandardcalodedx
=======
sbnd_showerstartpositionfinder:     @local::showerpfpvertexstartposition
sbnd_showerdirectionfinder:         @local::showerpcadirection
sbnd_showerenergyfinder:            @local::showerlinearenergy
sbnd_shower3dtrackhitfinder:        @local::shower3Dtrackhitfinder
sbnd_showerpmatrackfinder:          @local::showerpmatrackfinder
sbnd_showerdedxfinder:              @local::showerstandardcalodedx
sbnd_showerresidualtrackhitfinder:  @local::showerresidualtrackhitfinder
sbnd_showerslidingstandardcalodedx: @local::showerslidingstandardcalodedx

sbnd_showerresidualtrackhitfinder.MaxResidualDiff: 0.446
sbnd_showerresidualtrackhitfinder.StartFitSize: 17
sbnd_showerresidualtrackhitfinder.NMissPoints: 9
sbnd_showerresidualtrackhitfinder.TrackMaxAdjacentSPDistance: 4.776
sbnd_showerresidualtrackhitfinder.MaxAverageResidual: 0.38695
sbnd_showerresidualtrackhitfinder.UseShowerDirection: false
sbnd_showerresidualtrackhitfinder.ForwardHitsOnly: true

sbnd_showerslidingstandardcalodedx.dEdxTrackLength: 3.1619
sbnd_showerslidingstandardcalodedx.MinAngleToWire: 0.1745
sbnd_showerslidingstandardcalodedx.MaxDist: 2.7277
sbnd_showerslidingstandardcalodedx.CutStartPosition: true


>>>>>>> e6b83396

sbnd_showerstartpositioncheater: @local::showerstartpositioncheater
sbnd_showerdirectioncheater:     @local::showerdirectioncheater
sbnd_showertrackfindercheater:   @local::showertrackfindercheater

sbnd_showerdedxfinder.CalorimetryAlg:  @local::sbnd_calorimetryalgmc

sbnd_tracs.ShowerFinderTools: [
  @local::sbnd_showerstartpositionfinder,
  @local::sbnd_showerdirectionfinder,
  @local::sbnd_showerenergyfinder,
  @local::sbnd_showerresidualtrackhitfinder,
  @local::sbnd_showerdedxfinder
]

END_PROLOG<|MERGE_RESOLUTION|>--- conflicted
+++ resolved
@@ -24,14 +24,7 @@
 
 sbnd_tracs:  @local::standard_tracs_shower
 
-<<<<<<< HEAD
-sbnd_showerstartpositionfinder: @local::showerpfpvertexstartposition
-sbnd_showerdirectionfinder:     @local::showerpcadirection
-sbnd_showerenergyfinder:        @local::showerlinearenergy
-sbnd_shower3dtrackhitfinder:    @local::shower3Dtrackhitfinder
-sbnd_showerpmatrackfinder:      @local::showerpmatrackfinder
-sbnd_showerdedxfinder:          @local::showerstandardcalodedx
-=======
+
 sbnd_showerstartpositionfinder:     @local::showerpfpvertexstartposition
 sbnd_showerdirectionfinder:         @local::showerpcadirection
 sbnd_showerenergyfinder:            @local::showerlinearenergy
@@ -55,8 +48,6 @@
 sbnd_showerslidingstandardcalodedx.CutStartPosition: true
 
 
->>>>>>> e6b83396
-
 sbnd_showerstartpositioncheater: @local::showerstartpositioncheater
 sbnd_showerdirectioncheater:     @local::showerdirectioncheater
 sbnd_showertrackfindercheater:   @local::showertrackfindercheater
