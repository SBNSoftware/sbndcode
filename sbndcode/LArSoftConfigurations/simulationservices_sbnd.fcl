--- conflicted
+++ resolved
@@ -37,10 +37,7 @@
 #include "magfield_larsoft.fcl"
 #include "backtrackerservice.fcl"
 #include "spacecharge.fcl"
-<<<<<<< HEAD
-=======
 #include "noiseservices_sbnd.fcl"
->>>>>>> 73064c58
 #include "photpropservices_sbnd.fcl"
 
 BEGIN_PROLOG
@@ -81,10 +78,7 @@
                              @table::sbnd_random_services
   LArFFT:                    @local::sbnd_larfft
   SignalShapingServiceSBND:  @local::sbnd_signalshapingservice # from signalservices_sbnd.fcl
-<<<<<<< HEAD
-=======
   NoiseModel:		     @local::sbnd_thermalnoiseserviceintime
->>>>>>> 73064c58
   OpDetResponseInterface:    @local::sbnd_opdetresponse
 } # sbnd_detsim_services
 
