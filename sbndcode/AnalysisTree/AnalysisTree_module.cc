////////////////////////////////////////////////////////////////////////
// $Id: DBSCANfinderAna.cxx,v 1.36 2010/09/15  bpage Exp $
//
// module to create a TTree for analysis
//
// \author tjyang@fnal.gov, sowjanyag@phys.ksu.edu
//
////////////////////////////////////////////////////////////////////////
// To reduce memory usage:
// [x] create the data structure connected to the tree only when needed
// [x] reduce the size of the elemental items (Double_t => Float_t could damage precision)
// [x] create a different structure for each tracker, allocate only what needed
// [x] use variable size array buffers for each tracker datum instead of [kMaxTrack]
// [x] turn the truth/GEANT information into vectors
// [ ] move hit_trkid into the track information, remove kMaxTrackers
// [ ] turn the hit information into vectors (~1 MB worth), remove kMaxHits
// [ ] fill the tree branch by branch
// 
// Current implementation:
// There is one tree only, with one set of branches for each tracking algorithm.
// The data structure which hosts the addresses of the tree branches is
// dynamically allocated on demand, and it can be optionally destroyed at the
// end of each event.
// The data structure (AnalysisTreeDataStruct) firectly contains the truth and
// simulation information as C arrays. The data from tracking algorithms is the
// largest, and it is contained in a C++ vector of structures (TrackDataStruct),
// one per algorithm. These structures can also be allocated on demand.
// Each of these structures is connected to a set of branches, one branch per
// data member. Data members are vectors of numbers or vectors of fixed-size
// C arrays. The vector index represents the tracks reconstructed by the
// algorithm, and each has a fixed size pool for hits (do ROOT t3rees support
// branches with more than one dimension with variable size?).
// The data structures can assign default values to their data, connect to a
// ROOT tree (creating the branches they need) and resize.
// The AnalysisTreeDataStruct is constructed with as many tracking algorithms as
// there are named in the module configuration (even if they are not backed by
// any available tracking data).
// By default construction, TrackDataStruct is initialized in a state which does
// not allow any track (maximum tracks number is zero), and in such state trying
// to connect to a tree has no effect. This is done so that the
// AnalysisTreeDataStruct can be initialized first (and with unusable track data
// structures), and then the TrackDataStruct instances are initialized one by
// one when the number of tracks needed is known.
// A similar mechanism is implemented for the truth information.
// 
// The "UseBuffers: false" mode assumes that on each event a new
// AnalysisTreeDataStruct is created with unusable tracker data, connected to
// the ROOT tree (the addresses of the available branches are assigned), then
// each of the tracking algorithm data is resized to host the correct number
// of reconstructed tracks and connected to the tree. Then the normal process of
// filling the event data and then the tree take place. Finally, the whole
// data structure is freed and the tree is left in a invalid state (branch
// addresses are invalid). It could be possible to make the tree in a valid
// state by resetting the addresses, but there is no advantage in that.
// 
// The "UseBuffers: true" mode assumes that on the first event a new
// AnalysisTreeDataStruct is created and used just as in the other mode
// described above. At the end of the first event, the data structure is left
// around (and the tree is in a valid state). On the next event, all the
// addresses are checked, then for each tracker the data is resized to
// accomodate the right number of tracks for tis event. If the memory is
// increased, the address will be changed. All the branches are reconnected to
// the data structure, and the procedure goes on as normal.
// 
// Note that reducing the maximum number of tracks in a TrackDataStruct does not
// necessarily make memory available, because of how std::vector::resize()
// works; that feature can be implemented, but it currently has not been.
// 
// The BoxedArray<> class is a wrapper around a normal C array; it is needed
// to be able to include such structure in a std::vector. This container
// requires its objects to be default-constructable and copy-constructable,
// and a C array is neither. BoxedArray<> is: the default construction leaves it
// uninitialized (for speed reasons) while the copy construction is performed
// as in a Plain Old Data structure (memcpy; really!).
// 
////////////////////////////////////////////////////////////////////////

#ifndef ANALYSISTREE_H
#define ANALYSISTREE_H

// Framework includes
#include "art/Framework/Core/ModuleMacros.h"
#include "art/Framework/Core/EDAnalyzer.h"
#include "art/Framework/Principal/Event.h"
#include "art/Framework/Principal/SubRun.h"
#include "art/Framework/Principal/Handle.h"
#include "art/Framework/Principal/View.h"
#include "canvas/Persistency/Common/Ptr.h"
#include "canvas/Persistency/Common/PtrVector.h"
#include "art/Framework/Services/Registry/ServiceHandle.h"
#include "art_root_io/TFileService.h"
#include "art_root_io/TFileDirectory.h"
#include "canvas/Persistency/Common/FindMany.h"
#include "canvas/Persistency/Common/FindManyP.h"
#include "canvas/Persistency/Common/FindOneP.h"
#include "fhiclcpp/ParameterSet.h"
#include "messagefacility/MessageLogger/MessageLogger.h"

#include "larcore/Geometry/Geometry.h"
#include "nusimdata/SimulationBase/GTruth.h"
#include "nusimdata/SimulationBase/MCTruth.h"
#include "nusimdata/SimulationBase/MCFlux.h"
#include "lardataobj/Simulation/SimChannel.h"
#include "lardataobj/Simulation/AuxDetSimChannel.h"
#include "lardataobj/AnalysisBase/Calorimetry.h"
#include "lardataobj/AnalysisBase/ParticleID.h"
#include "lardataobj/RawData/RawDigit.h"
#include "lardataobj/RawData/BeamInfo.h"
// #include "larcore/DetectorInfoServices/LArPropertiesService.h"
// #include "larcore/Utilities/AssociationUtil.h"
#include "larcoreobj/SummaryData/POTSummary.h"
#include "larsim/MCCheater/BackTrackerService.h"
#include "larsim/MCCheater/ParticleInventoryService.h"
#include "lardataobj/RecoBase/Track.h"
#include "lardataobj/RecoBase/Shower.h"
#include "lardataobj/RecoBase/PFParticle.h"
#include "lardataobj/RecoBase/Cluster.h"
#include "lardataobj/RecoBase/Hit.h"
#include "lardataobj/RecoBase/EndPoint2D.h"
#include "lardataobj/RecoBase/Vertex.h"
#include "lardataobj/RecoBase/Slice.h"
#include "lardataobj/RecoBase/PFParticleMetadata.h"
#include "larcoreobj/SimpleTypesAndConstants/geo_types.h"
#include "lardataobj/AnalysisBase/CosmicTag.h"
#include "lardataobj/AnalysisBase/FlashMatch.h"
#include "lardataobj/RecoBase/MCSFitResult.h"
#include "lardata/DetectorInfoServices/DetectorClocksService.h"
#include "lardata/DetectorInfoServices/DetectorPropertiesService.h"
#include "larreco/RecoAlg/TrackMomentumCalculator.h"
#include "larreco/RecoAlg/TrajectoryMCSFitter.h"
#include "larreco/Calorimetry/CalorimetryAlg.h"
#include "lardataobj/RecoBase/MCSFitResult.h"
#include "larreco/RecoAlg/PMAlg/PmaTrack3D.h"
#include "larpandora/LArPandoraInterface/LArPandoraHelper.h"
#include "sbndcode/RecoUtils/RecoUtils.h"

#include <cstring> // std::memcpy()
#include <vector>
#include <map>
#include <utility>
#include <iterator> // std::begin(), std::end()
#include <string>
#include <sstream>
#include <fstream>
#include <iostream>
#include <algorithm>
#include <functional> // std::mem_fn()
#include <typeinfo>
#include <cmath>

#include "TTree.h"
#include "TTimeStamp.h"

constexpr int kNplanes       = 3;     //number of wire planes
constexpr int kMaxHits       = 25000; //maximum number of hits;
constexpr int kMaxTrackHits  = 2000;  //maximum number of hits on a track
constexpr int kMaxPFPs	     = 1000;  //maximum number of PFPs associated w/neutrino slice
constexpr int kMaxTrackers   = 15;    //number of trackers passed into fTrackModuleLabel
constexpr unsigned short kMaxVertices = 100;    //max number of 3D vertices
constexpr unsigned short kMaxShowers = 100;    //max number of 3D showers
constexpr unsigned short kMaxAuxDets  = 4; ///< max number of auxiliary detector cells per MC particle

/// total_extent\<T\>::value has the total number of elements of an array
template <typename T>
struct total_extent {
  using value_type = size_t;
  static constexpr value_type value
    = sizeof(T) / sizeof(typename std::remove_all_extents<T>::type);
}; // total_extent<>


namespace sbnd {

  /// Data structure with all the tree information.
  /// 
  /// Can connect to a tree, clear its fields and resize its data.
  class AnalysisTreeDataStruct {
      public:
    
    /// A wrapper to a C array (needed to embed an array into a vector)
    template <typename Array_t>
    class BoxedArray {
        protected:
      Array_t array; // actual data
      
        public:
      using This_t = BoxedArray<Array_t>;
      typedef typename std::remove_all_extents<Array_t>::type Data_t;
      
      BoxedArray() {} // no initialization
      BoxedArray(const This_t& from)
        { std::memcpy((char*) &(data()), (char*) &(from.data()), sizeof(Array_t)); }
      
      Array_t& data() { return array; }
      const Array_t& data() const { return array; }
      
      //@{
      /// begin/end interface
      static constexpr size_t size() { return total_extent<Array_t>::value; }
      Data_t* begin() { return reinterpret_cast<Data_t*>(&array); }
      const Data_t* begin() const { return reinterpret_cast<const Data_t*>(&array); }
      Data_t* end() { return begin() + size(); }
      const Data_t* end() const { return begin() + size(); }
      //@}
      
      //@{
      /// Array interface
      auto operator[] (size_t index) -> decltype(*array) { return array[index]; }
      auto operator[] (size_t index) const -> decltype(*array) { return array[index]; }
      auto operator+ (ptrdiff_t index) -> decltype(&*array) { return array + index; }
      auto operator+ (ptrdiff_t index) const -> decltype(&*array) { return array + index; }
      auto operator- (ptrdiff_t index) -> decltype(&*array) { return array - index; }
      auto operator- (ptrdiff_t index) const -> decltype(&*array) { return array - index; }
      auto operator* () -> decltype(*array) { return *array; }
      auto operator* () const -> decltype(*array) { return *array; }
      
      operator decltype(&array[0]) () { return &array[0]; }
      operator decltype(&array[0]) () const { return &array[0]; }
      //@}
      
    }; // BoxedArray
    
    /// Tracker algorithm result
    /// 
    /// Can connect to a tree, clear its fields and resize its data.
    class TrackDataStruct {
        public:
      /* Data structure size:
       *
       * TrackData_t<Short_t>                    :  2  bytes/track
       * TrackData_t<Float_t>                    :  4  bytes/track
       * PlaneData_t<Float_t>, PlaneData_t<Int_t>: 12  bytes/track
       * HitData_t<Float_t>                      : 24k bytes/track
       * HitCoordData_t<Float_t>                 : 72k bytes/track
       */
      template <typename T>
      using TrackData_t = std::vector<T>;
      template <typename T>
      using PlaneData_t = std::vector<BoxedArray<T[kNplanes]>>;
      template <typename T>
      using HitData_t = std::vector<BoxedArray<T[kNplanes][kMaxTrackHits]>>;
      template <typename T>
      using HitCoordData_t = std::vector<BoxedArray<T[kNplanes][kMaxTrackHits][3]>>;
      
      size_t MaxTracks; ///< maximum number of storable tracks
      
      Short_t  ntracks;             //number of reconstructed tracks
      PlaneData_t<Float_t>    trkke;
      PlaneData_t<Float_t>    trkrange;
      PlaneData_t<Int_t>      trkidtruth_recoutils_totaltrueenergy;  //true geant trackid from TrueParticleIDFromTotalTrueEnergy in RecoUtils 
      PlaneData_t<Int_t>      trkidtruth_recoutils_totalrecocharge;  //true geant trackid from TrueParticleIDFromTotalRecoCharge in RecoUtils 
      PlaneData_t<Int_t>      trkidtruth_recoutils_totalrecohits;  //true geant trackid from TrueParticleIDFromTotalTrueHits in RecoUtils 
      PlaneData_t<Int_t>      trkidtruth;  //true geant trackid
      PlaneData_t<Short_t>    trkorigin;   //_ev_origin 0: unknown, 1: cosmic, 2: neutrino, 3: supernova, 4: singles
      PlaneData_t<Int_t>      trkpdgtruth; //true pdg code
      PlaneData_t<Float_t>    trkefftruth; //completeness
      PlaneData_t<Float_t>    trksimIDEenergytruth;
      PlaneData_t<Float_t>    trksimIDExtruth;
      PlaneData_t<Float_t>    trksimIDEytruth;
      PlaneData_t<Float_t>    trksimIDEztruth;
      PlaneData_t<Float_t>    trkpurtruth; //purity of track
      PlaneData_t<Float_t>    trkpitchc;
      PlaneData_t<Short_t>    ntrkhits;
      HitData_t<Float_t>      trkdedx;
      HitData_t<Float_t>      trkdqdx;
      HitData_t<Float_t>      trkresrg;
      HitCoordData_t<Float_t> trkxyz;

      // more track info
      TrackData_t<Short_t> trkId;
      TrackData_t<Short_t> trkncosmictags_tagger;
      TrackData_t<Float_t> trkcosmicscore_tagger;
      TrackData_t<Short_t> trkcosmictype_tagger;
      TrackData_t<Short_t> trkncosmictags_flashmatch;
      TrackData_t<Float_t> trkcosmicscore_flashmatch;
      TrackData_t<Short_t> trkcosmictype_flashmatch;
      TrackData_t<Float_t> trkstartx;     // starting x position.
      TrackData_t<Float_t> trkstarty;     // starting y position.
      TrackData_t<Float_t> trkstartz;     // starting z position.
      TrackData_t<Float_t> trkstartd;     // starting distance to boundary.
      TrackData_t<Float_t> trkendx;       // ending x position.
      TrackData_t<Float_t> trkendy;       // ending y position.
      TrackData_t<Float_t> trkendz;       // ending z position.
      TrackData_t<Float_t> trkendd;       // ending distance to boundary.
      TrackData_t<Float_t> trktheta;      // theta.
      TrackData_t<Float_t> trkphi;        // phi.
      TrackData_t<Float_t> trkstartdcosx;
      TrackData_t<Float_t> trkstartdcosy;
      TrackData_t<Float_t> trkstartdcosz;
      TrackData_t<Float_t> trkenddcosx;
      TrackData_t<Float_t> trkenddcosy;
      TrackData_t<Float_t> trkenddcosz;
      TrackData_t<Float_t> trkthetaxz;    // theta_xz.
      TrackData_t<Float_t> trkthetayz;    // theta_yz.
      TrackData_t<Float_t> trkmom;        // momentum.
      TrackData_t<Float_t> trklen;        // length.
      TrackData_t<Float_t> trkmomrange;   // track momentum from range using CSDA tables
      TrackData_t<Float_t> trkmommschi2;  // track momentum from multiple scattering Chi2 method
      TrackData_t<Float_t> trkmommsllhd;  // track momentum from multiple scattering LLHD method
      TrackData_t<Short_t> trksvtxid;     // Vertex ID associated with the track start
      TrackData_t<Short_t> trkevtxid;     // Vertex ID associated with the track end
      PlaneData_t<Int_t>   trkpidpdg;     // particle PID pdg code
      PlaneData_t<Float_t> trkpidchi;
      PlaneData_t<Float_t> trkpidchipr;   // particle PID chisq for proton
      PlaneData_t<Float_t> trkpidchika;   // particle PID chisq for kaon
      PlaneData_t<Float_t> trkpidchipi;   // particle PID chisq for pion
      PlaneData_t<Float_t> trkpidchimu;   // particle PID chisq for muon
      PlaneData_t<Float_t> trkpidpida;    // particle PIDA
      TrackData_t<Short_t> trkpidbestplane; // this is defined as the plane with most hits     
      
      /// If SaveHierarchyInfo is true, there are additional variables:
      TrackData_t<Int_t>   trkisprimary;   // If the track is a daughter of the neutrino
      TrackData_t<Int_t>   trkndaughters;  // Number of daughters the track has
      TrackData_t<Int_t>   trkpfpid;       // The track's pfparticle ID
      TrackData_t<Int_t>   trkparentpfpid; // The parent of the track's pfparticle ID

      /// Creates an empty tracker data structure
      TrackDataStruct(): MaxTracks(0) { Clear(); }
      /// Creates a tracker data structure allowing up to maxTracks tracks
      TrackDataStruct(size_t maxTracks): MaxTracks(maxTracks) { Clear(); }
      void Clear();
      void SetMaxTracks(size_t maxTracks)
        { MaxTracks = maxTracks; Resize(MaxTracks); }
      void Resize(size_t nTracks);
      void SetAddresses(TTree* pTree, std::string tracker, bool isCosmics, bool saveHierarchyInfo);
      
      size_t GetMaxTracks() const { return MaxTracks; }
      size_t GetMaxPlanesPerTrack(int /* iTrack */ = 0) const
        { return (size_t) kNplanes; }
      size_t GetMaxHitsPerTrack(int /* iTrack */ = 0, int /* ipl */ = 0) const
        { return (size_t) kMaxTrackHits; }
      
    }; // class TrackDataStruct
    
    /*
     * Added by Rhiannon 8th October 2018
     */
    /// Shower algorithm result
    /// 
    /// Can connect to a tree, clear its fields and resize its data.
    class ShowerDataStruct {
        public:
      
      template <typename T>
      using ShowerData_t = std::vector<T>;
      
      size_t MaxShowers; ///< maximum number of storable showers
      
      Short_t  nshowers;                  // Number of reconstructed showers
      ShowerData_t<Int_t>   shwId;        // shower ID
      ShowerData_t<Int_t>   shwbestplane; // shower best plane
      ShowerData_t<Float_t> shwlength;    // Length of the shower
      ShowerData_t<Float_t> shwopenangle; // Opening angle of the shower
      ShowerData_t<Float_t> shwstartx;    // Shower start position, x 
      ShowerData_t<Float_t> shwstarty;    // Shower start position, y 
      ShowerData_t<Float_t> shwstartz;    // Shower start position, z 
      ShowerData_t<Float_t> shwdirx;      // Shower direction, x 
      ShowerData_t<Float_t> shwdiry;      // Shower direction, y 
      ShowerData_t<Float_t> shwdirz;      // Shower direction, z
      
      /// If SaveHierarchyInfo is true, there are additional variables:
      ShowerData_t<Int_t>   shwisprimary; // If the shower is a primary particle
      ShowerData_t<Int_t>   shwndaughters; // Number of daughters the shower has
      ShowerData_t<Int_t>   shwpfpid;      // PFParticle shower ID
      ShowerData_t<Int_t>   shwparentpfpid;      // PFParticle shower ID
      
      /// Creates an empty showerer data structure
      ShowerDataStruct(): MaxShowers(0) { Clear(); }
      /// Creates a shower data structure allowing up to maxShowers showers
      ShowerDataStruct(size_t maxShowers): MaxShowers(maxShowers) { Clear(); }
      void Clear();
      void SetMaxShowers(size_t maxShowers)
        { MaxShowers = maxShowers; Resize(MaxShowers); }
      void Resize(size_t nShowers);
      void SetShowerAddresses(TTree* pTree, std::string showerLabel, bool saveHierarchyInfo);
      
      size_t GetMaxShowers() const { return MaxShowers; }
      size_t GetMaxPlanesPerShower(int /* iShower */ = 0) const
        { return (size_t) kNplanes; }
      
    }; // class ShowerDataStruct
    
    /*
     * Added by Rhiannon 8th October 2018
     */
    /// Vertices
    /// 
    /// Can connect to a tree, clear its fields and resize its data.
    class VertexDataStruct {
        public:
      
      template <typename T>
      using VertexData_t = std::vector<T>;
      template <typename T>
      using VtxCoordData_t = std::vector<BoxedArray<T[3]> >;
      
      size_t MaxVertices; ///< maximum number of storable vertices
      
      // vertex information
      Short_t  nvtx;                  // Number of reconstructed vertices
      VtxCoordData_t<Float_t> vtx;    // 3D position of the vertex
      VertexData_t<Int_t> primaryvtx; // Whether the vertex is primary or not

      /// Creates an empty tracker data structure
      VertexDataStruct(): MaxVertices(0) { Clear(); }
      /// Creates a vertex data structure allowing up to maxVertices vertices
      VertexDataStruct(size_t maxVertices): MaxVertices(maxVertices) { Clear(); }
      void Clear();
      void SetMaxVertices(size_t maxVertices)
        { MaxVertices = maxVertices; Resize(MaxVertices); }
      void Resize(size_t nVertices);
      void SetAddresses(TTree* pTree, std::string vertexLabel, bool saveHierarchyInfo);
      
      size_t GetMaxVertices() const { return MaxVertices; }
      
    }; // class VertexDataStruct
 
    enum DataBits_t: unsigned int {
      tdAuxDet = 0x01,
      tdCry = 0x02,
      tdGenie = 0x04,
      tdGeant = 0x08,
      tdHit = 0x10,
      tdTrack = 0x20,
      tdShower = 0x40,
      tdVtx = 0x80,
      tdSlice = 0x100, //is this right?
      tdDefault = 0
    }; // DataBits_t
    
/*    /// information from the run
    struct RunData_t {
        public:
      RunData_t() { Clear(); }
      void Clear() {}
    }; // struct RunData_t
*/
    /// information from the subrun
    struct SubRunData_t {
      SubRunData_t() { Clear(); }
      void Clear() { pot = -99999.; }
      Double_t pot; //protons on target
    }; // struct SubRunData_t

//    RunData_t    RunData; ///< run data collected at begin of run
    SubRunData_t SubRunData; ///< subrun data collected at begin of subrun

    //run information
    Int_t      run;                  //run number
    Int_t      subrun;               //subrun number
    Int_t      event;                //event number
    Double_t   evttime;              //event time in sec
    Double_t   beamtime;             //beam time
  //  Double_t   pot;                  //protons on target moved in subrun data
    Float_t   taulife;              //electron lifetime
    Char_t     isdata;               //flag, 0=MC 1=data

    // hit information (non-resizeable, 45x kMaxHits = 900k bytes worth)
    Int_t    no_hits;                  //number of hits
    Short_t  hit_tpc[kMaxHits];        //tpc number
    Short_t  hit_plane[kMaxHits];      //plane number
    Short_t  hit_wire[kMaxHits];       //wire number
    Short_t  hit_channel[kMaxHits];    //channel ID
    Float_t  hit_peakT[kMaxHits];      //peak time (tick)
    Float_t  hit_ph[kMaxHits];         //amplitude
    Float_t  hit_charge[kMaxHits];     //charge (area) in ADC units
    Float_t  hit_startT[kMaxHits];     //hit start time
    Float_t  hit_endT[kMaxHits];       //hit end time
    Float_t  hit_width[kMaxHits];      //shape RMS
    Short_t  hit_trkid[kMaxHits];      //is this hit associated with a reco track?
    Int_t    hit_mcid[kMaxHits];       //TrackID of leading MCParticle that created the hit
    Float_t  hit_frac[kMaxHits];       //fraction of hit energy from leading MCParticle
    Float_t  hit_energy[kMaxHits];     //true energy
    Float_t  hit_nelec[kMaxHits];      //true number of electrons (drift attenuated)
    Float_t  hit_reconelec[kMaxHits];  //reco number of electrons (area * CalConstant)

    // track information
    Char_t kNTracker;
    std::vector<TrackDataStruct> TrackData;

    // vertex information
    std::vector<VertexDataStruct> VertexData;

    // shower information
    ShowerDataStruct ShowerData;

    // PFParticle information
    Int_t   num_pfps;			//number of PFParticles reconstructed
    Int_t   pfp_sliceid[kMaxPFPs];	//id of slice containing each PFP
    Int_t   pfp_pdg[kMaxPFPs];		//PDG code for each PFP

    // slice information
    Int_t   num_slices;			//number of recob::Slices in the event
    Int_t   num_nuslices;		//number of slices tagged as a neutrino
    Int_t   best_nuslice_id;			//best-matched neutrino slice ID
    Int_t   best_nuslice_pfpid;		//best-matched neutrino PFP ID: pfp->Self()
    Int_t   best_nuslice_pdg;		//neutrino PDG
    Int_t   best_nuslice_origin;		//0=unknown, 1=neutrino, 2=cosmic
    Float_t best_nuslice_score;		//neutrino slice nu-score
    Float_t best_nuslice_hitcomp;		//neutrino slice completeness
    Float_t best_nuslice_hitpurity;		//neutrino slice purity
    Float_t best_nuslice_lephitcomp;		//neutrino slice lepton completeness
    Float_t best_nuslice_lephitpurity;		//neutrino slice lepton purity

    //mctruth information
    size_t MaxMCNeutrinos;     ///! The number of MCNeutrinos there is currently room for
    Int_t     mcevts_truth;    //number of neutrino Int_teractions in the spill
    std::vector<Int_t>     nuScatterCode_truth; //Scattering code given by Genie for each neutrino
    std::vector<Int_t>     nuID_truth;          //Unique ID of each true neutrino
    std::vector<Int_t>     nuPDG_truth;         //neutrino PDG code
    std::vector<Int_t>     ccnc_truth;          //0=CC 1=NC
    std::vector<Int_t>     mode_truth;          //0=QE/El, 1=RES, 2=DIS, 3=Coherent production
    std::vector<Float_t>   enu_truth;           //true neutrino energy
    std::vector<Float_t>   Q2_truth;            //Momentum transfer squared
    std::vector<Float_t>   W_truth;             //hadronic invariant mass
    std::vector<Int_t>     hitnuc_truth;        //hit nucleon
    std::vector<Float_t>   nuvtxx_truth;        //neutrino vertex x
    std::vector<Float_t>   nuvtxy_truth;        //neutrino vertex y
    std::vector<Float_t>   nuvtxz_truth;        //neutrino vertex z
    std::vector<Float_t>   nu_dcosx_truth;      //neutrino dcos x
    std::vector<Float_t>   nu_dcosy_truth;      //neutrino dcos y
    std::vector<Float_t>   nu_dcosz_truth;      //neutrino dcos z
    std::vector<Float_t>   lep_mom_truth;       //lepton momentum
    std::vector<Float_t>   lep_dcosx_truth;     //lepton dcos x
    std::vector<Float_t>   lep_dcosy_truth;     //lepton dcos y
    std::vector<Float_t>   lep_dcosz_truth;     //lepton dcos z

    //flux information
    std::vector<Float_t>  tpx_flux;        //Px of parent particle leaving BNB target
    std::vector<Float_t>  tpy_flux;        //Py of parent particle leaving BNB target
    std::vector<Float_t>  tpz_flux;        //Pz of parent particle leaving BNB target
    std::vector<Int_t>     tptype_flux;     //Type of parent particle leaving BNB target

    //genie information
    size_t MaxGeniePrimaries = 0;
    Int_t     genie_no_primaries;
    std::vector<Int_t>     genie_primaries_pdg;
    std::vector<Float_t>  genie_Eng;
    std::vector<Float_t>  genie_Px;
    std::vector<Float_t>  genie_Py;
    std::vector<Float_t>  genie_Pz;
    std::vector<Float_t>  genie_P;
    std::vector<Int_t>     genie_status_code;
    std::vector<Float_t>  genie_mass;
    std::vector<Int_t>     genie_trackID;
    std::vector<Int_t>     genie_ND;
    std::vector<Int_t>     genie_mother;
    
    //cosmic cry information
    Int_t     mcevts_truthcry;    //number of neutrino Int_teractions in the spill
    Int_t     cry_no_primaries;
    std::vector<Int_t>    cry_primaries_pdg;
    std::vector<Float_t>  cry_Eng;
    std::vector<Float_t>  cry_Px;
    std::vector<Float_t>  cry_Py;
    std::vector<Float_t>  cry_Pz;
    std::vector<Float_t>  cry_P;
    std::vector<Float_t>  cry_StartPointx;
    std::vector<Float_t>  cry_StartPointy;
    std::vector<Float_t>  cry_StartPointz;
    std::vector<Int_t>    cry_status_code;
    std::vector<Float_t>  cry_mass;
    std::vector<Int_t>    cry_trackID;
    std::vector<Int_t>    cry_ND;
    std::vector<Int_t>    cry_mother;
    
    //geant information
    size_t MaxGEANTparticles = 0; ///! how many particles there is currently room for
    Int_t     no_primaries;      //number of primary geant particles
    Int_t     geant_list_size;  //number of all geant particles
    Int_t     geant_list_size_in_tpcAV;
    std::vector<Int_t>    pdg;
    std::vector<Int_t>    status;    
    std::vector<Float_t>  Eng;
    std::vector<Float_t>  EndE;
    std::vector<Float_t>  Mass;
    std::vector<Float_t>  Px;
    std::vector<Float_t>  Py;
    std::vector<Float_t>  Pz;
    std::vector<Float_t>  P;
    std::vector<Float_t>  StartPointx;
    std::vector<Float_t>  StartPointy;
    std::vector<Float_t>  StartPointz;
    std::vector<Float_t>  StartT;  
    std::vector<Float_t>  EndT;          
    std::vector<Float_t>  EndPointx;
    std::vector<Float_t>  EndPointy;
    std::vector<Float_t>  EndPointz;
    std::vector<Float_t>  theta;    
    std::vector<Float_t>  phi;    
    std::vector<Float_t>  theta_xz;    
    std::vector<Float_t>  theta_yz;    
    std::vector<Float_t>  pathlen;    
    std::vector<Int_t>    inTPCActive;    
    std::vector<Float_t>  StartPointx_tpcAV;
    std::vector<Float_t>  StartPointy_tpcAV;
    std::vector<Float_t>  StartPointz_tpcAV;
    std::vector<Float_t>  EndPointx_tpcAV;
    std::vector<Float_t>  EndPointy_tpcAV;
    std::vector<Float_t>  EndPointz_tpcAV;
    std::vector<Int_t>    NumberDaughters;
    std::vector<Int_t>    TrackId;
    std::vector<Int_t>    Mother;
    std::vector<Int_t>    process_primary;
    std::vector<std::string> processname;
    std::vector<Int_t>    MergedId; //geant track segments, which belong to the same particle, get the same
    std::vector<Int_t>    MotherNuId; //The unique ID of the mother neutrino
    std::vector<Float_t>  DepEnergy; //energy deposited by this particle in AV (based on sim::IDEs)
    std::vector<Float_t>  NumElectrons; //ionization electrons reaching anode for this particle
    
    // Total visible energy/electrons deposited in the AV for all particles
    Float_t total_DepEnergy;
    Float_t total_NumElectrons;

    // Auxiliary detector variables saved for each geant track
    // This data is saved as a vector (one item per GEANT particle) of C arrays
    // (wrapped in a BoxedArray for technical reasons), one item for each
    // affected detector cell (which one is saved in AuxDetID
    template <typename T>
    using AuxDetMCData_t = std::vector<BoxedArray<T[kMaxAuxDets]>>;
    
    std::vector<UShort_t> NAuxDets;         ///< Number of AuxDets crossed by this particle
    AuxDetMCData_t<Short_t> AuxDetID;       ///< Which AuxDet this particle went through
    AuxDetMCData_t<Float_t> entryX;         ///< Entry X position of particle into AuxDet
    AuxDetMCData_t<Float_t> entryY;         ///< Entry Y position of particle into AuxDet
    AuxDetMCData_t<Float_t> entryZ;         ///< Entry Z position of particle into AuxDet
    AuxDetMCData_t<Float_t> entryT;         ///< Entry T position of particle into AuxDet
    AuxDetMCData_t<Float_t> exitX;          ///< Exit X position of particle out of AuxDet
    AuxDetMCData_t<Float_t> exitY;          ///< Exit Y position of particle out of AuxDet
    AuxDetMCData_t<Float_t> exitZ;          ///< Exit Z position of particle out of AuxDet
    AuxDetMCData_t<Float_t> exitT;          ///< Exit T position of particle out of AuxDet
    AuxDetMCData_t<Float_t> exitPx;         ///< Exit x momentum of particle out of AuxDet
    AuxDetMCData_t<Float_t> exitPy;         ///< Exit y momentum of particle out of AuxDet
    AuxDetMCData_t<Float_t> exitPz;         ///< Exit z momentum of particle out of AuxDet
    AuxDetMCData_t<Float_t> CombinedEnergyDep; ///< Sum energy of all particles with this trackID (+ID or -ID) in AuxDet
    
    unsigned int bits; ///< complementary information
 
    /// Returns whether we have auxiliary detector data
    bool hasAuxDetector() const { return bits & tdAuxDet; }
    
    /// Returns whether we have Cry data
    bool hasCryInfo() const { return bits & tdCry; }
    
    /// Returns whether we have Genie data
    bool hasGenieInfo() const { return bits & tdGenie; }
    
    /// Returns whether we have Hit data
    bool hasHitInfo() const { return bits & tdHit; }

    /// Returns whether we have Track data
    bool hasTrackInfo() const { return bits & tdTrack; }
    
    /// Returns whether we have Shower data
    bool hasShowerInfo() const { return bits & tdShower; }
    
    /// Returns whether we have Slice data
    bool hasSliceInfo() const { return bits & tdSlice; }

    /// Returns whether we have Vertex data
    bool hasVertexInfo() const { return bits & tdVtx; }
    
    /// Returns whether we have Geant data
    bool hasGeantInfo() const { return bits & tdGeant; }

    /// Sets the specified bits
    void SetBits(unsigned int setbits, bool unset = false)
      { if (unset) bits &= ~setbits; else bits |= setbits; }
      
    /// Constructor; clears all fields
    AnalysisTreeDataStruct(size_t nTrackers = 0): bits(tdDefault) 
      { SetTrackers(nTrackers); SetVertices(nTrackers); Clear(); }

    TrackDataStruct& GetTrackerData(size_t iTracker)
      { return TrackData.at(iTracker); }
    const TrackDataStruct& GetTrackerData(size_t iTracker) const
      { return TrackData.at(iTracker); }
    
    VertexDataStruct& GetVertexData(size_t iTracker)
      { return VertexData.at(iTracker); }
    
    ShowerDataStruct& GetShowerData()
      { return ShowerData; }
    
    /// Clear all fields if this object (not the tracker algorithm data)
    void ClearLocalData();
    
    /// Clear all fields
    void Clear();
    
    /// Allocates data structures for the given number of trackers (no Clear())
    void SetTrackers(size_t nTrackers) { TrackData.resize(nTrackers); }

    /// Allocates data structures for the given number of trackers (no Clear())
    void SetVertices(size_t nTrackers) { VertexData.resize(nTrackers); }

    /// Resize the data structure for MCNeutrino particles
    void ResizeMCNeutrino(int nNeutrinos);
    
    /// Resize the data strutcure for GEANT particles
    void ResizeGEANT(int nParticles);
    
    /// Resize the data strutcure for Genie primaries
    void ResizeGenie(int nPrimaries);
    
    /// Resize the data strutcure for Cry primaries
    void ResizeCry(int nPrimaries);
    
    /// Connect this object with a tree
    void SetAddresses(TTree* pTree, const std::vector<std::string>& trackers, std::string showerLabel, const std::vector< std::string> &vertexLabels, bool isCosmics, const std::vector<bool>& saveHierarchyInfo, bool saveShowerHierarchyInfo);
    
    /// Connect this object with a tree
    void SetShowerAddresses(TTree* pTree, std::string showerLabel, bool saveHierarchyInfo);
    
    /// Returns the number of trackers for which data structures are allocated
    size_t GetNTrackers() const { return TrackData.size(); }
    
    /// Returns the number of hits for which memory is allocated
    size_t GetMaxHits() const { return kMaxHits; }
    
    /// Returns the number of trackers for which memory is allocated
    size_t GetMaxTrackers() const { return TrackData.capacity(); }
    
    /// Returns the number of GEANT particles for which memory is allocated
    size_t GetMaxGEANTparticles() const { return MaxGEANTparticles; }
        
    /// Returns the number of GENIE primaries for which memory is allocated
    size_t GetMaxGeniePrimaries() const { return MaxGeniePrimaries; }
    
    
  private:
    /// Little helper functor class to create or reset branches in a tree
    class BranchCreator {
        public:
      TTree* pTree; ///< the tree to be worked on
      BranchCreator(TTree* tree): pTree(tree) {}

      //@{
      /// Create a branch if it does not exist, and set its address
      void operator()
        (std::string name, void* address, std::string leaflist /*, int bufsize = 32000 */)
        {
          if (!pTree) return;
          TBranch* pBranch = pTree->GetBranch(name.c_str());
          if (!pBranch) {
            pTree->Branch(name.c_str(), address, leaflist.c_str() /*, bufsize */);
            MF_LOG_DEBUG("AnalysisTreeStructure")
              << "Creating branch '" << name << " with leaf '" << leaflist << "'";
          }
          else if (pBranch->GetAddress() != address) {
            pBranch->SetAddress(address);
            MF_LOG_DEBUG("AnalysisTreeStructure")
              << "Reassigning address to branch '" << name << "'";
          }
          else {
            MF_LOG_DEBUG("AnalysisTreeStructure")
              << "Branch '" << name << "' is fine";
          }
        } // operator()
      void operator()
        (std::string name, void* address, const std::stringstream& leaflist /*, int bufsize = 32000 */)
        { return this->operator() (name, address, leaflist.str() /*, int bufsize = 32000 */); }
      template <typename T>
      void operator()
        (std::string name, std::vector<T>& data, std::string leaflist /*, int bufsize = 32000 */)
        { return this->operator() (name, (void*) data.data(), leaflist /*, int bufsize = 32000 */); }

      template <typename T>
      void operator() (std::string name, std::vector<T>& data)
        {
          // overload for a generic object expressed directly by reference
          // (as opposed to a generic object expressed by a pointer or
          // to a simple leaf sequence specification);
          // TTree::Branch(name, T* obj, Int_t bufsize, splitlevel) and
          // TTree::SetObject() are used.
          if (!pTree) return;
          TBranch* pBranch = pTree->GetBranch(name.c_str());
          if (!pBranch) {
            pTree->Branch(name.c_str(), &data);
            // ROOT needs a TClass definition for T in order to create a branch,
            // se we are sure that at this point the TClass exists
            MF_LOG_DEBUG("AnalysisTreeStructure")
              << "Creating object branch '" << name
              << " with " << TClass::GetClass(typeid(T))->ClassName();
          }
          else if
            (*(reinterpret_cast<std::vector<T>**>(pBranch->GetAddress())) != &data)
          {
            // when an object is provided directly, the address of the object
            // is assigned in TBranchElement::fObject (via TObject::SetObject())
            // and the address itself is set to the address of the fObject
            // member. Here we check that the address of the object in fObject
            // is the same as the address of our current data type
            pBranch->SetObject(&data);
            MF_LOG_DEBUG("AnalysisTreeStructure")
              << "Reassigning object to branch '" << name << "'";
          }
          else {
            MF_LOG_DEBUG("AnalysisTreeStructure")
              << "Branch '" << name << "' is fine";
          }
        } // operator()
      //@}
    }; // class BranchCreator

  }; // class AnalysisTreeDataStruct
  
  
  /**
   * @brief Creates a simple ROOT tree with tracking and calorimetry information
   * 
   * <h2>Configuration parameters</h2>
   * - <b>UseBuffers</b> (default: false): if enabled, memory is allocated for
   *   tree data for all the run; otherwise, it's allocated on each event, used
   *   and freed; use "true" for speed, "false" to save memory
   * - <b>SaveAuxDetInfo</b> (default: false): if enabled, auxiliary detector
   *   data will be extracted and included in the tree
   */
  class AnalysisTree : public art::EDAnalyzer {

  public:

    explicit AnalysisTree(fhicl::ParameterSet const& pset);
    virtual ~AnalysisTree();

    /// read access to event
    void analyze(const art::Event& evt);
  //  void beginJob() {}
    void beginSubRun(const art::SubRun& sr);

  private:

    void   HitsPurity(detinfo::DetectorClocksData const& clockData,
                      std::vector< art::Ptr<recob::Hit> > const& hits, Int_t& trackid, Float_t& purity, double& maxe);
    void   HitTruth(detinfo::DetectorClocksData const& clockData, art::Ptr<recob::Hit> const& hit, 
                      Int_t& truthid, Float_t& frac, Float_t& energy, Float_t& numElectrons);
    bool   HitTruthId( detinfo::DetectorClocksData const& clockData, art::Ptr<recob::Hit> const& hit, Int_t& mcid);
    bool   TrackIdToMCTruth( Int_t const trkID, art::Ptr<simb::MCTruth>& mctruth );
    bool   DoesHitHaveSimChannel( std::vector<const sim::SimChannel*> chans, art::Ptr<recob::Hit> const& hit);
    double length(const recob::Track& track);
    double length(const simb::MCParticle& part, TVector3& start, TVector3& end);
    double bdist(const recob::Track::Point_t& pos);

    TTree* fTree;

    // event information is huge and dynamic;
    // run information is much smaller and we still store it statically
    // in the event
    AnalysisTreeDataStruct* fData;
//    AnalysisTreeDataStruct::RunData_t RunData;
    AnalysisTreeDataStruct::SubRunData_t SubRunData;


    std::string fDigitModuleLabel;
    std::string fHitsModuleLabel;
    std::string fLArG4ModuleLabel;
    std::string fCalDataModuleLabel;
    std::string fGenieGenModuleLabel;
    std::string fCryGenModuleLabel;
    std::string fG4ModuleLabel;
    std::string fPFParticleModuleLabel;
    std::string fShowerModuleLabel;
    std::vector<std::string> fVertexModuleLabel;
    std::vector<std::string> fTrackModuleLabel;
    std::vector<std::string> fCalorimetryModuleLabel;
    std::vector<std::string> fParticleIDModuleLabel;
    std::string fPOTModuleLabel;
    bool fUseBuffer; ///< whether to use a permanent buffer (faster, huge memory)    
    bool fSaveAuxDetInfo; ///< whether to extract and save auxiliary detector data
    bool fSaveCryInfo; ///whether to extract and save CRY particle data
    bool fSaveGenieInfo; ///whether to extract and save Genie information
    bool fSaveGeantInfo; ///whether to extract and save Geant information
    bool fSaveHitInfo; ///whether to extract and save Hit information
    bool fSaveTrackInfo; ///whether to extract and save Track information
    bool fSaveShowerInfo; ///whether to extract and save Shower information
    bool fSaveVertexInfo; ///whether to extract and save Vertex information
    bool fSaveSliceInfo; ///whether to extract and save Slice information
    std::vector<bool> fSaveHierarchyInfo;  ///< if the user wants to access the tracks with their hierarchy for each tracker
    bool fSaveShowerHierarchyInfo;  ///< if the user wants to access the showers with their hierarchy
    
    std::vector<std::string> fCosmicTaggerAssocLabel;
    std::vector<std::string> fFlashMatchAssocLabel;

    bool isCosmics;        ///< if it contains cosmics
    bool fSaveCaloCosmics; ///< save calorimetry information for cosmics
    float fG4minE;         ///< Energy threshold to save g4 particle info
    
    calo::CalorimetryAlg fCaloAlg;

    // ParticleInventoryService
    art::ServiceHandle<cheat::ParticleInventoryService> pi_serv;

    // BackTrackerService
    art::ServiceHandle<cheat::BackTrackerService> bt_serv;

    /// Returns the number of trackers configured
    size_t GetNTrackers() const { return fTrackModuleLabel.size(); }
    
    /// Creates the structure for the tree data; optionally initializes it
    void CreateData(bool bClearData = false)
      {
        if (!fData) {
          fData = new AnalysisTreeDataStruct(GetNTrackers());
          fData->SetBits(AnalysisTreeDataStruct::tdAuxDet, !fSaveAuxDetInfo);
          fData->SetBits(AnalysisTreeDataStruct::tdCry, !fSaveCryInfo);	  
          fData->SetBits(AnalysisTreeDataStruct::tdGenie, !fSaveGenieInfo);
          fData->SetBits(AnalysisTreeDataStruct::tdGeant, !fSaveGeantInfo); 
        }
        else {
          fData->SetBits(AnalysisTreeDataStruct::tdHit, !fSaveHitInfo);	
          fData->SetBits(AnalysisTreeDataStruct::tdTrack, !fSaveTrackInfo);	
          fData->SetBits(AnalysisTreeDataStruct::tdShower, !fSaveShowerInfo);	
          fData->SetBits(AnalysisTreeDataStruct::tdSlice, !fSaveSliceInfo);
          fData->SetBits(AnalysisTreeDataStruct::tdVtx, !fSaveVertexInfo);	  	  	    	  	    	  	    	  
          fData->SetTrackers(GetNTrackers());
          fData->SetVertices(GetNTrackers());
          if (bClearData) fData->Clear();
        }
      } // CreateData()
   
    /// Sets the addresses of all the tree branches, creating the missing ones
    void SetAddresses()
      {
        CheckData("SetAddress()"); CheckTree("SetAddress()");
        fData->SetAddresses(fTree, fTrackModuleLabel, fShowerModuleLabel, fVertexModuleLabel, isCosmics, fSaveHierarchyInfo, fSaveShowerHierarchyInfo);
      } // SetAddresses()
    
    /// Sets the addresses of all the tree branches of the specified tracking algo,
    /// creating the missing ones
    void SetTrackerAddresses(size_t iTracker)
      {
        CheckData("SetTrackerAddresses()"); CheckTree("SetTrackerAddresses()");
        if (iTracker >= fData->GetNTrackers()) {
          throw art::Exception(art::errors::LogicError)
            << "AnalysisTree::SetTrackerAddresses(): no tracker #" << iTracker
            << " (" << fData->GetNTrackers() << " available)";
        }
        fData->GetTrackerData(iTracker) \
          .SetAddresses(fTree, fTrackModuleLabel[iTracker], isCosmics, fSaveHierarchyInfo[iTracker]);
      } // SetTrackerAddresses()
    
    void SetVerticesAddresses(size_t iTracker)
      {
        CheckData("SetVerticesAddresses()"); CheckTree("SetVerticesAddresses()");
        if (iTracker >= fData->GetNTrackers()) {
          throw art::Exception(art::errors::LogicError)
            << "AnalysisTree::SetVerticesAddresses(): no tracker #" << iTracker
            << " (" << fData->GetNTrackers() << " available)";
        }
        fData->GetVertexData(iTracker) \
          .SetAddresses(fTree, fVertexModuleLabel[iTracker], fSaveHierarchyInfo[iTracker]);
      } // SetVerticesAddresses()
    
    /// Sets the addresses of all the tree branches, creating the missing ones
    void SetShowerAddresses()
      {
        CheckData("SetShowerAddress()"); CheckTree("SetShowerAddress()");
        fData->ShowerData.SetShowerAddresses(fTree, fShowerModuleLabel, fSaveShowerHierarchyInfo);
      } // SetShowerAddresses()
    
    /// Create the output tree and the data structures, if needed
    void CreateTree(bool bClearData = false);
    
    /// Destroy the local buffers (existing branches will point to invalid address!)
    void DestroyData() { if (fData) { delete fData; fData = nullptr; } }
    
    /// Helper function: throws if no data structure is available
    void CheckData(std::string caller) const
      {
        if (fData) return;
        throw art::Exception(art::errors::LogicError)
          << "AnalysisTree::" << caller << ": no data";
      } // CheckData()
    /// Helper function: throws if no tree is available
    void CheckTree(std::string caller) const
      {
        if (fTree) return;
        throw art::Exception(art::errors::LogicError)
          << "AnalysisTree::" << caller << ": no tree";
      } // CheckData()
  }; // class sbnd::AnalysisTree
} // namespace sbnd


namespace { // local namespace
  /// Simple stringstream which empties its buffer on operator() call
  class AutoResettingStringSteam: public std::ostringstream {
      public:
    AutoResettingStringSteam& operator() () { str(""); return *this; }
  }; // class AutoResettingStringSteam

  /// Fills a sequence of TYPE elements
  template <typename ITER, typename TYPE>
  inline void FillWith(ITER from, ITER to, TYPE value)
    { std::fill(from, to, value); }

  /// Fills a sequence of TYPE elements
  template <typename ITER, typename TYPE>
  inline void FillWith(ITER from, size_t n, TYPE value)
    { std::fill(from, from + n, value); }

  /// Fills a container with begin()/end() interface
  template <typename CONT, typename V>
  inline void FillWith(CONT& data, const V& value)
    { FillWith(std::begin(data), std::end(data), value); }

} // local namespace


//------------------------------------------------------------------------------
//---  AnalysisTreeDataStruct::TrackDataStruct
//---

void sbnd::AnalysisTreeDataStruct::TrackDataStruct::Resize(size_t nTracks)
{
  MaxTracks = nTracks;
  
  trkId.resize(MaxTracks);
  trkncosmictags_tagger.resize(MaxTracks);
  trkcosmicscore_tagger.resize(MaxTracks);
  trkcosmictype_tagger.resize(MaxTracks);
  trkncosmictags_flashmatch.resize(MaxTracks);
  trkcosmicscore_flashmatch.resize(MaxTracks);
  trkcosmictype_flashmatch.resize(MaxTracks);
  trkstartx.resize(MaxTracks);
  trkstarty.resize(MaxTracks);
  trkstartz.resize(MaxTracks);
  trkstartd.resize(MaxTracks);
  trkendx.resize(MaxTracks);
  trkendy.resize(MaxTracks);
  trkendz.resize(MaxTracks);
  trkendd.resize(MaxTracks);
  trktheta.resize(MaxTracks);
  trkphi.resize(MaxTracks);
  trkstartdcosx.resize(MaxTracks);
  trkstartdcosy.resize(MaxTracks);
  trkstartdcosz.resize(MaxTracks);
  trkenddcosx.resize(MaxTracks);
  trkenddcosy.resize(MaxTracks);
  trkenddcosz.resize(MaxTracks);
  trkthetaxz.resize(MaxTracks);
  trkthetayz.resize(MaxTracks);
  trkmom.resize(MaxTracks);
  trkmomrange.resize(MaxTracks);
  trkmommschi2.resize(MaxTracks);
  trkmommsllhd.resize(MaxTracks);  
  trklen.resize(MaxTracks);
  trksvtxid.resize(MaxTracks);
  trkevtxid.resize(MaxTracks);
  // PID variables
  trkpidpdg.resize(MaxTracks);
  trkpidchi.resize(MaxTracks);
  trkpidchipr.resize(MaxTracks);
  trkpidchika.resize(MaxTracks);
  trkpidchipi.resize(MaxTracks);
  trkpidchimu.resize(MaxTracks);
  trkpidpida.resize(MaxTracks);
  trkpidbestplane.resize(MaxTracks);
  
  trkke.resize(MaxTracks);
  trkrange.resize(MaxTracks);
  trkidtruth_recoutils_totaltrueenergy.resize(MaxTracks);
  trkidtruth_recoutils_totalrecocharge.resize(MaxTracks);
  trkidtruth_recoutils_totalrecohits.resize(MaxTracks);
  trkidtruth.resize(MaxTracks);
  trkorigin.resize(MaxTracks);
  trkpdgtruth.resize(MaxTracks);
  trkefftruth.resize(MaxTracks);
  trksimIDEenergytruth.resize(MaxTracks);
  trksimIDExtruth.resize(MaxTracks);
  trksimIDEytruth.resize(MaxTracks);
  trksimIDEztruth.resize(MaxTracks);
  trkpurtruth.resize(MaxTracks);
  trkpitchc.resize(MaxTracks);
  ntrkhits.resize(MaxTracks);
  
  trkisprimary.resize(MaxTracks);  
  trkndaughters.resize(MaxTracks); 
  trkpfpid.resize(MaxTracks);      
  trkparentpfpid.resize(MaxTracks);

  trkdedx.resize(MaxTracks);
  trkdqdx.resize(MaxTracks);
  trkresrg.resize(MaxTracks);
  trkxyz.resize(MaxTracks);
  
} // sbnd::AnalysisTreeDataStruct::TrackDataStruct::Resize()

void sbnd::AnalysisTreeDataStruct::TrackDataStruct::Clear() {
  Resize(MaxTracks);
  ntracks = 0;
  
  FillWith(trkId        , -9999  );
  FillWith(trkncosmictags_tagger, -9999  );
  FillWith(trkcosmicscore_tagger, -99999.);
  FillWith(trkcosmictype_tagger, -9999  );
  FillWith(trkncosmictags_flashmatch, -9999  );
  FillWith(trkcosmicscore_flashmatch, -99999.);
  FillWith(trkcosmictype_flashmatch, -9999  );
  FillWith(trkstartx    ,   -99999.);
  FillWith(trkstarty    ,   -99999.);
  FillWith(trkstartz    ,   -99999.);
  FillWith(trkstartd    ,   -99999.);
  FillWith(trkendx      ,   -99999.);
  FillWith(trkendy      ,   -99999.);
  FillWith(trkendz      ,   -99999.);
  FillWith(trkendd      ,   -99999.);
  FillWith(trktheta     ,   -99999.);
  FillWith(trkphi       ,   -99999.);
  FillWith(trkstartdcosx,   -99999.);
  FillWith(trkstartdcosy,   -99999.);
  FillWith(trkstartdcosz,   -99999.);
  FillWith(trkenddcosx  ,   -99999.);
  FillWith(trkenddcosy  ,   -99999.);
  FillWith(trkenddcosz  ,   -99999.);
  FillWith(trkthetaxz   ,   -99999.);
  FillWith(trkthetayz   ,   -99999.);
  FillWith(trkmom       ,   -99999.);
  FillWith(trkmomrange  ,   -99999.);  
  FillWith(trkmommschi2 ,   -99999.);  
  FillWith(trkmommsllhd ,   -99999.);  
  FillWith(trklen       ,   -99999.);
  FillWith(trksvtxid    ,   -1);
  FillWith(trkevtxid    ,   -1);
  FillWith(trkpidbestplane, -1); 
  FillWith(trkisprimary,   -9999);  
  FillWith(trkndaughters,  -9999);  
  FillWith(trkpfpid,       -9999);  
  FillWith(trkparentpfpid, -9999);  

 
  for (size_t iTrk = 0; iTrk < MaxTracks; ++iTrk){
    
    // the following are BoxedArray's;
    // their iterators traverse all the array dimensions
    FillWith(trkke[iTrk]      , -99999.);
    FillWith(trkrange[iTrk]   , -99999.);
    FillWith(trkidtruth_recoutils_totaltrueenergy[iTrk] , -99999 );
    FillWith(trkidtruth_recoutils_totalrecocharge[iTrk] , -99999 );
    FillWith(trkidtruth_recoutils_totalrecohits[iTrk] , -99999 );
    FillWith(trkidtruth[iTrk] , -99999 );
    FillWith(trkorigin[iTrk]  , -1 );
    FillWith(trkpdgtruth[iTrk], -99999 );
    FillWith(trkefftruth[iTrk], -99999.);
    FillWith(trksimIDEenergytruth[iTrk], -99999.);
    FillWith(trksimIDExtruth[iTrk], -99999.);
    FillWith(trksimIDEytruth[iTrk], -99999.);
    FillWith(trksimIDEztruth[iTrk], -99999.);
    FillWith(trkpurtruth[iTrk], -99999.);
    FillWith(trkpitchc[iTrk]  , -99999.);
    FillWith(ntrkhits[iTrk]   ,  -9999 );
    
    FillWith(trkdedx[iTrk], 0.);
    FillWith(trkdqdx[iTrk], 0.);
    FillWith(trkresrg[iTrk], 0.);
    
    FillWith(trkxyz[iTrk], 0.);
 
    FillWith(trkpidpdg[iTrk]    , -1);
    FillWith(trkpidchi[iTrk]    , -99999.);
    FillWith(trkpidchipr[iTrk]  , -99999.);
    FillWith(trkpidchika[iTrk]  , -99999.);
    FillWith(trkpidchipi[iTrk]  , -99999.);
    FillWith(trkpidchimu[iTrk]  , -99999.);
    FillWith(trkpidpida[iTrk]   , -99999.);
    
  } // for track
  
} // sbnd::AnalysisTreeDataStruct::TrackDataStruct::Clear()


void sbnd::AnalysisTreeDataStruct::TrackDataStruct::SetAddresses(
  TTree* pTree, std::string tracker, bool isCosmics, bool saveHierarchyInfo
) {
  if (MaxTracks == 0) return; // no tracks, no tree!
  
  sbnd::AnalysisTreeDataStruct::BranchCreator CreateBranch(pTree);

  AutoResettingStringSteam sstr;
  sstr() << kMaxTrackHits;
  std::string MaxTrackHitsIndexStr("[" + sstr.str() + "]");
  
  std::string TrackLabel = tracker;
  std::string BranchName;

  BranchName = "ntracks_" + TrackLabel;
  CreateBranch(BranchName, &ntracks, BranchName + "/S");
  std::string NTracksIndexStr = "[" + BranchName + "]";
  
  BranchName = "trkId_" + TrackLabel;
  CreateBranch(BranchName, trkId, BranchName + NTracksIndexStr + "/S");
  
  BranchName = "trkncosmictags_tagger_" + TrackLabel;
  CreateBranch(BranchName, trkncosmictags_tagger, BranchName + NTracksIndexStr + "/S");
  
  BranchName = "trkcosmicscore_tagger_" + TrackLabel;
  CreateBranch(BranchName, trkcosmicscore_tagger, BranchName + NTracksIndexStr + "/F");
  
  BranchName = "trkcosmictype_tagger_" + TrackLabel;
  CreateBranch(BranchName, trkcosmictype_tagger, BranchName + NTracksIndexStr + "/S");

  BranchName = "trkncosmictags_flashmatch_" + TrackLabel;
  CreateBranch(BranchName, trkncosmictags_flashmatch, BranchName + NTracksIndexStr + "/S");
  
  BranchName = "trkcosmicscore_flashmatch_" + TrackLabel;
  CreateBranch(BranchName, trkcosmicscore_flashmatch, BranchName + NTracksIndexStr + "/F");
  
  BranchName = "trkcosmictype_flashmatch_" + TrackLabel;
  CreateBranch(BranchName, trkcosmictype_flashmatch, BranchName + NTracksIndexStr + "/S");
  
  BranchName = "trkke_" + TrackLabel;
  CreateBranch(BranchName, trkke, BranchName + NTracksIndexStr + "[3]/F");
  
  BranchName = "trkrange_" + TrackLabel;
  CreateBranch(BranchName, trkrange, BranchName + NTracksIndexStr + "[3]/F");

  BranchName = "trkidtruth_recoutils_totaltrueenergy_" + TrackLabel;
  CreateBranch(BranchName, trkidtruth_recoutils_totaltrueenergy, BranchName + NTracksIndexStr + "[3]/I");

  BranchName = "trkidtruth_recoutils_totalrecocharge_" + TrackLabel;
  CreateBranch(BranchName, trkidtruth_recoutils_totalrecocharge, BranchName + NTracksIndexStr + "[3]/I");

  BranchName = "trkidtruth_recoutils_totalrecohits_" + TrackLabel;
  CreateBranch(BranchName, trkidtruth_recoutils_totalrecohits, BranchName + NTracksIndexStr + "[3]/I");

  BranchName = "trkidtruth_" + TrackLabel;
  CreateBranch(BranchName, trkidtruth, BranchName + NTracksIndexStr + "[3]/I");

  BranchName = "trkorigin_" + TrackLabel;
  CreateBranch(BranchName, trkorigin, BranchName + NTracksIndexStr + "[3]/S");
  
  BranchName = "trkpdgtruth_" + TrackLabel;
  CreateBranch(BranchName, trkpdgtruth, BranchName + NTracksIndexStr + "[3]/I");
  
  BranchName = "trkefftruth_" + TrackLabel;
  CreateBranch(BranchName, trkefftruth, BranchName + NTracksIndexStr + "[3]/F");
 
  BranchName = "trksimIDEenergytruth_" + TrackLabel;
  CreateBranch(BranchName, trksimIDEenergytruth, BranchName + NTracksIndexStr + "[3]/F");

  BranchName = "trksimIDExtruth_" + TrackLabel;
  CreateBranch(BranchName, trksimIDExtruth, BranchName + NTracksIndexStr + "[3]/F");

  BranchName = "trksimIDEytruth_" + TrackLabel;
  CreateBranch(BranchName, trksimIDEytruth, BranchName + NTracksIndexStr + "[3]/F");

  BranchName = "trksimIDEztruth_" + TrackLabel;
  CreateBranch(BranchName, trksimIDEztruth, BranchName + NTracksIndexStr + "[3]/F");
 
  BranchName = "trkpurtruth_" + TrackLabel;
  CreateBranch(BranchName, trkpurtruth, BranchName + NTracksIndexStr + "[3]/F");
  
  BranchName = "trkpitchc_" + TrackLabel;
  CreateBranch(BranchName, trkpitchc, BranchName + NTracksIndexStr + "[3]/F");
  
  BranchName = "ntrkhits_" + TrackLabel;
  CreateBranch(BranchName, ntrkhits, BranchName + NTracksIndexStr + "[3]/S");
  
  if (!isCosmics){
    BranchName = "trkdedx_" + TrackLabel;
    CreateBranch(BranchName, trkdedx, BranchName + NTracksIndexStr + "[3]" + MaxTrackHitsIndexStr + "/F");
  
    BranchName = "trkdqdx_" + TrackLabel;
    CreateBranch(BranchName, trkdqdx, BranchName + NTracksIndexStr + "[3]" + MaxTrackHitsIndexStr + "/F");
    
    BranchName = "trkresrg_" + TrackLabel;
    CreateBranch(BranchName, trkresrg, BranchName + NTracksIndexStr + "[3]" + MaxTrackHitsIndexStr + "/F");
    
    BranchName = "trkxyz_" + TrackLabel;
    CreateBranch(BranchName, trkxyz, BranchName + NTracksIndexStr + "[3]" + MaxTrackHitsIndexStr + "/F");
  }

  BranchName = "trkstartx_" + TrackLabel;
  CreateBranch(BranchName, trkstartx, BranchName + NTracksIndexStr + "/F");
  
  BranchName = "trkstarty_" + TrackLabel;
  CreateBranch(BranchName, trkstarty, BranchName + NTracksIndexStr + "/F");
  
  BranchName = "trkstartz_" + TrackLabel;
  CreateBranch(BranchName, trkstartz, BranchName + NTracksIndexStr + "/F");
  
  BranchName = "trkstartd_" + TrackLabel;
  CreateBranch(BranchName, trkstartd, BranchName + NTracksIndexStr + "/F");
  
  BranchName = "trkendx_" + TrackLabel;
  CreateBranch(BranchName, trkendx, BranchName + NTracksIndexStr + "/F");
  
  BranchName = "trkendy_" + TrackLabel;
  CreateBranch(BranchName, trkendy, BranchName + NTracksIndexStr + "/F");
  
  BranchName = "trkendz_" + TrackLabel;
  CreateBranch(BranchName, trkendz, BranchName + NTracksIndexStr + "/F");
  
  BranchName = "trkendd_" + TrackLabel;
  CreateBranch(BranchName, trkendd, BranchName + NTracksIndexStr + "/F");
  
  BranchName = "trktheta_" + TrackLabel;
  CreateBranch(BranchName, trktheta, BranchName + NTracksIndexStr + "/F");
  
  BranchName = "trkphi_" + TrackLabel;
  CreateBranch(BranchName, trkphi, BranchName + NTracksIndexStr + "/F");
  
  BranchName = "trkstartdcosx_" + TrackLabel;
  CreateBranch(BranchName, trkstartdcosx, BranchName + NTracksIndexStr + "/F");
  
  BranchName = "trkstartdcosy_" + TrackLabel;
  CreateBranch(BranchName, trkstartdcosy, BranchName + NTracksIndexStr + "/F");
  
  BranchName = "trkstartdcosz_" + TrackLabel;
  CreateBranch(BranchName, trkstartdcosz, BranchName + NTracksIndexStr + "/F");
  
  BranchName = "trkenddcosx_" + TrackLabel;
  CreateBranch(BranchName, trkenddcosx, BranchName + NTracksIndexStr + "/F");
  
  BranchName = "trkenddcosy_" + TrackLabel;
  CreateBranch(BranchName, trkenddcosy, BranchName + NTracksIndexStr + "/F");
  
  BranchName = "trkenddcosz_" + TrackLabel;
  CreateBranch(BranchName, trkenddcosz, BranchName + NTracksIndexStr + "/F");
  
  BranchName = "trkthetaxz_" + TrackLabel;
  CreateBranch(BranchName, trkthetaxz, BranchName + NTracksIndexStr + "/F");
  
  BranchName = "trkthetayz_" + TrackLabel;
  CreateBranch(BranchName, trkthetayz, BranchName + NTracksIndexStr + "/F");
  
  BranchName = "trkmom_" + TrackLabel;
  CreateBranch(BranchName, trkmom, BranchName + NTracksIndexStr + "/F");
  
  BranchName = "trkmomrange_" + TrackLabel;
  CreateBranch(BranchName, trkmomrange, BranchName + NTracksIndexStr + "/F");

  BranchName = "trkmommschi2_" + TrackLabel;
  CreateBranch(BranchName, trkmommschi2, BranchName + NTracksIndexStr + "/F");

  BranchName = "trkmommsllhd_" + TrackLabel;
  CreateBranch(BranchName, trkmommsllhd, BranchName + NTracksIndexStr + "/F");
  
  BranchName = "trklen_" + TrackLabel;
  CreateBranch(BranchName, trklen, BranchName + NTracksIndexStr + "/F");
  
  BranchName = "trksvtxid_" + TrackLabel;
  CreateBranch(BranchName, trksvtxid, BranchName + NTracksIndexStr + "/S");
  
  BranchName = "trkevtxid_" + TrackLabel;
  CreateBranch(BranchName, trkevtxid, BranchName + NTracksIndexStr + "/S");

  BranchName = "trkpidpdg_" + TrackLabel;
  CreateBranch(BranchName, trkpidpdg, BranchName + NTracksIndexStr + "[3]/I");

  BranchName = "trkpidchi_" + TrackLabel;
  CreateBranch(BranchName, trkpidchi, BranchName + NTracksIndexStr + "[3]/F");

  BranchName = "trkpidchipr_" + TrackLabel;
  CreateBranch(BranchName, trkpidchipr, BranchName + NTracksIndexStr + "[3]/F");

  BranchName = "trkpidchika_" + TrackLabel;
  CreateBranch(BranchName, trkpidchika, BranchName + NTracksIndexStr + "[3]/F");

  BranchName = "trkpidchipi_" + TrackLabel;
  CreateBranch(BranchName, trkpidchipi, BranchName + NTracksIndexStr + "[3]/F");

  BranchName = "trkpidchimu_" + TrackLabel;
  CreateBranch(BranchName, trkpidchimu, BranchName + NTracksIndexStr + "[3]/F");

  BranchName = "trkpidpida_" + TrackLabel;
  CreateBranch(BranchName, trkpidpida, BranchName + NTracksIndexStr + "[3]/F");

  BranchName = "trkpidbestplane_" + TrackLabel;
  CreateBranch(BranchName, trkpidbestplane, BranchName + NTracksIndexStr + "/S");

  if(saveHierarchyInfo){
    BranchName = "trkisprimary_" + TrackLabel;
    CreateBranch(BranchName, trkisprimary, BranchName + NTracksIndexStr + "/O");
  
    BranchName = "trkndaughters_" + TrackLabel;
    CreateBranch(BranchName, trkndaughters, BranchName + NTracksIndexStr + "/I");
  
    BranchName = "trkpfpid_" + TrackLabel;
    CreateBranch(BranchName, trkpfpid, BranchName + NTracksIndexStr + "/I");
  
    BranchName = "trkparentpfpid_" + TrackLabel;
    CreateBranch(BranchName, trkparentpfpid, BranchName + NTracksIndexStr + "/I");
  }
} // sbnd::AnalysisTreeDataStruct::TrackDataStruct::SetAddresses()

//------------------------------------------------------------------------------
//---  AnalysisTreeDataStruct::ShowerDataStruct
//---

void sbnd::AnalysisTreeDataStruct::ShowerDataStruct::Resize(size_t nShowers)
{
  MaxShowers = nShowers;
  
  shwId.resize(MaxShowers);  
  shwbestplane.resize(MaxShowers);
  shwlength.resize(MaxShowers);   
  shwopenangle.resize(MaxShowers);
  shwstartx.resize(MaxShowers);   
  shwstarty.resize(MaxShowers);   
  shwstartz.resize(MaxShowers);   
  shwdirx.resize(MaxShowers);     
  shwdiry.resize(MaxShowers);     
  shwdirz.resize(MaxShowers);     
  shwisprimary.resize(MaxShowers);
  shwndaughters.resize(MaxShowers);
  shwpfpid.resize(MaxShowers);
  shwparentpfpid.resize(MaxShowers);

} // AnalysisTreeDataStruct::ShowerDataStruct.Resize()

void sbnd::AnalysisTreeDataStruct::ShowerDataStruct::Clear() {
  Resize(MaxShowers);
  nshowers = 0;

  // For variables with the ShowerData_t form
  FillWith(shwId,          -9999);
  FillWith(shwbestplane,   -9999);
  FillWith(shwlength,      -9999.);
  FillWith(shwopenangle,   -9999.);
  FillWith(shwstartx,      -9999.);
  FillWith(shwstarty,      -9999.);
  FillWith(shwstartz,      -9999.);
  FillWith(shwdirx,        -9999.);
  FillWith(shwdiry,        -9999.);
  FillWith(shwdirz,        -9999.);
  FillWith(shwisprimary,   -9999);
  FillWith(shwndaughters,  -9999);
  FillWith(shwpfpid,       -9999);
  FillWith(shwparentpfpid, -9999);
  
} // sbnd::AnalysisTreeDataStruct::ShowerDataStruct::Clear()

void sbnd::AnalysisTreeDataStruct::ShowerDataStruct::SetShowerAddresses(
  TTree* pTree, std::string showerLabel, bool saveHierarchyInfo
) {
  if (MaxShowers == 0) return; // no tracks, no tree!
  
  sbnd::AnalysisTreeDataStruct::BranchCreator CreateBranch(pTree);

  std::string ShowerLabel = showerLabel;
  std::string BranchName;

  BranchName = "nshowers_" + ShowerLabel;
  CreateBranch(BranchName, &nshowers, BranchName + "/S");
  std::string NShowersIndexStr = "[" + BranchName + "]";
  
  BranchName = "shwId_" + ShowerLabel;
  CreateBranch(BranchName, shwId, BranchName + NShowersIndexStr + "/I");
  
  BranchName = "shwbestplane_" + ShowerLabel;
  CreateBranch(BranchName, shwbestplane, BranchName + NShowersIndexStr + "/I");
  
  BranchName = "shwlength_" + ShowerLabel;
  CreateBranch(BranchName, shwlength, BranchName + NShowersIndexStr + "/F");
  
  BranchName = "shwlength_" + ShowerLabel;
  CreateBranch(BranchName, shwlength, BranchName + NShowersIndexStr + "/F");
  
  BranchName = "shwopenangle_" + ShowerLabel;
  CreateBranch(BranchName, shwopenangle, BranchName + NShowersIndexStr + "/F");
  
  BranchName = "shwstartx_" + ShowerLabel;
  CreateBranch(BranchName, shwstartx, BranchName + NShowersIndexStr + "/F");
  
  BranchName = "shwstarty_" + ShowerLabel;
  CreateBranch(BranchName, shwstarty, BranchName + NShowersIndexStr + "/F");
  
  BranchName = "shwstartz_" + ShowerLabel;
  CreateBranch(BranchName, shwstartz, BranchName + NShowersIndexStr + "/F");
  
  BranchName = "shwdirx_" + ShowerLabel;
  CreateBranch(BranchName, shwdirx, BranchName + NShowersIndexStr + "/F");
  
  BranchName = "shwdiry_" + ShowerLabel;
  CreateBranch(BranchName, shwdiry, BranchName + NShowersIndexStr + "/F");
  
  BranchName = "shwdirz_" + ShowerLabel;
  CreateBranch(BranchName, shwdirz, BranchName + NShowersIndexStr + "/F");
  
  if(saveHierarchyInfo){
    BranchName = "shwisprimary_" + ShowerLabel;
    CreateBranch(BranchName, shwisprimary, BranchName + NShowersIndexStr + "/O");
  
    BranchName = "shwndaughters_" + ShowerLabel;
    CreateBranch(BranchName, shwndaughters, BranchName + NShowersIndexStr + "/I");
  
    BranchName = "shwpfpid_" + ShowerLabel;
    CreateBranch(BranchName, shwpfpid, BranchName + NShowersIndexStr + "/I");
  
    BranchName = "shwparentpfpid_" + ShowerLabel;
    CreateBranch(BranchName, shwparentpfpid, BranchName + NShowersIndexStr + "/I");
  }
} // sbnd::AnalysisTreeDataStruct::ShowerDataStruct::SetShowerAddresses()

//------------------------------------------------------------------------------
//---  AnalysisTreeDataStruct::VertexDataStruct
//---

void sbnd::AnalysisTreeDataStruct::VertexDataStruct::Resize(size_t nVertices)
{
  MaxVertices = nVertices;
 
  vtx.resize(MaxVertices);
  primaryvtx.resize(MaxVertices);
} // AnalysisTreeDataStruct::VertexDataStruct::Resize()

void sbnd::AnalysisTreeDataStruct::VertexDataStruct::Clear() {
  Resize(MaxVertices);
  nvtx = 0;

  for (size_t iVtx = 0; iVtx < MaxVertices; ++iVtx){
    FillWith(vtx[iVtx], -9999.);
  }
  FillWith(primaryvtx, -9999);  
} // AnalysisTreeDataStruct::VertexDataStruct::Clear()

void sbnd::AnalysisTreeDataStruct::VertexDataStruct::SetAddresses(
  TTree* pTree, std::string vertices, bool saveHierarchyInfo
) {
  if (MaxVertices == 0) return; // no vertices, no tree!
  
  sbnd::AnalysisTreeDataStruct::BranchCreator CreateBranch(pTree);

  std::string VertexLabel = vertices;
  std::string BranchName;

  BranchName = "nvtx_" + VertexLabel;
  CreateBranch(BranchName, &nvtx, BranchName + "/S");
  std::string NVertexIndexStr = "[" + BranchName + "]";
 
  if(saveHierarchyInfo){
    BranchName = "primaryvtx_" + VertexLabel;
    CreateBranch(BranchName, primaryvtx, BranchName + NVertexIndexStr + "/I");
  }

  BranchName = "vtx_" + VertexLabel;
  CreateBranch(BranchName, vtx, BranchName + NVertexIndexStr + "[3]/F");
} // AnalysisTreeDataStruct::VertexDataStruct::SetAddresses()

//------------------------------------------------------------------------------
//---  AnalysisTreeDataStruct
//---

void sbnd::AnalysisTreeDataStruct::ClearLocalData() {

//  RunData.Clear();
  SubRunData.Clear();

  run = -99999;
  subrun = -99999;
  event = -99999;
  evttime = -99999;
  beamtime = -99999;
  isdata = -99;
  taulife = -999;

  // Clear hit info
  no_hits = 0;
  std::fill(hit_tpc, hit_tpc + sizeof(hit_tpc)/sizeof(hit_tpc[0]), -9999);
  std::fill(hit_plane, hit_plane + sizeof(hit_plane)/sizeof(hit_plane[0]), -9999);
  std::fill(hit_wire, hit_wire + sizeof(hit_wire)/sizeof(hit_wire[0]), -9999);
  std::fill(hit_channel, hit_channel + sizeof(hit_channel)/sizeof(hit_channel[0]), -9999);
  std::fill(hit_peakT, hit_peakT + sizeof(hit_peakT)/sizeof(hit_peakT[0]), -99999.);
  std::fill(hit_charge, hit_charge + sizeof(hit_charge)/sizeof(hit_charge[0]), -99999.);
  std::fill(hit_ph, hit_ph + sizeof(hit_ph)/sizeof(hit_ph[0]), -99999.);
  std::fill(hit_startT, hit_startT + sizeof(hit_startT)/sizeof(hit_startT[0]), -99999.);
  std::fill(hit_endT, hit_endT + sizeof(hit_endT)/sizeof(hit_endT[0]), -99999.);
  std::fill(hit_width, hit_width + sizeof(hit_width)/sizeof(hit_width[0]), -99999.);
  std::fill(hit_trkid, hit_trkid + sizeof(hit_trkid)/sizeof(hit_trkid[0]), -9999);
  std::fill(hit_mcid, hit_mcid + sizeof(hit_mcid)/sizeof(hit_mcid[0]), -9);
  std::fill(hit_frac, hit_frac + sizeof(hit_frac)/sizeof(hit_frac[0]), -9);
  std::fill(hit_nelec, hit_nelec + sizeof(hit_nelec)/sizeof(hit_nelec[0]), -9999);
  std::fill(hit_energy, hit_energy + sizeof(hit_energy)/sizeof(hit_energy[0]), -9999);
  std::fill(hit_reconelec, hit_reconelec + sizeof(hit_reconelec)/sizeof(hit_reconelec[0]), -9999);

  // Clear MCTruth info
  mcevts_truth = 0;
  mcevts_truthcry = -99999;
  FillWith(nuScatterCode_truth,-99999);
  FillWith(nuID_truth,-99999);
  FillWith(nuPDG_truth,-99999);
  FillWith(ccnc_truth,-99999);
  FillWith(mode_truth,-99999);
  FillWith(enu_truth,-99999);
  FillWith(Q2_truth,-99999);
  FillWith(W_truth,-99999);
  FillWith(hitnuc_truth,-99999);
  FillWith(nuvtxx_truth,-99999);
  FillWith(nuvtxy_truth,-99999);
  FillWith(nuvtxz_truth,-99999);
  FillWith(nu_dcosx_truth,-99999);
  FillWith(nu_dcosy_truth,-99999);
  FillWith(nu_dcosz_truth,-99999);
  FillWith(lep_mom_truth,-99999);
  FillWith(lep_dcosx_truth,-99999);
  FillWith(lep_dcosy_truth,-99999);
  FillWith(lep_dcosz_truth,-99999);
  FillWith(tpx_flux,-99999);
  FillWith(tpy_flux,-99999);
  FillWith(tpz_flux,-99999);
  FillWith(tptype_flux,-99999);

  genie_no_primaries = 0;
  cry_no_primaries = 0;
  no_primaries = 0;
  geant_list_size=0;
  geant_list_size_in_tpcAV = 0;

  FillWith(pdg, -99999);
  FillWith(status, -99999);
  FillWith(Mass, -99999.);
  FillWith(Eng, -99999.);
  FillWith(EndE, -99999.);
  FillWith(Px, -99999.);
  FillWith(Py, -99999.);
  FillWith(Pz, -99999.);
  FillWith(P, -99999.);
  FillWith(StartPointx, -99999.);
  FillWith(StartPointy, -99999.);
  FillWith(StartPointz, -99999.);
  FillWith(StartT, -9999999.);
  FillWith(EndT, -9999999.);    
  FillWith(EndPointx, -99999.);
  FillWith(EndPointy, -99999.);
  FillWith(EndPointz, -99999.);
  FillWith(EndT, -99999.);
  FillWith(theta, -99999.);
  FillWith(phi, -99999.);
  FillWith(theta_xz, -99999.);
  FillWith(theta_yz, -99999.);
  FillWith(pathlen, -99999.);
  FillWith(inTPCActive, -99999);
  FillWith(StartPointx_tpcAV, -99999.);
  FillWith(StartPointy_tpcAV, -99999.);
  FillWith(StartPointz_tpcAV, -99999.);
  FillWith(EndPointx_tpcAV, -99999.);
  FillWith(EndPointy_tpcAV, -99999.);
  FillWith(EndPointz_tpcAV, -99999.);  
  FillWith(NumberDaughters, -99999);
  FillWith(Mother, -99999);
  FillWith(TrackId, -99999);
  FillWith(process_primary, -99999);
  FillWith(processname, "noname");
  FillWith(MergedId, -99999);
  FillWith(MotherNuId, -99999);
  FillWith(DepEnergy,     -9999);
  FillWith(NumElectrons,  -9999);
  total_DepEnergy    = -9999.;
  total_NumElectrons = -9999.;
  FillWith(genie_primaries_pdg, -99999);
  FillWith(genie_Eng, -99999.);
  FillWith(genie_Px, -99999.);
  FillWith(genie_Py, -99999.);
  FillWith(genie_Pz, -99999.);
  FillWith(genie_P, -99999.);
  FillWith(genie_status_code, -99999);
  FillWith(genie_mass, -99999.);
  FillWith(genie_trackID, -99999);
  FillWith(genie_ND, -99999);
  FillWith(genie_mother, -99999);
  FillWith(cry_primaries_pdg, -99999);
  FillWith(cry_Eng, -99999.);
  FillWith(cry_Px, -99999.);
  FillWith(cry_Py, -99999.);
  FillWith(cry_Pz, -99999.);
  FillWith(cry_P, -99999.);
  FillWith(cry_StartPointx, -99999.);
  FillWith(cry_StartPointy, -99999.);
  FillWith(cry_StartPointz, -99999.);  
  FillWith(cry_status_code, -99999);
  FillWith(cry_mass, -99999.);
  FillWith(cry_trackID, -99999);
  FillWith(cry_ND, -99999);
  FillWith(cry_mother, -99999);
  

  // auxiliary detector information;
  FillWith(NAuxDets, 0);
  // - set to -9999 all the values of each of the arrays in AuxDetID;
  //   this auto is BoxedArray<Short_t>
  for (auto& partInfo: AuxDetID) FillWith(partInfo, -9999);
  // - pythonish C++: as the previous line, for each one in a list of containers
  //   of the same type (C++ is not python yet), using pointers to avoid copy;
  for (AuxDetMCData_t<Float_t>* cont: {
   &entryX, &entryY, &entryZ, &entryT,
   &exitX , &exitY , &exitZ, &exitT, &exitPx, &exitPy, &exitPz,
   &CombinedEnergyDep
   })
  {
    // this auto is BoxedArray<Float_t>
    for (auto& partInfo: *cont) FillWith(partInfo, -99999.);
  } // for container

  // Clear PFP info
  num_pfps = 0;
  //FillWith(pfp_id,-999);
  FillWith(pfp_sliceid,-999);
  FillWith(pfp_pdg,-999);

  // Clear slice info
  num_slices = 0;
  num_nuslices = 0;
  best_nuslice_id = -999;
  best_nuslice_pdg = -999;
  best_nuslice_pfpid = -999;
  best_nuslice_origin = -9;
  best_nuslice_score = -9.;
  best_nuslice_hitcomp = -9.;
  best_nuslice_hitpurity = -9.;
  best_nuslice_lephitcomp = -9.;
  best_nuslice_lephitpurity = -9.;


} // sbnd::AnalysisTreeDataStruct::ClearLocalData()


void sbnd::AnalysisTreeDataStruct::Clear() {
  ClearLocalData();
  std::for_each
    (TrackData.begin(), TrackData.end(), std::mem_fn(&TrackDataStruct::Clear));
  std::for_each
    (VertexData.begin(), VertexData.end(), std::mem_fn(&VertexDataStruct::Clear));
  std::mem_fn(&ShowerDataStruct::Clear);
} // sbnd::AnalysisTreeDataStruct::Clear()

void sbnd::AnalysisTreeDataStruct::ResizeMCNeutrino(int nNeutrinos){

  //min size is 1, to guarantee an address
  MaxMCNeutrinos = (size_t) std::max(nNeutrinos, 1);
  nuScatterCode_truth.resize(MaxMCNeutrinos);
  nuID_truth.resize(MaxMCNeutrinos);
  nuPDG_truth.resize(MaxMCNeutrinos);
  ccnc_truth.resize(MaxMCNeutrinos);
  mode_truth.resize(MaxMCNeutrinos);
  enu_truth.resize(MaxMCNeutrinos);
  Q2_truth.resize(MaxMCNeutrinos);
  W_truth.resize(MaxMCNeutrinos);
  hitnuc_truth.resize(MaxMCNeutrinos);
  nuvtxx_truth.resize(MaxMCNeutrinos);
  nuvtxy_truth.resize(MaxMCNeutrinos);
  nuvtxz_truth.resize(MaxMCNeutrinos);
  nu_dcosx_truth.resize(MaxMCNeutrinos);
  nu_dcosy_truth.resize(MaxMCNeutrinos);
  nu_dcosz_truth.resize(MaxMCNeutrinos);
  lep_mom_truth.resize(MaxMCNeutrinos);
  lep_dcosx_truth.resize(MaxMCNeutrinos);
  lep_dcosy_truth.resize(MaxMCNeutrinos);
  lep_dcosz_truth.resize(MaxMCNeutrinos);
  //Also resize the flux information here as it's a 1:1 with the MCNeutrino
  tpx_flux.resize(MaxMCNeutrinos);
  tpy_flux.resize(MaxMCNeutrinos);
  tpz_flux.resize(MaxMCNeutrinos);
  tptype_flux.resize(MaxMCNeutrinos);

  return;
} // sbnd::AnalysisTreeDataStruct::ResizeMCNeutrino()

void sbnd::AnalysisTreeDataStruct::ResizeGEANT(int nParticles) {

  // minimum size is 1, so that we always have an address
  MaxGEANTparticles = (size_t) std::max(nParticles, 1);
  
  pdg.resize(MaxGEANTparticles);
  status.resize(MaxGEANTparticles);
  Mass.resize(MaxGEANTparticles);  
  Eng.resize(MaxGEANTparticles);
  EndE.resize(MaxGEANTparticles);
  Px.resize(MaxGEANTparticles);
  Py.resize(MaxGEANTparticles);
  Pz.resize(MaxGEANTparticles);
  P.resize(MaxGEANTparticles);
  StartPointx.resize(MaxGEANTparticles);
  StartPointy.resize(MaxGEANTparticles);
  StartPointz.resize(MaxGEANTparticles);
  StartT.resize(MaxGEANTparticles); 
  EndT.resize(MaxGEANTparticles);    
  EndPointx.resize(MaxGEANTparticles);
  EndPointy.resize(MaxGEANTparticles);
  EndPointz.resize(MaxGEANTparticles);
  EndT.resize(MaxGEANTparticles);  
  theta.resize(MaxGEANTparticles);
  phi.resize(MaxGEANTparticles);
  theta_xz.resize(MaxGEANTparticles);
  theta_yz.resize(MaxGEANTparticles);
  pathlen.resize(MaxGEANTparticles);
  DepEnergy.resize(MaxGEANTparticles);
  NumElectrons.resize(MaxGEANTparticles);
  inTPCActive.resize(MaxGEANTparticles);
  StartPointx_tpcAV.resize(MaxGEANTparticles);
  StartPointy_tpcAV.resize(MaxGEANTparticles);
  StartPointz_tpcAV.resize(MaxGEANTparticles);
  EndPointx_tpcAV.resize(MaxGEANTparticles);
  EndPointy_tpcAV.resize(MaxGEANTparticles);
  EndPointz_tpcAV.resize(MaxGEANTparticles);    
  NumberDaughters.resize(MaxGEANTparticles);
  Mother.resize(MaxGEANTparticles);
  TrackId.resize(MaxGEANTparticles);
  process_primary.resize(MaxGEANTparticles);
  processname.resize(MaxGEANTparticles);
  MergedId.resize(MaxGEANTparticles);
  MotherNuId.resize(MaxGEANTparticles);
  
  // auxiliary detector structure
  NAuxDets.resize(MaxGEANTparticles);
  AuxDetID.resize(MaxGEANTparticles);
  entryX.resize(MaxGEANTparticles);
  entryY.resize(MaxGEANTparticles);
  entryZ.resize(MaxGEANTparticles);
  entryT.resize(MaxGEANTparticles);
  exitX.resize(MaxGEANTparticles);
  exitY.resize(MaxGEANTparticles);
  exitZ.resize(MaxGEANTparticles);
  exitT.resize(MaxGEANTparticles);
  exitPx.resize(MaxGEANTparticles);
  exitPy.resize(MaxGEANTparticles);
  exitPz.resize(MaxGEANTparticles);
  CombinedEnergyDep.resize(MaxGEANTparticles);
  
} // sbnd::AnalysisTreeDataStruct::ResizeGEANT()

void sbnd::AnalysisTreeDataStruct::ResizeGenie(int nPrimaries) {
  
  // minimum size is 1, so that we always have an address
  MaxGeniePrimaries = (size_t) std::max(nPrimaries, 1);
  genie_primaries_pdg.resize(MaxGeniePrimaries);
  genie_Eng.resize(MaxGeniePrimaries);
  genie_Px.resize(MaxGeniePrimaries);
  genie_Py.resize(MaxGeniePrimaries);
  genie_Pz.resize(MaxGeniePrimaries);
  genie_P.resize(MaxGeniePrimaries);
  genie_status_code.resize(MaxGeniePrimaries);
  genie_mass.resize(MaxGeniePrimaries);
  genie_trackID.resize(MaxGeniePrimaries);
  genie_ND.resize(MaxGeniePrimaries);
  genie_mother.resize(MaxGeniePrimaries);

} // sbnd::AnalysisTreeDataStruct::ResizeGenie()

// minimum size is 1, so that we always have an address
void sbnd::AnalysisTreeDataStruct::ResizeCry(int nPrimaries) {

  cry_primaries_pdg.resize(nPrimaries);
  cry_Eng.resize(nPrimaries);
  cry_Px.resize(nPrimaries);
  cry_Py.resize(nPrimaries);
  cry_Pz.resize(nPrimaries);
  cry_P.resize(nPrimaries);
  cry_StartPointx.resize(nPrimaries);
  cry_StartPointy.resize(nPrimaries);
  cry_StartPointz.resize(nPrimaries);  
  cry_status_code.resize(nPrimaries);
  cry_mass.resize(nPrimaries);
  cry_trackID.resize(nPrimaries);
  cry_ND.resize(nPrimaries);
  cry_mother.resize(nPrimaries);

} // sbnd::AnalysisTreeDataStruct::ResizeCry()

void sbnd::AnalysisTreeDataStruct::SetAddresses(
  TTree* pTree,
  const std::vector<std::string>& trackers,
  const std::string showerLabel,
  const std::vector<std::string>& vertexLabels,
  bool isCosmics,
  const std::vector<bool>& saveHierarchyInfo,
  bool saveShowerHierarchyInfo
  ) {
  BranchCreator CreateBranch(pTree);

  CreateBranch("run",&run,"run/I");
  CreateBranch("subrun",&subrun,"subrun/I");
  CreateBranch("event",&event,"event/I");
  CreateBranch("evttime",&evttime,"evttime/D");
  CreateBranch("beamtime",&beamtime,"beamtime/D");
  CreateBranch("pot",&SubRunData.pot,"pot/D");

  CreateBranch("isdata",&isdata,"isdata/B");
  CreateBranch("taulife",&taulife,"taulife/F");

  CreateBranch("no_hits",&no_hits,"no_hits/I");
  if (hasHitInfo()){
    CreateBranch("hit_tpc",hit_tpc,"hit_tpc[no_hits]/S");
    CreateBranch("hit_plane",hit_plane,"hit_plane[no_hits]/S");
    CreateBranch("hit_wire",hit_wire,"hit_wire[no_hits]/S");
    CreateBranch("hit_channel",hit_channel,"hit_channel[no_hits]/S");
    CreateBranch("hit_peakT",hit_peakT,"hit_peakT[no_hits]/F");
    CreateBranch("hit_charge",hit_charge,"hit_charge[no_hits]/F");
    CreateBranch("hit_ph",hit_ph,"hit_ph[no_hits]/F");
    CreateBranch("hit_startT",hit_startT,"hit_startT[no_hits]/F");
    CreateBranch("hit_endT",hit_endT,"hit_endT[no_hits]/F");
    CreateBranch("hit_width",hit_width,"hit_width[no_hits]/F");
    CreateBranch("hit_trkid",hit_trkid,"hit_trkid[no_hits]/S");
    CreateBranch("hit_mcid",hit_mcid,"hit_mcid[no_hits]/I");
    CreateBranch("hit_frac",hit_frac,"hit_frac[no_hits]/F");
    CreateBranch("hit_energy",hit_energy,"hit_energy[no_hits]/F");
    CreateBranch("hit_nelec",hit_nelec,"hit_nelec[no_hits]/F");
    CreateBranch("hit_reconelec",hit_reconelec,"hit_reconelec[no_hits]/F");
  }

  if (hasVertexInfo()){
    /*
    CreateBranch("nvtx",&nvtx,"nvtx/S");
    CreateBranch("vtx",vtx,"vtx[nvtx][3]/F");
    if(saveHierarchyInfo)
      CreateBranch("primaryvtx",primaryvtx,"primaryvtx[nvtx]/I");
      */

    kNTracker = trackers.size();
    for(int i=0; i<kNTracker; i++){
      std::string VertexLabel = vertexLabels[i];

      // note that if the tracker data has maximum number of tracks 0,
      // nothing is initialized (branches are not even created)
      VertexData[i].SetAddresses(pTree, VertexLabel, saveHierarchyInfo[i]);   
    }
  }  

  if (hasTrackInfo()){
    AutoResettingStringSteam sstr;
    sstr() << kMaxTrackHits;
    std::string MaxTrackHitsIndexStr("[" + sstr.str() + "]");

    kNTracker = trackers.size();
    CreateBranch("kNTracker",&kNTracker,"kNTracker/B");
    for(int i=0; i<kNTracker; i++){
      std::string TrackLabel = trackers[i];
      std::string BranchName;

      // note that if the tracker data has maximum number of tracks 0,
      // nothing is initialized (branches are not even created)
      TrackData[i].SetAddresses(pTree, TrackLabel, isCosmics, saveHierarchyInfo[i]);    
    } // for trackers
  } 
  
  if (hasShowerInfo()){
    std::string ShowerLabel = showerLabel;
    ShowerData.SetShowerAddresses(pTree, ShowerLabel, saveShowerHierarchyInfo);    
  }

  if (hasSliceInfo()){
    CreateBranch("num_pfps",&num_pfps,"num_pfps/I");
    CreateBranch("pfp_sliceid",&pfp_sliceid,"pfp_sliceid[num_pfps]/I");
    CreateBranch("pfp_pdg",&pfp_pdg,"pfp_pdg[num_pfps]/I");
    CreateBranch("num_slices",&num_slices,"num_slices/I");
    CreateBranch("num_nuslices",&num_nuslices,"num_nuslices/I");
    CreateBranch("best_nuslice_id",&best_nuslice_id,"best_nuslice_id/I");
    CreateBranch("best_nuslice_pfpid",&best_nuslice_pfpid,"best_nuslice_pfpid/I");
    CreateBranch("best_nuslice_pdg",&best_nuslice_pdg,"best_nuslice_pdg/I");
    CreateBranch("best_nuslice_origin",&best_nuslice_origin,"best_nuslice_origin/I");
    CreateBranch("best_nuslice_score",&best_nuslice_score,"best_nuslice_score/F");
    CreateBranch("best_nuslice_hitcomp",&best_nuslice_hitcomp,"best_nuslice_hitcomp/F");
    CreateBranch("best_nuslice_hitpurity",&best_nuslice_hitpurity,"best_nuslice_hitpurity/F");
    CreateBranch("best_nuslice_lephitcomp",&best_nuslice_lephitcomp,"best_nuslice_lephitcomp/F");
    CreateBranch("best_nuslice_lephitpurity",&best_nuslice_lephitpurity,"best_nuslice_lephitpurity/F");
  }

  if (hasGenieInfo()){
    CreateBranch("mcevts_truth",&mcevts_truth,"mcevts_truth/I");
    CreateBranch("nuScatterCode_truth",nuScatterCode_truth,"nuScatterCode_truth[mcevts_truth]/I");
    CreateBranch("nuID_truth",nuID_truth,"nuID_truth[mcevts_truth]/I");
    CreateBranch("nuPDG_truth",nuPDG_truth,"nuPDG_truth[mcevts_truth]/I");
    CreateBranch("ccnc_truth",ccnc_truth,"ccnc_truth[mcevts_truth]/I");
    CreateBranch("mode_truth",mode_truth,"mode_truth[mcevts_truth]/I");
    CreateBranch("enu_truth",enu_truth,"enu_truth[mcevts_truth]/F");
    CreateBranch("Q2_truth",Q2_truth,"Q2_truth[mcevts_truth]/F");
    CreateBranch("W_truth",W_truth,"W_truth[mcevts_truth]/F");
    CreateBranch("hitnuc_truth",hitnuc_truth,"hitnuc_truth[mcevts_truth]/I");
    CreateBranch("nuvtxx_truth",nuvtxx_truth,"nuvtxx_truth[mcevts_truth]/F");
    CreateBranch("nuvtxy_truth",nuvtxy_truth,"nuvtxy_truth[mcevts_truth]/F");
    CreateBranch("nuvtxz_truth",nuvtxz_truth,"nuvtxz_truth[mcevts_truth]/F");
    CreateBranch("nu_dcosx_truth",nu_dcosx_truth,"nu_dcosx_truth[mcevts_truth]/F");
    CreateBranch("nu_dcosy_truth",nu_dcosy_truth,"nu_dcosy_truth[mcevts_truth]/F");
    CreateBranch("nu_dcosz_truth",nu_dcosz_truth,"nu_dcosz_truth[mcevts_truth]/F");
    CreateBranch("lep_mom_truth",lep_mom_truth,"lep_mom_truth[mcevts_truth]/F");
    CreateBranch("lep_dcosx_truth",lep_dcosx_truth,"lep_dcosx_truth[mcevts_truth]/F");
    CreateBranch("lep_dcosy_truth",lep_dcosy_truth,"lep_dcosy_truth[mcevts_truth]/F");
    CreateBranch("lep_dcosz_truth",lep_dcosz_truth,"lep_dcosz_truth[mcevts_truth]/F");

    CreateBranch("tpx_flux",tpx_flux,"tpx_flux[mcevts_truth]/F");
    CreateBranch("tpy_flux",tpy_flux,"tpy_flux[mcevts_truth]/F");
    CreateBranch("tpz_flux",tpz_flux,"tpz_flux[mcevts_truth]/F");
    CreateBranch("tptype_flux",tptype_flux,"tptype_flux[mcevts_truth]/I");

    CreateBranch("genie_no_primaries",&genie_no_primaries,"genie_no_primaries/I");
    CreateBranch("genie_primaries_pdg",genie_primaries_pdg,"genie_primaries_pdg[genie_no_primaries]/I");
    CreateBranch("genie_Eng",genie_Eng,"genie_Eng[genie_no_primaries]/F");
    CreateBranch("genie_Px",genie_Px,"genie_Px[genie_no_primaries]/F");
    CreateBranch("genie_Py",genie_Py,"genie_Py[genie_no_primaries]/F");
    CreateBranch("genie_Pz",genie_Pz,"genie_Pz[genie_no_primaries]/F");
    CreateBranch("genie_P",genie_P,"genie_P[genie_no_primaries]/F");
    CreateBranch("genie_status_code",genie_status_code,"genie_status_code[genie_no_primaries]/I");
    CreateBranch("genie_mass",genie_mass,"genie_mass[genie_no_primaries]/F");
    CreateBranch("genie_trackID",genie_trackID,"genie_trackID[genie_no_primaries]/I");
    CreateBranch("genie_ND",genie_ND,"genie_ND[genie_no_primaries]/I");
    CreateBranch("genie_mother",genie_mother,"genie_mother[genie_no_primaries]/I");
  }

   if (hasCryInfo()){
    CreateBranch("mcevts_truthcry",&mcevts_truthcry,"mcevts_truthcry/I");  
    CreateBranch("cry_no_primaries",&cry_no_primaries,"cry_no_primaries/I");
    CreateBranch("cry_primaries_pdg",cry_primaries_pdg,"cry_primaries_pdg[cry_no_primaries]/I");
    CreateBranch("cry_Eng",cry_Eng,"cry_Eng[cry_no_primaries]/F");
    CreateBranch("cry_Px",cry_Px,"cry_Px[cry_no_primaries]/F");
    CreateBranch("cry_Py",cry_Py,"cry_Py[cry_no_primaries]/F");
    CreateBranch("cry_Pz",cry_Pz,"cry_Pz[cry_no_primaries]/F");
    CreateBranch("cry_P",cry_P,"cry_P[cry_no_primaries]/F");
    CreateBranch("cry_StartPointx",cry_StartPointx,"cry_StartPointx[cry_no_primaries]/F");
    CreateBranch("cry_StartPointy",cry_StartPointy,"cry_StartPointy[cry_no_primaries]/F");
    CreateBranch("cry_StartPointz",cry_StartPointz,"cry_StartPointz[cry_no_primaries]/F");   
    CreateBranch("cry_status_code",cry_status_code,"cry_status_code[cry_no_primaries]/I");
    CreateBranch("cry_mass",cry_mass,"cry_mass[cry_no_primaries]/F");
    CreateBranch("cry_trackID",cry_trackID,"cry_trackID[cry_no_primaries]/I");
    CreateBranch("cry_ND",cry_ND,"cry_ND[cry_no_primaries]/I");
    CreateBranch("cry_mother",cry_mother,"cry_mother[cry_no_primaries]/I");
  }  

  if (hasGeantInfo()){  
    CreateBranch("no_primaries",&no_primaries,"no_primaries/I");
    CreateBranch("geant_list_size",&geant_list_size,"geant_list_size/I");
    CreateBranch("geant_list_size_in_tpcAV",&geant_list_size_in_tpcAV,"geant_list_size_in_tpcAV/I");  
    CreateBranch("pdg",pdg,"pdg[geant_list_size]/I");
    CreateBranch("status",status,"status[geant_list_size]/I");
    CreateBranch("Mass",Mass,"Mass[geant_list_size]/F");
    CreateBranch("Eng",Eng,"Eng[geant_list_size]/F");
    CreateBranch("EndE",EndE,"EndE[geant_list_size]/F");
    CreateBranch("Px",Px,"Px[geant_list_size]/F");
    CreateBranch("Py",Py,"Py[geant_list_size]/F");
    CreateBranch("Pz",Pz,"Pz[geant_list_size]/F");
    CreateBranch("P",P,"P[geant_list_size]/F");
    CreateBranch("StartPointx",StartPointx,"StartPointx[geant_list_size]/F");
    CreateBranch("StartPointy",StartPointy,"StartPointy[geant_list_size]/F");
    CreateBranch("StartPointz",StartPointz,"StartPointz[geant_list_size]/F");
    CreateBranch("StartT",StartT,"StartT[geant_list_size]/F");
    CreateBranch("EndPointx",EndPointx,"EndPointx[geant_list_size]/F");
    CreateBranch("EndPointy",EndPointy,"EndPointy[geant_list_size]/F");
    CreateBranch("EndPointz",EndPointz,"EndPointz[geant_list_size]/F");
    CreateBranch("EndT",EndT,"EndT[geant_list_size]/F");
    CreateBranch("theta",theta,"theta[geant_list_size]/F");
    CreateBranch("phi",phi,"phi[geant_list_size]/F");
    CreateBranch("theta_xz",theta_xz,"theta_xz[geant_list_size]/F");
    CreateBranch("theta_yz",theta_yz,"theta_yz[geant_list_size]/F");
    CreateBranch("pathlen",pathlen,"pathlen[geant_list_size]/F");
    CreateBranch("inTPCActive",inTPCActive,"inTPCActive[geant_list_size]/I");  
    CreateBranch("StartPointx_tpcAV",StartPointx_tpcAV,"StartPointx_tpcAV[geant_list_size]/F");
    CreateBranch("StartPointy_tpcAV",StartPointy_tpcAV,"StartPointy_tpcAV[geant_list_size]/F");
    CreateBranch("StartPointz_tpcAV",StartPointz_tpcAV,"StartPointz_tpcAV[geant_list_size]/F");
    CreateBranch("EndPointx_tpcAV",EndPointx_tpcAV,"EndPointx_tpcAV[geant_list_size]/F");
    CreateBranch("EndPointy_tpcAV",EndPointy_tpcAV,"EndPointy_tpcAV[geant_list_size]/F");
    CreateBranch("EndPointz_tpcAV",EndPointz_tpcAV,"EndPointz_tpcAV[geant_list_size]/F");
    CreateBranch("NumberDaughters",NumberDaughters,"NumberDaughters[geant_list_size]/I");
    CreateBranch("Mother",Mother,"Mother[geant_list_size]/I");
    CreateBranch("TrackId",TrackId,"TrackId[geant_list_size]/I");
    CreateBranch("MergedId", MergedId, "MergedId[geant_list_size]/I");
    CreateBranch("MotherNuId", MotherNuId, "MotherNuId[geant_list_size]/I");
    CreateBranch("process_primary",process_primary,"process_primary[geant_list_size]/I");
    CreateBranch("processname", processname);
    CreateBranch("DepEnergy",           DepEnergy,          "DepEnergy[geant_list_size]/F");
    CreateBranch("NumElectrons",        NumElectrons,       "NumElectrons[geant_list_size]/F");
    CreateBranch("total_DepEnergy",     &total_DepEnergy,   "total_DepEnergy/F");
    CreateBranch("total_NumElectrons",  &total_NumElectrons,"total_NumElectrons/F");
  }

  if (hasAuxDetector()) {
    // Geant information is required to fill aux detector information.
    // if fSaveGeantInfo is not set to true, show an error message and quit!
    if (!hasGeantInfo()){
      throw art::Exception(art::errors::Configuration)
      << "Saving Auxiliary detector information requies saving GEANT information, "
      <<"please set fSaveGeantInfo flag to true in your fhicl file and rerun.\n"; 
    }    
    std::ostringstream sstr;
    sstr << "[" << kMaxAuxDets << "]";
    std::string MaxAuxDetIndexStr = sstr.str();
    CreateBranch("NAuxDets",     NAuxDets, "NAuxDets[geant_list_size]/s");
    CreateBranch("AuxDetID",     AuxDetID, "AuxDetID[geant_list_size]" + MaxAuxDetIndexStr + "/S");
    CreateBranch("AuxDetEntryX", entryX,   "AuxDetEntryX[geant_list_size]" + MaxAuxDetIndexStr + "/F");
    CreateBranch("AuxDetEntryY", entryY,   "AuxDetEntryY[geant_list_size]" + MaxAuxDetIndexStr + "/F");
    CreateBranch("AuxDetEntryZ", entryZ,   "AuxDetEntryZ[geant_list_size]" + MaxAuxDetIndexStr + "/F");
    CreateBranch("AuxDetEntryT", entryT,   "AuxDetEntryT[geant_list_size]" + MaxAuxDetIndexStr + "/F");
    CreateBranch("AuxDetExitX",  exitX,    "AuxDetExitX[geant_list_size]"  + MaxAuxDetIndexStr + "/F");
    CreateBranch("AuxDetExitY",  exitY,    "AuxDetExitY[geant_list_size]"  + MaxAuxDetIndexStr + "/F");
    CreateBranch("AuxDetExitZ",  exitZ,    "AuxDetExitZ[geant_list_size]"  + MaxAuxDetIndexStr + "/F");
    CreateBranch("AuxDetExitT",  exitT,    "AuxDetExitT[geant_list_size]"  + MaxAuxDetIndexStr + "/F");
    CreateBranch("AuxDetExitPx", exitPx,   "AuxDetExitPx[geant_list_size]" + MaxAuxDetIndexStr + "/F");
    CreateBranch("AuxDetExitPy", exitPy,   "AuxDetExitPy[geant_list_size]" + MaxAuxDetIndexStr + "/F");
    CreateBranch("AuxDetExitPz", exitPz,   "AuxDetExitPz[geant_list_size]" + MaxAuxDetIndexStr + "/F");
    CreateBranch("CombinedEnergyDep", CombinedEnergyDep,
      "CombinedEnergyDep[geant_list_size]" + MaxAuxDetIndexStr + "/F");
  } // if hasAuxDetector
  
} // sbnd::AnalysisTreeDataStruct::SetAddresses()


//------------------------------------------------------------------------------
//---  AnalysisTree
//---

sbnd::AnalysisTree::AnalysisTree(fhicl::ParameterSet const& pset) :
  EDAnalyzer(pset),
  fTree(nullptr), fData(nullptr),
  fDigitModuleLabel         (pset.get< std::string >("DigitModuleLabel")                   ),
  fHitsModuleLabel          (pset.get< std::string >("HitsModuleLabel")                    ),
  fLArG4ModuleLabel         (pset.get< std::string >("LArGeantModuleLabel")                ),
  fCalDataModuleLabel       (pset.get< std::string >("CalDataModuleLabel")                 ),
  fGenieGenModuleLabel      (pset.get< std::string >("GenieGenModuleLabel")                ),
  fCryGenModuleLabel        (pset.get< std::string >("CryGenModuleLabel")                  ), 
  fG4ModuleLabel            (pset.get< std::string >("G4ModuleLabel")                      ),
  fPFParticleModuleLabel    (pset.get< std::string> ("PFParticleModuleLabel")              ),
  fShowerModuleLabel        (pset.get< std::string> ("ShowerModuleLabel")                  ),
  fVertexModuleLabel        (pset.get< std::vector<std::string> >("VertexModuleLabel")     ),
  fTrackModuleLabel         (pset.get< std::vector<std::string> >("TrackModuleLabel")      ),
  fCalorimetryModuleLabel   (pset.get< std::vector<std::string> >("CalorimetryModuleLabel")),
  fParticleIDModuleLabel    (pset.get< std::vector<std::string> >("ParticleIDModuleLabel") ),
  fPOTModuleLabel           (pset.get< std::string >("POTModuleLabel")                     ),

  fUseBuffer                (pset.get< bool >("UseBuffers", false)),
  fSaveAuxDetInfo           (pset.get< bool >("SaveAuxDetInfo", false)),
  fSaveCryInfo              (pset.get< bool >("SaveCryInfo", false)),  
  fSaveGenieInfo            (pset.get< bool >("SaveGenieInfo", false)),
  fSaveGeantInfo            (pset.get< bool >("SaveGeantInfo", false)),
  fSaveHitInfo              (pset.get< bool >("SaveHitInfo", false)),
  fSaveTrackInfo            (pset.get< bool >("SaveTrackInfo", false)),
  fSaveShowerInfo           (pset.get< bool >("SaveShowerInfo", false)),
  fSaveVertexInfo           (pset.get< bool >("SaveVertexInfo", false)),
  fSaveSliceInfo            (pset.get< bool >("SaveSliceInfo",true)),
  fSaveHierarchyInfo        (pset.get< std::vector<bool> >("SaveHierarchyInfo", {false})),
  fSaveShowerHierarchyInfo  (pset.get< bool >("SaveShowerHierarchyInfo", false)),
  //fCosmicTaggerAssocLabel  (pset.get<std::vector< std::string > >("CosmicTaggerAssocLabel") ),
  //fFlashMatchAssocLabel (pset.get<std::vector< std::string > >("FlashMatchAssocLabel") ),
  isCosmics(false),
  fSaveCaloCosmics          (pset.get< bool >("SaveCaloCosmics",false)),
  fG4minE                   (pset.get< float>("G4minE",0.01)),
  fCaloAlg                  (pset.get< fhicl::ParameterSet >("CaloAlg"))
{
  if (fSaveAuxDetInfo == true) fSaveGeantInfo = true;
  mf::LogInfo("AnalysisTree") << "Configuration:"
    << "\n  UseBuffers: " << std::boolalpha << fUseBuffer
    ;
  if (GetNTrackers() > kMaxTrackers) {
    throw art::Exception(art::errors::Configuration)
      << "AnalysisTree currently supports only up to " << kMaxTrackers
      << " tracking algorithms, but " << GetNTrackers() << " are specified."
      << "\nYou can increase kMaxTrackers and recompile.";
  } // if too many trackers
  if (fTrackModuleLabel.size() != fVertexModuleLabel.size()){
    throw art::Exception(art::errors::Configuration)
      << "fTrackModuleLabel.size() = "<<fTrackModuleLabel.size()<<" does not match "
      << "fVertexModuleLabel.size() = "<<fVertexModuleLabel.size();
  }
  if (fTrackModuleLabel.size() != fCalorimetryModuleLabel.size()){
    throw art::Exception(art::errors::Configuration)
      << "fTrackModuleLabel.size() = "<<fTrackModuleLabel.size()<<" does not match "
      << "fCalorimetryModuleLabel.size() = "<<fCalorimetryModuleLabel.size();
  }
  if (fTrackModuleLabel.size() != fParticleIDModuleLabel.size()){
    throw art::Exception(art::errors::Configuration)
      << "fTrackModuleLabel.size() = "<<fTrackModuleLabel.size()<<" does not match "
      << "fParticleIDModuleLabel.size() = "<<fParticleIDModuleLabel.size();
  }
  if (fTrackModuleLabel.size() != fSaveHierarchyInfo.size()){
    throw art::Exception(art::errors::Configuration)
      << "fTrackModuleLabel.size() = "<<fTrackModuleLabel.size()<<" does not match "
      << "fSaveHierarchyInfo.size() = "<<fSaveHierarchyInfo.size();
  }

} // sbnd::AnalysisTree::AnalysisTree()

//-------------------------------------------------
sbnd::AnalysisTree::~AnalysisTree()
{
  DestroyData();
}

void sbnd::AnalysisTree::CreateTree(bool bClearData /* = false */) {
  if (!fTree) {
    art::ServiceHandle<art::TFileService> tfs;
    fTree = tfs->make<TTree>("anatree","analysis tree");
  }
  CreateData(bClearData);
  SetAddresses();
} // sbnd::AnalysisTree::CreateTree()


void sbnd::AnalysisTree::beginSubRun(const art::SubRun& sr)
{
  art::Handle< sumdata::POTSummary > potListHandle;
  //sr.getByLabel(fPOTModuleLabel,potListHandle);

  if(sr.getByLabel(fPOTModuleLabel,potListHandle))
    SubRunData.pot=potListHandle->totpot;
  else
    SubRunData.pot=0.;
}

void sbnd::AnalysisTree::analyze(const art::Event& evt)
{
  //tell us what's going on
  std::cout<<"AnalysisTree: processing event "<<evt.id().event()<<"\n";

  //services
  art::ServiceHandle<geo::Geometry> geom;
  auto const detprop = art::ServiceHandle<detinfo::DetectorPropertiesService const>()->DataFor(evt);
  // auto const* LArProp = lar::providerFrom<detinfo::LArPropertiesService>();

  // collect the sizes which might me needed to resize the tree data structure:
  bool isMC = !evt.isRealData();
  
  // * MCFlux information
  art::Handle< std::vector<simb::MCFlux> > mcfluxListHandle;
  std::vector<art::Ptr<simb::MCFlux> > fluxlist;
  if (evt.getByLabel(fGenieGenModuleLabel,mcfluxListHandle))
    art::fill_ptr_vector(fluxlist, mcfluxListHandle);

  // * TPC SimChannels
  std::vector<const sim::SimChannel*> fSimChannels;
  if (isMC && fSaveGeantInfo)
    evt.getView(fLArG4ModuleLabel, fSimChannels);

  // * AuxDetSimChannels
  std::vector<const sim::AuxDetSimChannel*> fAuxDetSimChannels;
  if (fSaveAuxDetInfo && fSaveGeantInfo)
    evt.getView(fLArG4ModuleLabel, fAuxDetSimChannels);

  // * hits
  art::Handle< std::vector<recob::Hit> > hitListHandle;
  std::vector<art::Ptr<recob::Hit> > hitlist;
  if (evt.getByLabel(fHitsModuleLabel,hitListHandle))
    art::fill_ptr_vector(hitlist, hitListHandle);

  // * MC truth information
  art::Handle< std::vector<simb::MCTruth> > mctruthListHandle;
  std::vector<art::Ptr<simb::MCTruth> > mclist;
  if (evt.getByLabel(fGenieGenModuleLabel,mctruthListHandle))
    art::fill_ptr_vector(mclist, mctruthListHandle);
    
  // *MC truth cosmic generator information
  art::Handle< std::vector<simb::MCTruth> > mctruthcryListHandle;
  std::vector<art::Ptr<simb::MCTruth> > mclistcry;
  if (fSaveCryInfo){
    if (evt.getByLabel(fCryGenModuleLabel,mctruthcryListHandle))
      art::fill_ptr_vector(mclistcry, mctruthcryListHandle);
  }       
  
  art::Ptr<simb::MCTruth> mctruthcry;
  int nCryPrimaries = 0;
   
  if (fSaveCryInfo){
    mctruthcry = mclistcry[0];      
    nCryPrimaries = mctruthcry->NParticles();  
  } 
  
  int nGeniePrimaries = 0, nGEANTparticles = 0, nMCNeutrinos = 0;
  
  auto const clockData = art::ServiceHandle<detinfo::DetectorClocksService const>()->DataFor(evt);

  art::Ptr<simb::MCTruth> mctruth;

  if (isMC) { //is MC

    // Determine if there are cosmics
    if (!mclist.empty()){ //at least one mc record
    static bool isfirsttime = true;
    if (isfirsttime){
      for (size_t i = 0; i<hitlist.size(); i++){
        // tbrooks: use TrackIDEs rather than eveTrackIDEs because the eve ID doesn't always seem 
        // to correspond to the g4 track (FIXME may need further investigation)
        if(DoesHitHaveSimChannel(fSimChannels,hitlist[i])) {
          std::vector<sim::TrackIDE> eveIDs = bt_serv->HitToTrackIDEs(clockData, hitlist[i]);
          for (size_t e = 0; e<eveIDs.size(); e++){
            art::Ptr<simb::MCTruth> ev_mctruth;
            if( TrackIdToMCTruth(eveIDs[e].trackID, ev_mctruth)){
              if (ev_mctruth->Origin() == simb::kCosmicRay) isCosmics = true;
              break;
            }
          }
        }//check if simchan exists
        if( isCosmics ) break; // stop looping if we've already figured it out
      }//loop over hits
      isfirsttime = false;
      if (fSaveCaloCosmics) isCosmics = false; //override to save calo info
    }//isfirsttime

    mctruth = mclist[0];
    if (mctruth->NeutrinoSet()) nGeniePrimaries = mctruth->NParticles();

    const sim::ParticleList& plist = pi_serv->ParticleList();
    nGEANTparticles = plist.size();

    // to know the number of particles in AV would require
    // looking at all of them; so we waste some memory here
    } // if has MC truth

    MF_LOG_DEBUG("AnalysisTree") << "Expected "
      << nGEANTparticles << " GEANT particles, "
      << nGeniePrimaries << " GENIE particles";
  } // if MC
  
  //Brailsford 2017/10/16
  //Initially call the number of neutrinos to be stored the number of MCTruth objects.  This is not strictly true i.e. BNB + cosmic overlay but we will count the number of neutrinos later
  nMCNeutrinos = mclist.size();

  CreateData(); // tracker data is created with default constructor
  if (fSaveGenieInfo){
    fData->ResizeGenie(nGeniePrimaries);
    fData->ResizeMCNeutrino(nMCNeutrinos);
  }
  if (fSaveCryInfo)
    fData->ResizeCry(nCryPrimaries);
  if (fSaveGeantInfo)    
    fData->ResizeGEANT(nGEANTparticles);
  fData->ClearLocalData(); // don't bother clearing tracker data yet
  
//  const size_t Nplanes       = 3; // number of wire planes; pretty much constant...
  const size_t NTrackers = GetNTrackers(); // number of trackers passed into fTrackModuleLabel
  const size_t NHits     = hitlist.size(); // number of hits
  // make sure there is the data, the tree and everything;
  CreateTree();

  /// transfer the run and subrun data to the tree data object
//  fData->RunData = RunData;
  fData->SubRunData = SubRunData;

  fData->isdata = int(!isMC);
 
  /*****************************************************************************/
  //            Added by Rhiannon on 2nd October 2018 for MCP 0.9
  // If the user is requesting to save hierarchical information, the producers
  // must be from pandora and are therefore able to go via PFParticles to get
  // track and vertex associations and their corresponding hierarchy
  //
  // IF saving the hierarchy has been requested, check that the pfparticle
  // object exists, and that it has track and vertex associations 
  //  Fill maps with tracks and vertices as the key, and pfparticles as the object
  //  When saving track and vertex information, add additional query for 
  //  saving the hierarchy and save the information
  //
  /// Declare the track handle and vector for all the different tracking producers
  std::vector< art::Handle< std::vector<recob::Track> > >  trackListHandle(NTrackers);
  std::vector< art::Handle< std::vector<recob::Vertex> > > vtxListHandle(NTrackers);
  art::Handle< std::vector<recob::Shower> >                showerHandle;
  std::vector< std::vector<art::Ptr<recob::Track> > >      tracklist(NTrackers);
  std::vector< std::vector< art::Ptr<recob::Vertex> > >    vtxlist(NTrackers);
  std::vector< art::Ptr<recob::Shower> >                   shwlist;
  std::vector< int > NVertices;

  // Declare maps for track and vertex to pfparticle associations 
  //  this is the opposite way around to how they are produced
  typedef std::map<art::Ptr<recob::Track>,  art::Ptr<recob::PFParticle> > trkPfpMap;
  typedef std::map<art::Ptr<recob::Vertex>, art::Ptr<recob::PFParticle> > vtxPfpMap;
  typedef std::map<art::Ptr<recob::Shower>, art::Ptr<recob::PFParticle> > shwPfpMap;
  typedef std::map<art::Ptr<recob::Track>,  art::Ptr<recob::PFParticle> >::const_iterator trkPfpMapIt;
  typedef std::map<art::Ptr<recob::Vertex>, art::Ptr<recob::PFParticle> >::const_iterator vtxPfpMapIt;
  typedef std::map<art::Ptr<recob::Shower>, art::Ptr<recob::PFParticle> >::const_iterator shwPfpMapIt;

  trkPfpMap trackPFParticleMap;
  vtxPfpMap vertexPFParticleMap;
  shwPfpMap showerPFParticleMap;
  lar_pandora::PFParticleVector pfplist;
  lar_pandora::PFParticleMap pfpmap;
  std::vector< trkPfpMap > trackerPFParticleMaps;
  std::vector< vtxPfpMap > verticesPFParticleMaps;

  // Create the PFParticle handle and fill it
  art::Handle< std::vector<recob::PFParticle> > pfpHandle;
  if(evt.getByLabel(fPFParticleModuleLabel,pfpHandle)){
    if(pfpHandle->size()){
      art::fill_ptr_vector(pfplist, pfpHandle);
      lar_pandora::LArPandoraHelper::BuildPFParticleMap(pfplist, pfpmap);
    } else {
      mf::LogError("AnalysisTree:limits") << " Event has no PFParticle information ";
    }
  }

  // Loop over trackers and see if the hierarchy information needs saving
  for (unsigned int iTracker=0; iTracker < NTrackers; ++iTracker){
    verticesPFParticleMaps.push_back(vertexPFParticleMap);
    trackerPFParticleMaps.push_back(trackPFParticleMap);
  
    if(!fSaveHierarchyInfo[iTracker]) continue;

    // Get and check that the pfparticle handle is valid and exists
    //if(pfpHandle->empty())
    //  mf::LogError("AnalysisTree:limits") << " Event has no PFParticle information ";

    // Track and vertex associations
    art::FindManyP<recob::Vertex> fvtx(pfpHandle, evt, fVertexModuleLabel[iTracker]);
    art::FindManyP<recob::Track> fmtrk(pfpHandle, evt, fTrackModuleLabel[iTracker]);

    for(unsigned int i = 0; i < pfpHandle->size(); ++i) {
      const art::Ptr< recob::PFParticle > pfp( pfpHandle, i );

      // Get vertex association
      std::vector< art::Ptr<recob::Vertex> > vtxAssn = fvtx.at(pfp.key());

      // Make sure there is exactly 1 vertex associated to each pfparticle
      if(vtxAssn.size() > 1){
        throw cet::exception("AnalysisTree:limits") << "PFParticle has " << vtxAssn.size() << " associated vertices, should only have 1 or 0 ";
      }
      if(vtxAssn.size() == 0) continue;
      verticesPFParticleMaps.at(iTracker).emplace(vtxAssn.front(),pfp);
    }
    // Fill the vector of maps for each tracker
    for(unsigned int i = 0; i < pfpHandle->size(); ++i) {
      const art::Ptr< recob::PFParticle > pfp( pfpHandle, i );

      std::vector< art::Ptr<recob::Track> >  trkAssn = fmtrk.at(pfp.key());
      if(trkAssn.size()  > 1){
        throw cet::exception("AnalysisTree:limits") << "PFParticle has " << trkAssn.size() << " associated tracks, should only have 1 or 0 ";
      }
      if(trkAssn.size() == 0) continue;
      trackerPFParticleMaps.at(iTracker).emplace(trkAssn.front(),pfp);
    }
  }// end loop over trackers

  if(fSaveShowerHierarchyInfo){
    if(pfpHandle->size()) {
      art::FindManyP<recob::Shower> fshw(pfpHandle, evt, fShowerModuleLabel);
      for(unsigned int i = 0; i < pfpHandle->size(); ++i) {
        art::Ptr< recob::PFParticle > pfp( pfpHandle, i );

        // Get shower association
        std::vector< art::Ptr<recob::Shower> > shwAssn = fshw.at(pfp->Self());

        // Make sure there is maximum 1 shower associated to each pfparticle
        if(shwAssn.size()  > 1){
          mf::LogError("AnalysisTree:limits") << "PFParticle has " << shwAssn.size() << " associated showers, should only have 1 or 0 ";
          continue;
        }
        if(shwAssn.size() == 0) continue;
        showerPFParticleMap.emplace(shwAssn[0],pfp);

      }
    }
  } // save maps for SaveShowerHierarchyInfo

  if (evt.getByLabel(fShowerModuleLabel,showerHandle))
    art::fill_ptr_vector(shwlist, showerHandle);
  const size_t NShowers = shwlist.size();
  
  for (unsigned int it = 0; it < NTrackers; ++it){
    if (evt.getByLabel(fTrackModuleLabel[it],trackListHandle[it]))
      art::fill_ptr_vector(tracklist[it], trackListHandle[it]);
    if (evt.getByLabel(fVertexModuleLabel[it],vtxListHandle[it]))
      art::fill_ptr_vector(vtxlist[it], vtxListHandle[it]);
  }


  fData->run = evt.run();
  fData->subrun = evt.subRun();
  fData->event = evt.id().event();

  art::Timestamp ts = evt.time();
  TTimeStamp tts(ts.timeHigh(), ts.timeLow());
  fData->evttime = tts.AsDouble();


  //copied from MergeDataPaddles.cxx
  art::Handle< raw::BeamInfo > beam;
  if (evt.getByLabel("beam",beam)){
    fData->beamtime = (double)beam->get_t_ms();
    fData->beamtime/=1000.; //in second
  }

//  std::cout<<detprop->NumberTimeSamples()<<" "<<detprop->ReadOutWindowSize()<<std::endl;
//  std::cout<<geom->DetHalfHeight()*2<<" "<<geom->DetHalfWidth()*2<<" "<<geom->DetLength()<<std::endl;
//  std::cout<<geom->Nwires(0)<<" "<<geom->Nwires(1)<<" "<<geom->Nwires(2)<<std::endl;

  //hit information
  fData->no_hits = (int) NHits; // save this # even if we aren't saving info for *every* hit
  if (fSaveHitInfo){
    if (NHits > kMaxHits) {
      // got this error? consider increasing kMaxHits
      // (or ask for a redesign using vectors)
      mf::LogError("AnalysisTree:limits") << "event has " << NHits
        << " hits, only kMaxHits=" << kMaxHits << " stored in tree";
    }
    for (size_t i = 0; i < NHits && i < kMaxHits ; ++i){//loop over hits
      fData->hit_channel[i] = hitlist[i]->Channel();
      fData->hit_tpc[i]     = hitlist[i]->WireID().TPC;
      fData->hit_plane[i]   = hitlist[i]->WireID().Plane;
      fData->hit_wire[i]    = hitlist[i]->WireID().Wire;
      fData->hit_peakT[i]   = hitlist[i]->PeakTime();
      fData->hit_charge[i]  = hitlist[i]->Integral();
      fData->hit_ph[i]	    = hitlist[i]->PeakAmplitude();
      fData->hit_startT[i]  = hitlist[i]->PeakTimeMinusRMS();
      fData->hit_endT[i]    = hitlist[i]->PeakTimePlusRMS();
      fData->hit_width[i]   = hitlist[i]->RMS();
      fData->hit_reconelec[i] = fCaloAlg.ElectronsFromADCArea(hitlist[i]->Integral(),hitlist[i]->WireID().Plane);

      /*
      for (unsigned int it=0; it<fTrackModuleLabel.size();++it){
        art::FindManyP<recob::Track> fmtk(hitListHandle,evt,fTrackModuleLabel[it]);
        if (fmtk.at(i).size()!=0){
          hit_trkid[it][i] = fmtk.at(i)[0]->ID();
        }
        else
          hit_trkid[it][i] = 0;
      }
      */

      if (!evt.isRealData()){
        // First determine if this hit matches to a simchannel (otherwise HitToTrackIDE will complain)
        if( DoesHitHaveSimChannel(fSimChannels,hitlist[i]) ) {
	        // Get total energy and electrons by finding sim::TrackIDE associated with this hit
	        HitTruth(clockData, hitlist[i], fData->hit_mcid[i], fData->hit_frac[i], fData->hit_energy[i], fData->hit_nelec[i]);
	      }//endif simchan was found
      }//endif MC

    }//endloop over hits

    if (evt.getByLabel(fHitsModuleLabel,hitListHandle)){
      //Find tracks associated with hits
      art::FindManyP<recob::Track> fmtk(hitListHandle,evt,fTrackModuleLabel[0]);
      for (size_t i = 0; i < NHits && i < kMaxHits ; ++i){//loop over hits
        if (fmtk.isValid()){
          if (fmtk.at(i).size()!=0) fData->hit_trkid[i] = fmtk.at(i)[0]->ID();
          else fData->hit_trkid[i] = -1;
        }
      }
    }

  }// end (fSaveHitInfo) 

  //vertex information
  if (fSaveVertexInfo){
    for (unsigned int iTracker=0; iTracker < NTrackers; ++iTracker){
      AnalysisTreeDataStruct::VertexDataStruct& VertexData = fData->GetVertexData(iTracker);
    
      size_t NVertices = vtxlist[iTracker].size();
      // allocate enough space for this number of tracks (but at least for one of them!)
      VertexData.SetMaxVertices(std::max(NVertices, (size_t) 1));
      VertexData.Clear(); // clear all the data
    
      VertexData.nvtx = static_cast<int>(NVertices);
    
      // now set the tree addresses to the newly allocated memory;
      // this creates the tree branches in case they are not there yet
      SetVerticesAddresses(iTracker);
      if (NVertices > VertexData.GetMaxVertices()) {
        // got this error? it might be a bug,
        // since we are supposed to have allocated enough space to fit all vertices
        mf::LogError("AnalysisTree:limits") << "event has " << NVertices
          << " " << fVertexModuleLabel[iTracker] << " vertices, only "
          << VertexData.GetMaxVertices() << " stored in tree";
      }

      for (size_t i = 0; i < NVertices && i < kMaxVertices ; ++i){//loop over vertices
        art::Ptr<recob::Vertex> pvertex(vtxListHandle[iTracker], i);
//      art::Ptr<recob::Vertex> pvertex = vtxlist[iTracker].at(i);
        Double_t xyz[3];
        pvertex->XYZ(xyz);
        for (size_t j = 0; j<3; ++j){
          VertexData.vtx[i][j] = xyz[j];
        }
        
        // If also saving the hierarchy info, set the primaryvtx boolean
        if(fSaveHierarchyInfo[iTracker]){
          vtxPfpMap vertexPFParticleMap = verticesPFParticleMaps.at(iTracker);
          vtxPfpMapIt it = vertexPFParticleMap.find(pvertex);
          // Check there is a map entry for this vertex
          
          if(it == vertexPFParticleMap.end()) continue;

          art::Ptr<recob::PFParticle> tempParticle = it->second;
          if(tempParticle->IsPrimary())
            VertexData.primaryvtx[i] = 1;
          else VertexData.primaryvtx[i] = 0;
        }// end (fSaveHierarchyInfo)
      }// end loop over vertices
    }// end loop over trackers
  }// end (fSaveVertexInfo)
  
  // shower information
  if (fSaveShowerInfo){
    AnalysisTreeDataStruct::ShowerDataStruct& ShowerData = fData->GetShowerData();
    if (NShowers > kMaxShowers){
      // got this error? consider increasing kMaxShowers
      // (or ask for a redesign using vectors)
      mf::LogError("AnalysisTree:limits") << "event has " << NShowers
        << " showers, only kMaxShowers=" << kMaxShowers << " stored in tree";
    }
    ShowerData.SetMaxShowers(std::max(NShowers, (size_t) 1));
    ShowerData.Clear();

    ShowerData.nshowers = (int) NShowers;
    
    SetShowerAddresses();

    for (size_t i = 0; i < NShowers && i < kMaxShowers ; ++i){//loop over showers
      const art::Ptr<recob::Shower> &shw = shwlist[i];
     
      ShowerData.shwId[i]        = shw->ID();
      ShowerData.shwbestplane[i] = shw->best_plane();
      ShowerData.shwlength[i]    = shw->Length();
      ShowerData.shwopenangle[i] = shw->OpenAngle();
      ShowerData.shwstartx[i]    = shw->ShowerStart()[0];
      ShowerData.shwstarty[i]    = shw->ShowerStart()[1];
      ShowerData.shwstartz[i]    = shw->ShowerStart()[2];
      ShowerData.shwdirx[i]      = shw->Direction()[0];
      ShowerData.shwdiry[i]      = shw->Direction()[1];
      ShowerData.shwdirz[i]      = shw->Direction()[2];

      // If also saving the hierarchy info, set the primaryvtx boolean
      if(fSaveShowerHierarchyInfo){
        shwPfpMapIt it;
        // Check there is a map entry for this vertex
        it = showerPFParticleMap.find(shw);
        if(it == showerPFParticleMap.end()) continue;

        art::Ptr<recob::PFParticle> tempParticle = it->second;
        ShowerData.shwisprimary[i]   = std::round(static_cast<Int_t>(lar_pandora::LArPandoraHelper::IsFinalState(pfpmap,tempParticle)));
        ShowerData.shwndaughters[i]  = tempParticle->NumDaughters();
        ShowerData.shwpfpid[i]       = tempParticle->Self();
        ShowerData.shwparentpfpid[i] = tempParticle->Parent();
      }// end (fSaveHierarchyInfo)
    }
  }// end (fSaveShowerInfo)

  //track information for multiple trackers
  if (fSaveTrackInfo){
    for (unsigned int iTracker=0; iTracker < NTrackers; ++iTracker){
      AnalysisTreeDataStruct::TrackDataStruct& TrackerData = fData->GetTrackerData(iTracker);
    
      size_t NTracks = tracklist[iTracker].size();
      // allocate enough space for this number of tracks (but at least for one of them!)
      TrackerData.SetMaxTracks(std::max(NTracks, (size_t) 1));
      TrackerData.Clear(); // clear all the data
    
      TrackerData.ntracks = (int) NTracks;
    
      // now set the tree addresses to the newly allocated memory;
      // this creates the tree branches in case they are not there yet
      SetTrackerAddresses(iTracker);
      if (NTracks > TrackerData.GetMaxTracks()) {
        // got this error? it might be a bug,
        // since we are supposed to have allocated enough space to fit all tracks
        mf::LogError("AnalysisTree:limits") << "event has " << NTracks
          << " " << fTrackModuleLabel[iTracker] << " tracks, only "
          << TrackerData.GetMaxTracks() << " stored in tree";
      }
      AnalysisTreeDataStruct::VertexDataStruct& VertexData = fData->GetVertexData(iTracker);
    
      size_t NVertices = vtxlist[iTracker].size();
    
      // now set the tree addresses to the newly allocated memory;
      // this creates the tree branches in case they are not there yet
      SetVerticesAddresses(iTracker);
      if (NVertices > VertexData.GetMaxVertices()) {
        // got this error? it might be a bug,
        // since we are supposed to have allocated enough space to fit all tracks
        mf::LogError("AnalysisTree:limits") << "event has " << NVertices
          << " " << fVertexModuleLabel[iTracker] << " vertices, only "
          << VertexData.GetMaxVertices() << " stored in tree";
      }
    
      //call the track momentum algorithm that gives you momentum based on track range
      trkf::TrackMomentumCalculator trkm;

      for(size_t iTrk=0; iTrk < NTracks; ++iTrk){//loop over tracks
        //Cosmic Tagger information
        if (fCosmicTaggerAssocLabel.size() > iTracker) {
          art::FindManyP<anab::CosmicTag> fmct(trackListHandle[iTracker],evt,fCosmicTaggerAssocLabel[iTracker]);
          if (fmct.isValid()){          
            TrackerData.trkncosmictags_tagger[iTrk]     = fmct.at(iTrk).size();
            if (fmct.at(iTrk).size()>0){
              if(fmct.at(iTrk).size()>1)
                std::cerr << "\n Warning : more than one cosmic tag per track in module! assigning the first tag to the track" << fCosmicTaggerAssocLabel[iTracker];
              TrackerData.trkcosmicscore_tagger[iTrk] = fmct.at(iTrk).at(0)->CosmicScore();
              TrackerData.trkcosmictype_tagger[iTrk] = fmct.at(iTrk).at(0)->CosmicType();
            }
          }
        } // if we have matching fCosmicTaggerAssocLabel

        //Flash match compatibility information
        if (fFlashMatchAssocLabel.size() > iTracker) {
          //Unlike CosmicTagger, Flash match doesn't assign a cosmic tag for every track. For those tracks, AnalysisTree initializes them with -9999 or -99999
          art::FindManyP<anab::CosmicTag> fmbfm(trackListHandle[iTracker],evt,fFlashMatchAssocLabel[iTracker]);
          if (fmbfm.isValid()){  
            TrackerData.trkncosmictags_flashmatch[iTrk] = fmbfm.at(iTrk).size();
            if (fmbfm.at(iTrk).size()>0){
              if(fmbfm.at(iTrk).size()>1) 
                std::cerr << "\n Warning : more than one cosmic tag per track in module! assigning the first tag to the track" << fFlashMatchAssocLabel[iTracker];
            TrackerData.trkcosmicscore_flashmatch[iTrk] = fmbfm.at(iTrk).at(0)->CosmicScore();
                TrackerData.trkcosmictype_flashmatch[iTrk] = fmbfm.at(iTrk).at(0)->CosmicType();
        //std::cout<<"\n"<<evt.event()<<"\t"<<iTrk<<"\t"<<fmbfm.at(iTrk).at(0)->CosmicScore()<<"\t"<<fmbfm.at(iTrk).at(0)->CosmicType();
            }
          }
        } // if we have matching fFlashMatchAssocLabel
        
        art::Ptr<recob::Track> ptrack(trackListHandle[iTracker], iTrk);
        const recob::Track& track = *ptrack;

        double tlen = 0.; 
        double mom = 0.;
        int TrackID = -1;
 
        int ntraj = track.NumberTrajectoryPoints();
        if (ntraj > 0) {
          const auto& pos       = track.Vertex();
          const auto& dir_start = track.VertexDirection();
          const auto& dir_end   = track.EndDirection();
          const auto& end       = track.End();

          tlen        = length(track);
          if(track.HasMomentum() > 0)
            mom = track.VertexMomentum();
          TrackID = track.ID();
          
          double theta_xz = std::atan2(dir_start.X(), dir_start.Z());
          double theta_yz = std::atan2(dir_start.Y(), dir_start.Z());
          double dpos = bdist(pos);
          double dend = bdist(end);
        
          TrackerData.trkId[iTrk]                 = TrackID;
          TrackerData.trkstartx[iTrk]             = pos.X();
          TrackerData.trkstarty[iTrk]             = pos.Y();
          TrackerData.trkstartz[iTrk]             = pos.Z();
          TrackerData.trkstartd[iTrk]		          = dpos;
          TrackerData.trkendx[iTrk]		            = end.X();
          TrackerData.trkendy[iTrk]		            = end.Y();
          TrackerData.trkendz[iTrk]		            = end.Z();
          TrackerData.trkendd[iTrk]		            = dend;
          TrackerData.trktheta[iTrk]		          = dir_start.Theta();
          TrackerData.trkphi[iTrk]		            = dir_start.Phi();
          TrackerData.trkstartdcosx[iTrk]	        = dir_start.X();
          TrackerData.trkstartdcosy[iTrk]	        = dir_start.Y();
          TrackerData.trkstartdcosz[iTrk]	        = dir_start.Z();
          TrackerData.trkenddcosx[iTrk] 	        = dir_end.X();
          TrackerData.trkenddcosy[iTrk] 	        = dir_end.Y();
          TrackerData.trkenddcosz[iTrk] 	        = dir_end.Z();
          TrackerData.trkthetaxz[iTrk]  	        = theta_xz;
          TrackerData.trkthetayz[iTrk]  	        = theta_yz;
          TrackerData.trkmom[iTrk]		            = mom;
          TrackerData.trklen[iTrk]		            = tlen;
          TrackerData.trkmomrange[iTrk] 	        = trkm.GetTrackMomentum(tlen,13);
          TrackerData.trkmommschi2[iTrk]	        = trkm.GetMomentumMultiScatterChi2(ptrack);
          TrackerData.trkmommsllhd[iTrk]	        = trkm.GetMomentumMultiScatterLLHD(ptrack);
        } // if we have trajectory

        // find vertices associated with this track
       /* 
        art::FindMany<recob::Vertex> fmvtx(trackListHandle[iTracker], evt, fVertexModuleLabel[iTracker]);
        if(fmvtx.isValid()) {
          std::vector<const recob::Vertex*> verts = fmvtx.at(iTrk);
          // should have two at most
          for(size_t ivx = 0; ivx < verts.size(); ++ivx) {
            verts[ivx]->XYZ(xyz);
            // find the vertex in TrackerData to get the index
            short theVtx = -1;
            for(short jvx = 0; jvx < TrackerData.nvtx; ++jvx) {
              if(TrackerData.vtx[jvx][2] == xyz[2]) {
                theVtx = jvx;
                break;
              }
            } // jvx
            // decide if it should be assigned to the track Start or End.
            // A simple dz test should suffice
            if(fabs(xyz[2] - TrackerData.trkstartz[iTrk]) < 
               fabs(xyz[2] - TrackerData.trkendz[iTrk])) {
              TrackerData.trksvtxid[iTrk] = theVtx;
            } else {
              TrackerData.trkevtxid[iTrk] = theVtx;
            }
          } // vertices
        } // fmvtx.isValid()
        */
        Float_t minsdist = 10000;
        Float_t minedist = 10000;
        for (int ivx = 0; ivx < VertexData.nvtx && ivx < kMaxVertices; ++ivx){
          Float_t sdist = sqrt(pow(TrackerData.trkstartx[iTrk]-VertexData.vtx[ivx][0],2)+
                               pow(TrackerData.trkstarty[iTrk]-VertexData.vtx[ivx][1],2)+
                               pow(TrackerData.trkstartz[iTrk]-VertexData.vtx[ivx][2],2));
          Float_t edist = sqrt(pow(TrackerData.trkendx[iTrk]-VertexData.vtx[ivx][0],2)+
                               pow(TrackerData.trkendy[iTrk]-VertexData.vtx[ivx][1],2)+
                               pow(TrackerData.trkendz[iTrk]-VertexData.vtx[ivx][2],2));
          if (sdist<minsdist){
            minsdist = sdist;
            if (minsdist<10) TrackerData.trksvtxid[iTrk] = ivx;
          }
          if (edist<minedist){
            minedist = edist;
            if (minedist<10) TrackerData.trkevtxid[iTrk] = ivx;
          }
        }
        
        // find particle ID info
        art::FindMany<anab::ParticleID> fmpid(trackListHandle[iTracker], evt, fParticleIDModuleLabel[iTracker]);
        if(fmpid.isValid()) {
          
          std::vector<const anab::ParticleID*> pids = fmpid.at(iTrk);
          if(pids.size() > TrackerData.GetMaxPlanesPerTrack(iTrk)) {
            mf::LogError("AnalysisTree:limits")
              << "the " << fTrackModuleLabel[iTracker] << " track #" << iTrk
              << " has " << pids.size() 
              << " set of ParticleID variables. Only " << TrackerData.GetMaxPlanesPerTrack(iTrk) << " stored in the tree";
          }
          for (size_t ipid = 0; ipid < pids.size(); ++ipid){
            if (!pids[ipid]->PlaneID().isValid) continue;
            int planenum = pids[ipid]->PlaneID().Plane;
            if (planenum<0||planenum>2) continue;
            TrackerData.trkpidpdg[iTrk][planenum] = pids[ipid]->Pdg();
            TrackerData.trkpidchi[iTrk][planenum] = pids[ipid]->MinChi2();
            TrackerData.trkpidchipr[iTrk][planenum] = pids[ipid]->Chi2Proton();
            TrackerData.trkpidchika[iTrk][planenum] = pids[ipid]->Chi2Kaon();
            TrackerData.trkpidchipi[iTrk][planenum] = pids[ipid]->Chi2Pion();
            TrackerData.trkpidchimu[iTrk][planenum] = pids[ipid]->Chi2Muon();
            TrackerData.trkpidpida[iTrk][planenum] = pids[ipid]->PIDA();
          }
        } // fmpid.isValid()
      
        art::FindMany<anab::Calorimetry> fmcal(trackListHandle[iTracker], evt, fCalorimetryModuleLabel[iTracker]);
        if (fmcal.isValid()){
          std::vector<const anab::Calorimetry*> calos = fmcal.at(iTrk);
          if (calos.size() > TrackerData.GetMaxPlanesPerTrack(iTrk)) {
            // if you get this message, there is probably a bug somewhere since
            // the calorimetry planes should be 3.
            mf::LogError("AnalysisTree:limits")
              << "the " << fTrackModuleLabel[iTracker] << " track #" << iTrk
              << " has " << calos.size() << " planes for calorimetry , only "
              << TrackerData.GetMaxPlanesPerTrack(iTrk) << " stored in tree";
          }
          for (size_t ical = 0; ical<calos.size(); ++ical){
            if (!calos[ical]) continue;
            if (!calos[ical]->PlaneID().isValid) continue;
            int planenum = calos[ical]->PlaneID().Plane;
            if (planenum<0||planenum>2) continue;
            TrackerData.trkke[iTrk][planenum]    = calos[ical]->KineticEnergy();
            TrackerData.trkrange[iTrk][planenum] = calos[ical]->Range();
            //For now make the second argument as 13 for muons. 
            TrackerData.trkpitchc[iTrk][planenum]= calos[ical] -> TrkPitchC();
            const size_t NHits = calos[ical] -> dEdx().size();
            TrackerData.ntrkhits[iTrk][planenum] = (int) NHits;
            if (NHits > TrackerData.GetMaxHitsPerTrack(iTrk, planenum)) {
              // if you get this error, you'll have to increase kMaxTrackHits
              mf::LogError("AnalysisTree:limits")
                << "the " << fTrackModuleLabel[iTracker] << " track #" << iTrk
                << " has " << NHits << " hits on calorimetry plane #" << planenum
                <<", only "
                << TrackerData.GetMaxHitsPerTrack(iTrk, planenum) << " stored in tree";
            }
            if (!isCosmics){
              for(size_t iTrkHit = 0; iTrkHit < NHits && iTrkHit < TrackerData.GetMaxHitsPerTrack(iTrk, planenum); ++iTrkHit) {
                TrackerData.trkdedx[iTrk][planenum][iTrkHit]  = (calos[ical] -> dEdx())[iTrkHit];
                TrackerData.trkdqdx[iTrk][planenum][iTrkHit]  = (calos[ical] -> dQdx())[iTrkHit];
                TrackerData.trkresrg[iTrk][planenum][iTrkHit] = (calos[ical] -> ResidualRange())[iTrkHit];
                const auto& TrkPos = (calos[ical] -> XYZ())[iTrkHit];
                auto& TrkXYZ = TrackerData.trkxyz[iTrk][planenum][iTrkHit];
                TrkXYZ[0] = TrkPos.X();
                TrkXYZ[1] = TrkPos.Y();
                TrkXYZ[2] = TrkPos.Z();
              } // for track hits
            }
          } // for calorimetry info

          // Find plane with most number of hits
          int bestPlane = 2, max = -999;
          for(size_t ipl = 0; ipl < 3; ipl++){
            int N = TrackerData.ntrkhits[iTrk][ipl];
            if( N > max ) { max = N; bestPlane = ipl;}
          }
          TrackerData.trkpidbestplane[iTrk] = bestPlane;

        } // if has calorimetry info

        //track truth information
        if (isMC){
          //get the hits on each plane
          art::FindManyP<recob::Hit>      fmht(trackListHandle[iTracker], evt, fTrackModuleLabel[iTracker]);
          std::vector< art::Ptr<recob::Hit> > allHits = fmht.at(iTrk);
          std::vector< art::Ptr<recob::Hit> > hits[kNplanes];

          for(size_t ah = 0; ah < allHits.size(); ++ah){
            if (/* allHits[ah]->WireID().Plane >= 0 && */ // always true
              allHits[ah]->WireID().Plane <  3){
              hits[allHits[ah]->WireID().Plane].push_back(allHits[ah]);
            }
          }
          
          for (size_t ipl = 0; ipl < 3; ++ipl){
            TrackerData.trkidtruth_recoutils_totaltrueenergy[iTrk][ipl] = RecoUtils::TrueParticleIDFromTotalTrueEnergy(clockData, hits[ipl]);
            TrackerData.trkidtruth_recoutils_totalrecocharge[iTrk][ipl] = RecoUtils::TrueParticleIDFromTotalRecoCharge(clockData, hits[ipl]);
            TrackerData.trkidtruth_recoutils_totalrecohits[iTrk][ipl] = RecoUtils::TrueParticleIDFromTotalRecoHits(clockData, hits[ipl]);
            double maxe = 0;
            HitsPurity(clockData, hits[ipl],TrackerData.trkidtruth[iTrk][ipl],TrackerData.trkpurtruth[iTrk][ipl],maxe);
          //std::cout<<"\n"<<iTracker<<"\t"<<iTrk<<"\t"<<ipl<<"\t"<<trkidtruth[iTracker][iTrk][ipl]<<"\t"<<trkpurtruth[iTracker][iTrk][ipl]<<"\t"<<maxe;
            if (TrackerData.trkidtruth[iTrk][ipl]>0){
              const art::Ptr<simb::MCTruth> mc = pi_serv->TrackIdToMCTruth_P(TrackerData.trkidtruth[iTrk][ipl]);
              TrackerData.trkorigin[iTrk][ipl] = mc->Origin();
              const simb::MCParticle *particle = pi_serv->TrackIdToParticle_P(TrackerData.trkidtruth[iTrk][ipl]);
              double tote = 0;
              const std::vector<const sim::IDE*> vide(bt_serv->TrackIdToSimIDEs_Ps(TrackerData.trkidtruth[iTrk][ipl]));
              for (auto ide: vide) {
                 tote += ide->energy;
                 TrackerData.trksimIDEenergytruth[iTrk][ipl] = ide->energy;
                 TrackerData.trksimIDExtruth[iTrk][ipl] = ide->x;
                 TrackerData.trksimIDEytruth[iTrk][ipl] = ide->y;
                 TrackerData.trksimIDEztruth[iTrk][ipl] = ide->z;
              }
              TrackerData.trkpdgtruth[iTrk][ipl] = particle->PdgCode();
              TrackerData.trkefftruth[iTrk][ipl] = maxe/(tote/kNplanes); //tote include both induction and collection energies
            //std::cout<<"\n"<<trkpdgtruth[iTracker][iTrk][ipl]<<"\t"<<trkefftruth[iTracker][iTrk][ipl];
            }
          }
        }//end if (isMC)
        // If saving the hierarchy info
        if(fSaveHierarchyInfo[iTracker]){
          trkPfpMap trackPFParticleMap = trackerPFParticleMaps[iTracker];
          trkPfpMapIt it;
          // Check there is a map entry for this vertex
          it = trackPFParticleMap.find(ptrack);
          if(it == trackPFParticleMap.end()) continue;

          art::Ptr<recob::PFParticle> tempParticle = it->second;
          // Get information, find the neutrino and then call its daughters 
          // primary tracks
          TrackerData.trkisprimary[iTrk]   = std::round(static_cast<Int_t>(lar_pandora::LArPandoraHelper::IsFinalState(pfpmap,tempParticle)));
          TrackerData.trkndaughters[iTrk]  = tempParticle->NumDaughters();
          TrackerData.trkpfpid[iTrk]       = tempParticle->Self();
          TrackerData.trkparentpfpid[iTrk] = tempParticle->Parent();
        } // end save hierarchy info
      }//end loop over track
    }//end loop over track module labels
  }// end (fSaveTrackInfo) 


  //==================================================================
  // Added Apr 2021, wforeman
  //
  // Save PFParticle and slice information into the AnaTree. The slices
  // themselves are only useful for organizing associations between
  // other objects of common origin, so only info about the best-matched
  // neutrino slice is stored.
  //
  if( fSaveSliceInfo ) {

    // Get 'dem slices
    art::Handle< std::vector<recob::Slice> > sliceHandle;
    std::vector< art::Ptr<recob::Slice> > slicelist;
    if (evt.getByLabel(fPFParticleModuleLabel,sliceHandle))
      art::fill_ptr_vector(slicelist, sliceHandle);

    // Map PFPs to their slices
    art::FindManyP<recob::Slice> fm_pfpslice(pfpHandle, evt, fPFParticleModuleLabel);
    // Map slices to hits and PFParticles
    art::FindManyP<recob::PFParticle> fm_slicepfp(slicelist, evt, fPFParticleModuleLabel);
    art::FindManyP<recob::Hit> fm_slicehits(sliceHandle, evt, fPFParticleModuleLabel);
    // Map PFPs to their IDs for retrieval of nu scores
    art::FindManyP<larpandoraobj::PFParticleMetadata> fm_pfpmd(pfpHandle, evt, fPFParticleModuleLabel);

    // Loop over all PFPs, save PDG and associated slice id
    for(auto const &pfp : pfplist ) {
      std::vector< art::Ptr<recob::Slice> > slcAssn = fm_pfpslice.at(pfp.key());
      if(slcAssn.size() == 1) fData->pfp_sliceid[pfp.key()] = slcAssn.at(0)->ID();
      fData->pfp_pdg[pfp.key()]  = pfp->PdgCode();
    }

    // Save the slice and PFP counts
    fData->num_pfps   = (int) pfplist.size();
    fData->num_slices = (int) slicelist.size();

    // Loop over the slices, and check the PFPs in each (save nu slices and
    // PFPs into vectors so we can play with them later)
    std::vector<art::Ptr<recob::PFParticle>> nuPfpVec;
    std::vector<art::Ptr<recob::Slice>> nuSliceVec;
    for(auto const &slice : slicelist ) {
      std::vector<art::Ptr<recob::PFParticle>> slicePFPs = fm_slicepfp.at(slice.key());
      for (auto const &pfp : slicePFPs) {
        if ((pfp->PdgCode() == 12 || pfp->PdgCode() == 14)) { // look for neutrino
          nuPfpVec.push_back(pfp);
          nuSliceVec.push_back(slice);
          break; // should be 1 nu per slice
        }//endif neutrino
      }//endloop over slicePFPs
    }//endloop over slices

    fData->num_nuslices = (int)nuPfpVec.size();

    // If we found neutrino slices...
    if(nuPfpVec.size()){

      // ...find the best neutrino slice
      float bestScore = -999.;
      art::Ptr<recob::Slice> bestNuSlice;
      art::Ptr<recob::PFParticle> bestNuPfp;
      for(size_t i=0; i<nuPfpVec.size(); i++){
        float score = -999.;
        // Get the metadata to get the MVA score (there's probably a less clunky way to do this...)
        const std::vector<art::Ptr<larpandoraobj::PFParticleMetadata>> pfpMetaVec = fm_pfpmd.at(nuPfpVec.at(i)->Self());
        for (auto const pfpMeta : pfpMetaVec) {
          larpandoraobj::PFParticleMetadata::PropertiesMap propertiesMap = pfpMeta->GetPropertiesMap();
          score = propertiesMap.at("NuScore");
          if( score > bestScore ) {
            bestScore = score;
            bestNuPfp = nuPfpVec.at(i);
            bestNuSlice = nuSliceVec.at(i);
          }
        }
      }//endloop over nuPfpVec

      // Purity and completeness calculations
      //
      // Purity       = % of hits from true nu interaction
      //              = (# truth-matched hits in slice)/(total# hits in slice)
      //
      // Completeness = % of true nu-interaciton hits included in slice
      //              = (# truth-matched hits in slice)/(total# true hits overall)
      //
      std::vector<art::Ptr<recob::Hit>> sliceHits = fm_slicehits.at(bestNuSlice.key());
      int nhits_slice = (int)sliceHits.size();

      // Count up hits that originate from the MCTrue neutrino,
      // also store the MCTruth corresponding to this neutrino.
      int nhits_originNu = 0;
      bool foundNu = false;
      Int_t origin = -9;
      art::Ptr<simb::MCTruth> mctrueNeutrino;
      for(auto const hit : sliceHits){
        Int_t trkId;
        if( HitTruthId(clockData,hit,trkId) ) {
          art::Ptr<simb::MCTruth> mctruth;
          if( TrackIdToMCTruth(trkId,mctruth) ) {
            if( origin < 0 ) origin = mctruth->Origin();
            if( mctruth->Origin() == simb::kBeamNeutrino ) {
              origin = mctruth->Origin();
              nhits_originNu++;
              if(!foundNu){
                mctrueNeutrino = mctruth;
                foundNu = true;
              }
            }//endif Origin=nu
          }
        }
      }

      // Now count up TOTAL hits in event that originate from *this* neutrino
      // (important in case there are multiple nu's interacting)
      int nhits_originNu_total = 0;
      for(auto const hit : hitlist){
        Int_t trkId;
        if( HitTruthId(clockData,hit,trkId) ) {
          art::Ptr<simb::MCTruth> mctruth;
          if( TrackIdToMCTruth(trkId,mctruth) ) {
            if( mctruth == mctrueNeutrino ) nhits_originNu_total++;
          }
        }
      }

      // Save best nuslice info to tree
      fData->best_nuslice_id    = bestNuSlice->ID();
      fData->best_nuslice_pfpid = bestNuPfp->Self();
      fData->best_nuslice_pdg   = bestNuPfp->PdgCode();
      fData->best_nuslice_score = bestScore;
      fData->best_nuslice_origin = origin;
      if( nhits_slice > 0 ) fData->best_nuslice_hitpurity = nhits_originNu/float(nhits_slice);
      if( nhits_originNu_total > 0 ) fData->best_nuslice_hitcomp = nhits_originNu/float(nhits_originNu_total);
      //std::cout
      //<<"Best nu slice ID: "<<bestNuSlice->ID()<<", PDG = "<<bestNuPfp->PdgCode()<<", score = "<<bestScore<<", origin = "<<origin<<"\n"
      //<<"   - purity = "<<fData->best_nuslice_hitpurity<<"\n"
      //<<"   - comp   = "<<fData->best_nuslice_hitcomp<<"\n";

   }//if neutrino slices were found

  }//end SaveSliceInfo

  //mc truth information
  if (isMC){
    if (fSaveCryInfo){ 
      //store cry (cosmic generator information) 
      fData->mcevts_truthcry = mclistcry.size();
      fData->cry_no_primaries = nCryPrimaries;
      //fData->cry_no_primaries;
      for(Int_t iPartc = 0; iPartc < mctruthcry->NParticles(); ++iPartc){
        const simb::MCParticle& partc(mctruthcry->GetParticle(iPartc));
        fData->cry_primaries_pdg[iPartc]=partc.PdgCode();
        fData->cry_Eng[iPartc]=partc.E();
        fData->cry_Px[iPartc]=partc.Px();
        fData->cry_Py[iPartc]=partc.Py();
        fData->cry_Pz[iPartc]=partc.Pz();
        fData->cry_P[iPartc]=partc.P();
        fData->cry_StartPointx[iPartc] = partc.Vx();
        fData->cry_StartPointy[iPartc] = partc.Vy();
        fData->cry_StartPointz[iPartc] = partc.Vz();	
        fData->cry_status_code[iPartc]=partc.StatusCode();
        fData->cry_mass[iPartc]=partc.Mass();
        fData->cry_trackID[iPartc]=partc.TrackId();
        fData->cry_ND[iPartc]=partc.NumberDaughters();
        fData->cry_mother[iPartc]=partc.Mother();
      } // for cry particles  
    }// end fSaveCryInfo   

    fData->mcevts_truth = mclist.size();
    //Brailsford 2017/10/16
    //Issue 17917
    //To keep a 1:1 between neutrinos and 'flux' we need the assns
    art::FindOneP<simb::MCFlux> fmFluxNeutrino(mctruthListHandle, evt, fGenieGenModuleLabel);
    // Get GTruth information for scattering code
    art::FindManyP< simb::GTruth > fmgt( mctruthListHandle, evt, fGenieGenModuleLabel );

    if (fData->mcevts_truth > 0){//at least one mc record

    if (fSaveGenieInfo){

      //Brailsford 2017/10/16 
      //Issue 17917
      //Loop over every truth in the spill rather than just looking at the first one.
      //Because MCTruth could be a neutrino OR something else (e.g. cosmics) we are going to have to count up how many neutrinos there are
      fData->mcevts_truth = 0;
      for (unsigned int i_mctruth = 0; i_mctruth < mclist.size(); i_mctruth++){
        //fetch an mctruth
        art::Ptr<simb::MCTruth> curr_mctruth = mclist[i_mctruth];
        //Check if it's a neutrino
        if (!curr_mctruth->NeutrinoSet()) continue;

        // Genie Truth association only for the neutrino
        std::vector< art::Ptr<simb::GTruth> > mcgtAssn = fmgt.at(i_mctruth);
        
        fData->nuScatterCode_truth[i_mctruth] = mcgtAssn[0]->fGscatter;

        fData->nuPDG_truth[i_mctruth] = curr_mctruth->GetNeutrino().Nu().PdgCode();
        fData->ccnc_truth[i_mctruth] = curr_mctruth->GetNeutrino().CCNC();
        fData->mode_truth[i_mctruth] = curr_mctruth->GetNeutrino().Mode();
        fData->Q2_truth[i_mctruth] = curr_mctruth->GetNeutrino().QSqr();
        fData->W_truth[i_mctruth] = curr_mctruth->GetNeutrino().W();
        fData->hitnuc_truth[i_mctruth] = curr_mctruth->GetNeutrino().HitNuc();
        fData->enu_truth[i_mctruth] = curr_mctruth->GetNeutrino().Nu().E();
        fData->nuvtxx_truth[i_mctruth] = curr_mctruth->GetNeutrino().Nu().Vx();
        fData->nuvtxy_truth[i_mctruth] = curr_mctruth->GetNeutrino().Nu().Vy();
        fData->nuvtxz_truth[i_mctruth] = curr_mctruth->GetNeutrino().Nu().Vz();
        if (curr_mctruth->GetNeutrino().Nu().P()){
          fData->nu_dcosx_truth[i_mctruth] = curr_mctruth->GetNeutrino().Nu().Px()/curr_mctruth->GetNeutrino().Nu().P();
          fData->nu_dcosy_truth[i_mctruth] = curr_mctruth->GetNeutrino().Nu().Py()/curr_mctruth->GetNeutrino().Nu().P();
          fData->nu_dcosz_truth[i_mctruth] = curr_mctruth->GetNeutrino().Nu().Pz()/curr_mctruth->GetNeutrino().Nu().P();
        }
        fData->lep_mom_truth[i_mctruth] = curr_mctruth->GetNeutrino().Lepton().P();
        if (curr_mctruth->GetNeutrino().Lepton().P()){
          fData->lep_dcosx_truth[i_mctruth] = curr_mctruth->GetNeutrino().Lepton().Px()/curr_mctruth->GetNeutrino().Lepton().P();
          fData->lep_dcosy_truth[i_mctruth] = curr_mctruth->GetNeutrino().Lepton().Py()/curr_mctruth->GetNeutrino().Lepton().P();
          fData->lep_dcosz_truth[i_mctruth] = curr_mctruth->GetNeutrino().Lepton().Pz()/curr_mctruth->GetNeutrino().Lepton().P();
        }
        //Brailsford
        //2017/10/17
        //Issue 12918
        //Use the art::Ptr key as the neutrino's unique ID
        fData->nuID_truth[i_mctruth] = curr_mctruth.key();
        //We need to also store N 'flux' neutrinos per event so now check that the FindOneP is valid and, if so, use it!
        if (fmFluxNeutrino.isValid()){
          art::Ptr<simb::MCFlux> curr_mcflux = fmFluxNeutrino.at(i_mctruth);
          fData->tpx_flux[i_mctruth] = curr_mcflux->ftpx;
          fData->tpy_flux[i_mctruth] = curr_mcflux->ftpy;
          fData->tpz_flux[i_mctruth] = curr_mcflux->ftpz;
          fData->tptype_flux[i_mctruth] = curr_mcflux->ftptype;
        }

        //Let's increase the neutrino count
        fData->mcevts_truth++;
      }

      if (mctruth->NeutrinoSet()){
        //Brailsford 2017/10/16
        //Issue 17917
        //Bypass this section of filling code as there can now be multiple neutrinos per TTree::entry stored in the TTree
        /*
        fData->nuPDG_truth = mctruth->GetNeutrino().Nu().PdgCode();
        fData->ccnc_truth = mctruth->GetNeutrino().CCNC();
        fData->mode_truth = mctruth->GetNeutrino().Mode();
        fData->Q2_truth = mctruth->GetNeutrino().QSqr();
        fData->W_truth = mctruth->GetNeutrino().W();
        fData->hitnuc_truth = mctruth->GetNeutrino().HitNuc();
        fData->enu_truth = mctruth->GetNeutrino().Nu().E();
        fData->nuvtxx_truth = mctruth->GetNeutrino().Nu().Vx();
        fData->nuvtxy_truth = mctruth->GetNeutrino().Nu().Vy();
        fData->nuvtxz_truth = mctruth->GetNeutrino().Nu().Vz();
        if (mctruth->GetNeutrino().Nu().P()){
          fData->nu_dcosx_truth = mctruth->GetNeutrino().Nu().Px()/mctruth->GetNeutrino().Nu().P();
          fData->nu_dcosy_truth = mctruth->GetNeutrino().Nu().Py()/mctruth->GetNeutrino().Nu().P();
          fData->nu_dcosz_truth = mctruth->GetNeutrino().Nu().Pz()/mctruth->GetNeutrino().Nu().P();
        }
        fData->lep_mom_truth = mctruth->GetNeutrino().Lepton().P();
        if (mctruth->GetNeutrino().Lepton().P()){
          fData->lep_dcosx_truth = mctruth->GetNeutrino().Lepton().Px()/mctruth->GetNeutrino().Lepton().P();
          fData->lep_dcosy_truth = mctruth->GetNeutrino().Lepton().Py()/mctruth->GetNeutrino().Lepton().P();
          fData->lep_dcosz_truth = mctruth->GetNeutrino().Lepton().Pz()/mctruth->GetNeutrino().Lepton().P();
        }
        //flux information
        art::Ptr<simb::MCFlux>  mcflux = fluxlist[imc];
        fData->tpx_flux = mcflux->ftpx;
        fData->tpy_flux = mcflux->ftpy;
        fData->tpz_flux = mcflux->ftpz;
        fData->tptype_flux = mcflux->ftptype;
        */

        //genie particles information
        fData->genie_no_primaries = mctruth->NParticles();

        size_t StoreParticles = std::min((size_t) fData->genie_no_primaries, fData->GetMaxGeniePrimaries());
        if (fData->genie_no_primaries > (int) StoreParticles) {
          // got this error? it might be a bug,
          // since the structure should have enough room for everything
          mf::LogError("AnalysisTree:limits") << "event has "
            << fData->genie_no_primaries << " MC particles, only "
            << StoreParticles << " stored in tree";
        }
        for(size_t iPart = 0; iPart < StoreParticles; ++iPart){
          const simb::MCParticle& part(mctruth->GetParticle(iPart));
          fData->genie_primaries_pdg[iPart]=part.PdgCode();
          fData->genie_Eng[iPart]=part.E();
          fData->genie_Px[iPart]=part.Px();
          fData->genie_Py[iPart]=part.Py();
          fData->genie_Pz[iPart]=part.Pz();
          fData->genie_P[iPart]=part.P();
          fData->genie_status_code[iPart]=part.StatusCode();
          fData->genie_mass[iPart]=part.Mass();
          fData->genie_trackID[iPart]=part.TrackId();
          fData->genie_ND[iPart]=part.NumberDaughters();
          fData->genie_mother[iPart]=part.Mother();
        } // for particle
      } //if neutrino set
    }// end (fSaveGenieInfo)  

    //GEANT particles information
    if (fSaveGeantInfo){
      const sim::ParticleList& plist = pi_serv->ParticleList();

      std::string pri("primary");
      int primary=0;
      int active = 0;
      int geant_particle=0;
      sim::ParticleList::const_iterator itPart = plist.begin(),
        pend = plist.end(); // iterator to pairs (track id, particle)

      for(size_t iPart = 0; (iPart < plist.size()) && (itPart != pend); ++iPart){
        const simb::MCParticle* pPart = (itPart++)->second;
        if (!pPart) {
          throw art::Exception(art::errors::LogicError)
            << "GEANT particle #" << iPart << " returned a null pointer";
        }

        ++geant_particle;
        bool isPrimary = pPart->Process() == pri;
        if (isPrimary) ++primary;
        int TrackID = pPart->TrackId();
        
        // calculate traj length in AV
        TVector3 mcstart, mcend;
        double plen = length(*pPart, mcstart, mcend);
        bool isActive = plen != 0;
        if (plen) active++;

        // Get the total energy deposited by this particle by looking at IDEs from 3 planes.
        // The value should be the same on all planes, but better safe than sorry...
        geo::View_t views[3]={geo::kU, geo::kV, geo::kW};
        int nPlanes = 0;
        float totalE_particle = 0;
        float totalne_particle = 0;
        for(const geo::View_t view : views ) {
          std::vector<const sim::IDE* > ides = bt_serv->TrackIdToSimIDEs_Ps(TrackID, view);
          if( ides.size() ){
            for (auto ide: ides) {
              totalE_particle += ide->energy;
              totalne_particle += ide->numElectrons;
            }
            nPlanes++;
          }
        }
        if(nPlanes) {
          totalE_particle /= nPlanes;
          totalne_particle /= nPlanes;
        }

        // Save particle info to tree
        if (iPart < fData->GetMaxGEANTparticles()) {
          if (pPart->E()>fG4minE||isPrimary){
            fData->process_primary[iPart] = int(isPrimary);
            fData->processname[iPart]= pPart->Process();
            fData->Mother[iPart]=pPart->Mother();
            fData->TrackId[iPart]=TrackID;
            fData->pdg[iPart]=pPart->PdgCode();
            fData->status[iPart] = pPart->StatusCode();
            fData->Eng[iPart]=pPart->E();
            fData->EndE[iPart]=pPart->EndE();
            fData->Mass[iPart]=pPart->Mass();
            fData->Px[iPart]=pPart->Px();
            fData->Py[iPart]=pPart->Py();
            fData->Pz[iPart]=pPart->Pz();
            fData->P[iPart]=pPart->Momentum().Vect().Mag();
            fData->StartPointx[iPart]=pPart->Vx();
            fData->StartPointy[iPart]=pPart->Vy();
            fData->StartPointz[iPart]=pPart->Vz();
            fData->StartT[iPart] = pPart->T();
            fData->EndPointx[iPart]=pPart->EndPosition()[0];
            fData->EndPointy[iPart]=pPart->EndPosition()[1];
            fData->EndPointz[iPart]=pPart->EndPosition()[2];
            fData->EndT[iPart] = pPart->EndT();
            fData->theta[iPart] = pPart->Momentum().Theta();
            fData->phi[iPart] = pPart->Momentum().Phi();
            fData->theta_xz[iPart] = std::atan2(pPart->Px(), pPart->Pz());
            fData->theta_yz[iPart] = std::atan2(pPart->Py(), pPart->Pz());
            fData->pathlen[iPart]  = plen;
            fData->NumberDaughters[iPart]=pPart->NumberDaughters();
            fData->inTPCActive[iPart] = int(isActive);
            fData->DepEnergy[iPart] = totalE_particle;
            fData->NumElectrons[iPart] = totalne_particle;
            if (isActive){	  
              fData->StartPointx_tpcAV[iPart] = mcstart.X();
              fData->StartPointy_tpcAV[iPart] = mcstart.Y();
              fData->StartPointz_tpcAV[iPart] = mcstart.Z();
              fData->EndPointx_tpcAV[iPart] = mcend.X();
              fData->EndPointy_tpcAV[iPart] = mcend.Y();
              fData->EndPointz_tpcAV[iPart] = mcend.Z();
            }		       
            //Brailsford
            //2017/10/17
            //Issue 17918
            //Get the mother neutrino of this particle and use the hosting art::Ptr key as the matched ID
            const art::Ptr<simb::MCTruth> matched_mctruth = pi_serv->ParticleToMCTruth_P(pPart);
            fData->MotherNuId[iPart] = matched_mctruth.key();

            //access auxiliary detector parameters
            if (fSaveAuxDetInfo) {
              unsigned short nAD = 0; // number of cells that particle hit

              // find deposit of this particle in each of the detector cells
              for (const sim::AuxDetSimChannel* c: fAuxDetSimChannels) {

                // find if this cell has a contribution (IDE) from this particle,
                // and which one
                const std::vector<sim::AuxDetIDE>& setOfIDEs = c->AuxDetIDEs();
                // using a C++ "lambda" function here; this one:
                // - sees only TrackID from the current scope
                // - takes one parameter: the AuxDetIDE to be tested
                // - returns if that IDE belongs to the track we are looking for
                std::vector<sim::AuxDetIDE>::const_iterator iIDE
                = std::find_if( setOfIDEs.begin(), setOfIDEs.end(),
                  [TrackID](const sim::AuxDetIDE& IDE){ return IDE.trackID == TrackID; }
                );
                if (iIDE == setOfIDEs.end()) continue;

                // now iIDE points to the energy released by the track #i (TrackID)

                // look for IDE with matching trackID
                // find trackIDs stored in setOfIDEs with the same trackID, but negative,
                // this is an untracked particle who's energy should be added as deposited by this original trackID
                float totalE = 0.; // total energy deposited around by the GEANT particle in this cell
                for(const auto& adtracks: setOfIDEs) {
                if( fabs(adtracks.trackID) == TrackID )
                  totalE += adtracks.energyDeposited;
                } // for
            
                // fill the structure
                if (nAD < kMaxAuxDets) {
                  fData->AuxDetID[iPart][nAD] = c->AuxDetID();
                  fData->entryX[iPart][nAD]   = iIDE->entryX;
                  fData->entryY[iPart][nAD]   = iIDE->entryY;
                  fData->entryZ[iPart][nAD]   = iIDE->entryZ;
                  fData->entryT[iPart][nAD]   = iIDE->entryT;
                  fData->exitX[iPart][nAD]    = iIDE->exitX;
                  fData->exitY[iPart][nAD]    = iIDE->exitY;
                  fData->exitZ[iPart][nAD]    = iIDE->exitZ;
                  fData->exitT[iPart][nAD]    = iIDE->exitT;
                  fData->exitPx[iPart][nAD]   = iIDE->exitMomentumX;
                  fData->exitPy[iPart][nAD]   = iIDE->exitMomentumY;
                  fData->exitPz[iPart][nAD]   = iIDE->exitMomentumZ;
                  fData->CombinedEnergyDep[iPart][nAD] = totalE;
                }
                ++nAD;
              } // for aux det sim channels

              fData->NAuxDets[iPart] = nAD;
              if (nAD > kMaxAuxDets) {
                // got this error? consider increasing kMaxAuxDets
                mf::LogError("AnalysisTree:limits") << "particle #" << iPart
                << " touches " << nAD << " auxiliary detector cells, only "
                << kMaxAuxDets << " of them are saved in the tree";
              } // if too many detector cells
            } // if (fSaveAuxDetInfo)

          }//endif E>G4min || isPrimary

        } else if (iPart == fData->GetMaxGEANTparticles()) {
          // got this error? it might be a bug,
          // since the structure should have enough room for everything
          mf::LogError("AnalysisTree:limits") << "event has "
            << plist.size() << " MC particles, only "
            << fData->GetMaxGEANTparticles() << " will be stored in tree";
        }
      
      }//<-- end loop over particles

      // Find total visible energy deposited in the LAr AV by looking at the SimChannels 
      // for all three planes (ideally we'd do the planes separately and pick the one that 
      // had the highest energy, but I don't know an easy way to get a SimChannel's plane).
      float totalEdep = 0;
      float totalne = 0;
      for(auto const &chan : fSimChannels ) {
        for(auto const &tdcide : chan->TDCIDEMap() ) {
          for(const auto& ide : tdcide.second) {
            totalEdep += ide.energy;
            totalne += ide.numElectrons;
          }
        }
      }
      fData->total_DepEnergy = totalEdep/kNplanes;
      fData->total_NumElectrons = totalne/kNplanes;

      fData->geant_list_size_in_tpcAV = active;
      fData->no_primaries = primary;
      fData->geant_list_size = geant_particle;
      
      MF_LOG_DEBUG("AnalysisTree") << "Counted "
        << fData->geant_list_size << " GEANT particles ("
        << fData->geant_list_size_in_tpcAV << " in AV), "
        << fData->no_primaries << " primaries, "
        << fData->genie_no_primaries << " GENIE particles";
      
      FillWith(fData->MergedId, 0);

      // helper map track ID => index
      std::map<int, size_t> TrackIDtoIndex;
      const size_t nTrackIDs = fData->TrackId.size();
      for (size_t index = 0; index < nTrackIDs; ++index)
        TrackIDtoIndex.emplace(fData->TrackId[index], index);
      
      // for each particle, consider all the direct ancestors with the same
      // PDG ID, and mark them as belonging to the same "group"
      // (having the same MergedId)
      int currentMergedId = 1;
      for(size_t iPart = fData->geant_list_size; iPart-- > 0; ) {
        // if the particle already belongs to a group, don't bother
        if (fData->MergedId[iPart]) continue;
        // the particle starts its own group
        fData->MergedId[iPart] = currentMergedId;
        
        // look in the ancestry, one by one
        int currentMotherTrackId = fData->Mother[iPart];
        while(currentMotherTrackId > 0) {
          // find the mother (we have its track ID in currentMotherTrackId)
          std::map<int, size_t>::const_iterator iMother
            = TrackIDtoIndex.find(currentMotherTrackId);
          if (iMother == TrackIDtoIndex.end()) break; // no mother found
          size_t currentMotherIndex = iMother->second;
          // if the mother particle is of a different type,
          // don't bother with iPart ancestry any further
          if (fData->pdg[iPart] != fData->pdg[currentMotherIndex]) break;
          
          // group the "current mother" (actually, ancestor) with iPart
          fData->MergedId[currentMotherIndex] = currentMergedId;
          // then consider the grandmother (one generation earlier)
          currentMotherTrackId = fData->Mother[currentMotherIndex];
        } // while ancestry exists
        ++currentMergedId;
      } // for merging check

    }//if (fSaveGeantInfo) 
    }//if (mcevts_truth)
  }//if (isMC)

  fData->taulife = detprop.ElectronLifetime();
  fTree->Fill();
  
  if (mf::isDebugEnabled()) {
    // use mf::LogDebug instead of MF_LOG_DEBUG because we reuse it in many lines;
    // thus, we protect this part of the code with the line above
    mf::LogDebug logStream("AnalysisTreeStructure");
    logStream
      << "Tree data structure contains:"
      << "\n - " << fData->no_hits << " hits (" << fData->GetMaxHits() << ")"
      << "\n - " << fData->genie_no_primaries << " genie primaries (" << fData->GetMaxGeniePrimaries() << ")"
      << "\n - " << fData->geant_list_size << " GEANT particles (" << fData->GetMaxGEANTparticles() << "), "
        << fData->no_primaries << " primaries"
      << "\n - " << fData->geant_list_size_in_tpcAV << " GEANT particles in AV "
      << "\n - " << ((int) fData->kNTracker) << " trackers:"
      ;
    
    size_t iTracker = 0;
    for (auto tracker = fData->TrackData.cbegin();
      tracker != fData->TrackData.cend(); ++tracker, ++iTracker
    ) {
      logStream
         << "\n -> " << tracker->ntracks << " " << fTrackModuleLabel[iTracker]
           << " tracks (" << tracker->GetMaxTracks() << ")"
         ;
      for (int iTrk = 0; iTrk < tracker->ntracks; ++iTrk) {
        logStream << "\n    [" << iTrk << "] "<< tracker->ntrkhits[iTrk][0];
        for (size_t ipl = 1; ipl < tracker->GetMaxPlanesPerTrack(iTrk); ++ipl)
          logStream << " + " << tracker->ntrkhits[iTrk][ipl];
        logStream << " hits (" << tracker->GetMaxHitsPerTrack(iTrk, 0);
        for (size_t ipl = 1; ipl < tracker->GetMaxPlanesPerTrack(iTrk); ++ipl)
          logStream << " + " << tracker->GetMaxHitsPerTrack(iTrk, ipl);
        logStream << ")";
      } // for tracks
    } // for trackers
  } // if logging enabled
  
  // if we don't use a permanent buffer (which can be huge),
  // delete the current buffer, and we'll create a new one on the next event
  if (!fUseBuffer) {
    MF_LOG_DEBUG("AnalysisTreeStructure") << "Freeing the tree data structure";
    DestroyData();
  }
} // sbnd::AnalysisTree::analyze()


//===========================================================================================
// FUNCTIONS
//==========================================================================================

void sbnd::AnalysisTree::HitsPurity(detinfo::DetectorClocksData const& clockData,
                                    std::vector< art::Ptr<recob::Hit> > const& hits, Int_t& trackid, Float_t& purity, double& maxe){

  trackid = -1;
  purity = -1;

  std::map<int,double> trkide;

  for(size_t h = 0; h < hits.size(); ++h){

    art::Ptr<recob::Hit> hit = hits[h];
    std::vector<sim::TrackIDE> eveIDs = bt_serv->HitToEveTrackIDEs(clockData, hit);

    for(size_t e = 0; e < eveIDs.size(); ++e){
      trkide[eveIDs[e].trackID] += eveIDs[e].energy;
    }
  }

  maxe = -1;
  double tote = 0;
  for (std::map<int,double>::iterator ii = trkide.begin(); ii!=trkide.end(); ++ii){
    tote += ii->second;
    if ((ii->second)>maxe){
      maxe = ii->second;
      trackid = ii->first;
    }
  }

  if (tote>0){
    purity = maxe/tote;
  }
}


// Function to check if there was a SimChannel made for a hit (useful when checking for noise hits)
bool sbnd::AnalysisTree::DoesHitHaveSimChannel( std::vector<const sim::SimChannel*> chans, art::Ptr<recob::Hit> const& hit){
  bool isMatch = false;
  for(size_t sc = 0; sc < chans.size(); ++sc){
    if( chans[sc]->Channel() == hit->Channel() ) { isMatch = true; break; }
  }
  return isMatch;
}


// This function calculates the leading MCParticle ID contributing to a hit and the
// fraction of that hit's energy comes from that particle.
void  sbnd::AnalysisTree::HitTruth( detinfo::DetectorClocksData const& clockData, art::Ptr<recob::Hit> const& hit, 
				    Int_t& truthid, Float_t& truthidEnergyFrac, Float_t& energy, Float_t& numElectrons){

  // Get associated sim::TrackIDEs for this hit
//  art::ServiceHandle<cheat::BackTrackerService> bt_serv;
  std::vector<sim::TrackIDE> trackIDEs = bt_serv->HitToTrackIDEs(clockData, hit);
  if( !trackIDEs.size() ) return;
  // Loop through and find the leading TrackIDE, and keep
  // track of the total energy of ALL IDEs.
  Float_t maxe = 0;
  Float_t bestfrac = 0;
  Int_t bestid = 0;
  Int_t ne = 0;
  for(size_t i = 0; i < trackIDEs.size(); ++i){
    ne += trackIDEs[i].numElectrons;
    if( trackIDEs[i].energy > maxe ) {
      maxe = trackIDEs[i].energy;
      bestfrac = trackIDEs[i].energyFrac;
      bestid = trackIDEs[i].trackID;
    }
  }
  // Save the results
  truthid = bestid;
  truthidEnergyFrac = bestfrac;
  energy = maxe;
  numElectrons = ne;

}
//
// helper function to get TrackID (returns false if no match found)
bool sbnd::AnalysisTree::HitTruthId( detinfo::DetectorClocksData const& clockData, art::Ptr<recob::Hit> const& hit, Int_t& mcid) 
{
  mcid = std::numeric_limits<int>::lowest();
  Float_t dummy1;
  Float_t dummy2;
  Float_t dummy3;
  HitTruth(clockData,hit,mcid,dummy1,dummy2,dummy3);
  if( mcid > std::numeric_limits<int>::lowest() ) return true;
  else return false;
}


// Get MCTruth associated with TrackID using a try bracket to avoid
// fatal exceptions (return false if no match or exception thrown)
bool sbnd::AnalysisTree::TrackIdToMCTruth( Int_t const trkID, art::Ptr<simb::MCTruth>& mctruth )
{
//  art::ServiceHandle<cheat::ParticleInventoryService> pi_serv;
  bool matchFound = false;
  try {
    mctruth = pi_serv->TrackIdToMCTruth_P(trkID);
    matchFound = true;
  } catch(...) {
    std::cout<<"Exception thrown matching TrackID "<<trkID<<" to MCTruth\n";
    matchFound = false;
  }
  return matchFound;
}


// Calculate distance to boundary.
double sbnd::AnalysisTree::bdist(const recob::Track::Point_t& pos)
{
  // Get geometry.
  art::ServiceHandle<geo::Geometry> geom;

  double d1 = pos.X();                             // Distance to right side (wires).
  double d2 = 2.*geom->DetHalfWidth() - pos.X();   // Distance to left side (cathode).
  double d3 = pos.Y() + geom->DetHalfHeight();     // Distance to bottom.
  double d4 = geom->DetHalfHeight() - pos.Y();     // Distance to top.
  double d5 = pos.Z();                             // Distance to front.
  double d6 = geom->DetLength() - pos.Z();           // Distance to back.

  double result = std::min(std::min(std::min(std::min(std::min(d1, d2), d3), d4), d5), d6);
  return result;
}


// Length of reconstructed track, trajectory by trajectory.
double sbnd::AnalysisTree::length(const recob::Track& track)
{
  return track.Length();
}


// Length of MC particle, trajectory by trajectory.
double sbnd::AnalysisTree::length(const simb::MCParticle& part, TVector3& start, TVector3& end)
{
  // Get geometry.
  art::ServiceHandle<geo::Geometry> geom;

  // Get active volume boundary.
  double xmin = -2.0 * geom->DetHalfWidth() - 1e-8;
  double xmax = 2.0 * geom->DetHalfWidth() + 1e-8;
  double ymin = -geom->DetHalfHeight() -1e-8;
  double ymax = geom->DetHalfHeight() + 1e-8;
  double zmin = 0. -1e-8;
  double zmax = geom->DetLength() + 1e-8;
  
  // Get number traj points
  int n = part.NumberTrajectoryPoints();
  if( n <= 1 ) return 0.;
<<<<<<< HEAD
  
  double  L	= 0.;
  bool	  first	= true; 

  // Loop over points (start with 2nd)
  for(int i = 1; i < n; ++i) {

    TVector3 p1(part.Vx(i),part.Vy(i),part.Vz(i));
=======
 
  double  L	= 0.;
  bool	  first	= true; 

  // Loop over point (start with 2nd)
  for(int i = 1; i < n; ++i) {

    TVector3 p1(part.Vx(i),part.Vy(i),part.Vz(i));
    TVector3 p0(part.Vx(i-1),part.Vy(i-1),part.Vz(i-1));
>>>>>>> fe3a77d6
    
    if(	  p1.X() >= xmin && p1.X() <= xmax
      &&  p1.Y() >= ymin && p1.Y() <= ymax
      &&  p1.Z() >= zmin && p1.Z() <= zmax ) {
<<<<<<< HEAD
    
      TVector3 p0(part.Vx(i-1),part.Vy(i-1),part.Vz(i-1));
      
      if(first)	start = p1; 
      else L += (p1-p0).Mag();
      first = false;
      end   = p1;
    }
  }

  return L;
}
=======
      
      if(first)	start = p1; 
      else L += (p1-p0).Mag();
      
      first = false;
      end   = p1;
    }
  
  }
>>>>>>> fe3a77d6

  return L;
}

namespace sbnd{

  DEFINE_ART_MODULE(AnalysisTree)

}

#endif<|MERGE_RESOLUTION|>--- conflicted
+++ resolved
@@ -3652,7 +3652,6 @@
   // Get number traj points
   int n = part.NumberTrajectoryPoints();
   if( n <= 1 ) return 0.;
-<<<<<<< HEAD
   
   double  L	= 0.;
   bool	  first	= true; 
@@ -3661,22 +3660,10 @@
   for(int i = 1; i < n; ++i) {
 
     TVector3 p1(part.Vx(i),part.Vy(i),part.Vz(i));
-=======
- 
-  double  L	= 0.;
-  bool	  first	= true; 
-
-  // Loop over point (start with 2nd)
-  for(int i = 1; i < n; ++i) {
-
-    TVector3 p1(part.Vx(i),part.Vy(i),part.Vz(i));
-    TVector3 p0(part.Vx(i-1),part.Vy(i-1),part.Vz(i-1));
->>>>>>> fe3a77d6
     
     if(	  p1.X() >= xmin && p1.X() <= xmax
       &&  p1.Y() >= ymin && p1.Y() <= ymax
       &&  p1.Z() >= zmin && p1.Z() <= zmax ) {
-<<<<<<< HEAD
     
       TVector3 p0(part.Vx(i-1),part.Vy(i-1),part.Vz(i-1));
       
@@ -3689,25 +3676,11 @@
 
   return L;
 }
-=======
-      
-      if(first)	start = p1; 
-      else L += (p1-p0).Mag();
-      
-      first = false;
-      end   = p1;
-    }
-  
-  }
->>>>>>> fe3a77d6
-
-  return L;
+
+namespace sbnd{
+
+  DEFINE_ART_MODULE(AnalysisTree)
+
 }
 
-namespace sbnd{
-
-  DEFINE_ART_MODULE(AnalysisTree)
-
-}
-
 #endif