--- conflicted
+++ resolved
@@ -96,11 +96,8 @@
 PlotVariable: nu_energy
 
 // Save the plots for each variable
-<<<<<<< HEAD
-ShowPlots: true, true
-=======
 ShowPlots: true
->>>>>>> 5e0c269c
+//ShowPlots: true,true
 
 // Scale to a certain POT (-1 for no scaling) (6.6e20 is nominal)
 PotScale: 6.6e20
