<?xml version="1.0"?>

<!-- Production Project -->

<!DOCTYPE project [
<!ENTITY release "v09_15_00">
<!ENTITY releasetag "e19:prof">
<<<<<<< HEAD
<!ENTITY my_version "v1">
<!ENTITY config "config2">
=======
<!ENTITY my_version "v13">
<!ENTITY config "configC">
>>>>>>> 7d9b2f89
<!ENTITY name "mdeltutt_test_ob_off">
<!ENTITY tag "test_ob_off">
<!ENTITY file_type "data">
<!ENTITY run_type "physics">
<!ENTITY n_submission "1">
<!ENTITY PNFSpath "/pnfs/sbnd/resilient/users/mdeltutt/">
]>


<project name="&name;">

  <!-- Group -->
  <group>sbnd</group>

  <!-- Project size -->
  <numevents>50000</numevents>

  <!-- Operating System -->
  <os>SL7</os>

  <!-- Batch resources -->
  <resource>DEDICATED,OPPORTUNISTIC</resource>

  <!-- Larsoft information -->
  <larsoft>
    <tag>&release;</tag>
    <qual>&releasetag;</qual>
    <local>&PNFSpath;Tarballs/sbndcode_v09_15_00_ob__&my_version;.tgz</local>
  </larsoft>

  <!-- Project stages -->

  <stage name="gen">
    <fcl>prodcorsika_cosmics_proton_sbnd.fcl</fcl>
    <fcl>standard_g4_sbnd_&config;_ob_off.fcl</fcl>
    <!-- <fcl>run_overburdenana.fcl</fcl> -->
    <!-- <inputlist>&PNFSpath;cosmics_corsika_cmc_uboone_intime_v06_26_01.txt</inputlist> -->
    <defname>&name;_&tag;_gen</defname>
    <maxfilesperjob>1</maxfilesperjob>
    <outdir>/pnfs/sbnd/scratch/users/mdeltutt/&release;/ob_off_gen_&config;_&my_version;_&n_submission;</outdir>
    <workdir>&PNFSpath;grid_workdir_sbnd/ob_gen_off</workdir>
    <numjobs>500</numjobs>
    <datatier>generated</datatier>
    <memory>8000</memory>
    <jobsub>  --expected-lifetime=24h -Q --generate-email-summary </jobsub>
    <disk>60GB</disk>
  </stage>

  <stage name="ana">
    <fcl>prodcorsika_cosmics_proton_sbnd.fcl</fcl>
    <fcl>standard_g4_sbnd_&config;_ob_off.fcl</fcl>
    <fcl>run_overburdenana.fcl</fcl>
    <defname>&name;_&tag;_gen</defname>
    <maxfilesperjob>1</maxfilesperjob>
    <outdir>/pnfs/sbnd/scratch/users/mdeltutt/&release;/ob_off_ana_&config;_&my_version;_&n_submission;</outdir>
    <workdir>&PNFSpath;grid_workdir_sbnd/ob_ana_off</workdir>
    <numjobs>500</numjobs>
    <datatier>generated</datatier>
    <memory>5000</memory>
    <jobsub>  --expected-lifetime=2h -Q --generate-email-summary </jobsub>
    <disk>60GB</disk>
  </stage>

  <!-- file type -->
  <filetype>&file_type;</filetype>

  <!-- run type -->
  <runtype>&run_type;</runtype>

</project><|MERGE_RESOLUTION|>--- conflicted
+++ resolved
@@ -5,13 +5,8 @@
 <!DOCTYPE project [
 <!ENTITY release "v09_15_00">
 <!ENTITY releasetag "e19:prof">
-<<<<<<< HEAD
-<!ENTITY my_version "v1">
-<!ENTITY config "config2">
-=======
 <!ENTITY my_version "v13">
 <!ENTITY config "configC">
->>>>>>> 7d9b2f89
 <!ENTITY name "mdeltutt_test_ob_off">
 <!ENTITY tag "test_ob_off">
 <!ENTITY file_type "data">
