<?xml version="1.0"?>

<!-- Production Project -->

<!DOCTYPE project [
<!ENTITY release "v09_15_00">
<!ENTITY releasetag "e19:prof">
<<<<<<< HEAD
<!ENTITY my_version "v1">
<!ENTITY config "config2">
=======
<!ENTITY my_version "v13">
<!ENTITY config "configC">
>>>>>>> 7d9b2f89
<!ENTITY name "mdeltutt_test_ob_on">
<!ENTITY tag "test_ob_on">
<!ENTITY file_type "data">
<!ENTITY run_type "physics">
<!ENTITY n_submission "1">
<!ENTITY PNFSpath "/pnfs/sbnd/resilient/users/mdeltutt/">
]>


<project name="&name;">

  <!-- Group -->
  <group>sbnd</group>

  <!-- Project size -->
  <numevents>50000</numevents>

  <!-- Operating System -->
  <os>SL7</os>

  <!-- Batch resources -->
  <resource>DEDICATED,OPPORTUNISTIC</resource>

  <!-- Larsoft information -->
  <larsoft>
    <tag>&release;</tag>
    <qual>&releasetag;</qual>
<<<<<<< HEAD
    <local>&PNFSpath;Tarballs/sbndcode_v09_15_00_ob__&my_version;.tgz</local>
=======
    <local>&PNFSpath;Tarballs/sbndcode_v09_09_01_ob__&my_version;.tgz</local>
    <!-- <local>&PNFSpath;Tarballs/sbndcode_v09_09_01_ob__v14.tgz</local> -->
>>>>>>> 7d9b2f89
  </larsoft>

  <!-- Project stages -->

  <stage name="gen">
    <fcl>prodcorsika_cosmics_proton_sbnd.fcl</fcl>
    <fcl>standard_g4_sbnd_&config;_ob_on.fcl</fcl>
    <!-- <fcl>run_overburdenana.fcl</fcl> -->
    <!-- <inputlist>&PNFSpath;cosmics_corsika_cmc_uboone_intime_v06_26_01.txt</inputlist> -->
    <defname>&name;_&tag;_gen</defname>
    <maxfilesperjob>1</maxfilesperjob>
    <outdir>/pnfs/sbnd/scratch/users/mdeltutt/&release;/ob_on_gen_&config;_&my_version;_&n_submission;</outdir>
    <workdir>&PNFSpath;grid_workdir_sbnd/ob_gen_on</workdir>
    <numjobs>500</numjobs>
    <datatier>generated</datatier>
    <memory>8000</memory>
    <jobsub>  --expected-lifetime=23h -Q --generate-email-summary </jobsub>
    <disk>60GB</disk>
  </stage>

  <stage name="ana">
    <fcl>run_overburdenana.fcl</fcl>
    <defname>&name;_&tag;_gen</defname>
    <maxfilesperjob>1</maxfilesperjob>
    <outdir>/pnfs/sbnd/scratch/users/mdeltutt/&release;/ob_on_ana_&config;_&my_version;_&n_submission;</outdir>
    <workdir>&PNFSpath;grid_workdir_sbnd/ob_ana_on</workdir>
    <numjobs>500</numjobs>
    <datatier>generated</datatier>
    <memory>5000</memory>
    <jobsub>  --expected-lifetime=2h -Q --generate-email-summary </jobsub>
    <disk>20GB</disk>
  </stage>

  <!-- file type -->
  <filetype>&file_type;</filetype>

  <!-- run type -->
  <runtype>&run_type;</runtype>

</project><|MERGE_RESOLUTION|>--- conflicted
+++ resolved
@@ -5,13 +5,8 @@
 <!DOCTYPE project [
 <!ENTITY release "v09_15_00">
 <!ENTITY releasetag "e19:prof">
-<<<<<<< HEAD
-<!ENTITY my_version "v1">
-<!ENTITY config "config2">
-=======
 <!ENTITY my_version "v13">
 <!ENTITY config "configC">
->>>>>>> 7d9b2f89
 <!ENTITY name "mdeltutt_test_ob_on">
 <!ENTITY tag "test_ob_on">
 <!ENTITY file_type "data">
@@ -39,12 +34,7 @@
   <larsoft>
     <tag>&release;</tag>
     <qual>&releasetag;</qual>
-<<<<<<< HEAD
     <local>&PNFSpath;Tarballs/sbndcode_v09_15_00_ob__&my_version;.tgz</local>
-=======
-    <local>&PNFSpath;Tarballs/sbndcode_v09_09_01_ob__&my_version;.tgz</local>
-    <!-- <local>&PNFSpath;Tarballs/sbndcode_v09_09_01_ob__v14.tgz</local> -->
->>>>>>> 7d9b2f89
   </larsoft>
 
   <!-- Project stages -->
