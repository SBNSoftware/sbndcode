#
# File:    geometry_sbnd.fcl
# Purpose: configuration of SBND geometry services
# Version: 1.5
# 
# Offers:
# * single service configuration:
#   - sbnd_geo: configuration for Geometry service (standard SBND geometry);
#     configure it in services table as:
#     
#     services.Geometry: @local::sbnd_geo
#     
#   - sbnd_wire_readout: configuration for WireReadout service
#     configure it in services table as:
#     
#     services.WireReadout: @local::sbnd_wire_readout
#     
# * bundles:
#   - sbnd_geometry_services: complete geometry configuration; add it to
#     the service table as:
#     
#     services: {
#       # ...
#       
#       @table::sbnd_geometry_services
#       
#       # ...
#     } # services
#
# 
# Future geometry
# ---------------
# The future geometry is currently the v00_08 (by Gustavo Valdiviesso).
# To use it with an existing configuration (e.g., standard_g4_sbnd.fcl),
# a complete FHiCL file may look like:
#     
#     #include "standard_g4_sbnd.fcl"
#
#     services: {
#       @table::services # everything unchanged...
#       @table::future_sbnd_geo::sbnd_geometry_services
#     }
#     
# 
# Changes:
# 20160707 (petrillo@fnal.gov) [1.1]
#   added sbnd_geometry_services
#
#20190805 (dbrailsf@fnal.gov) [1.2]
# Bumped the geometry version to v01_03

#include "geometry.fcl"

BEGIN_PROLOG

<<<<<<< HEAD
sbnd_geometry_file: "sbnd_v02_03.gdml"
sbnd_geometry_file_nowires: "sbnd_v02_03_nowires.gdml"
=======
sbnd_geometry_file: "sbnd_v02_04.gdml"
sbnd_geometry_file_nowires: "sbnd_v02_04_nowires.gdml"
>>>>>>> e8c36a11


#
# sourec of geometry description
#
sbnd_geo_source: {
  Name:  "sbndv2"
  GDML:  @local::sbnd_geometry_file
  ROOT:  @local::sbnd_geometry_file
} # sbnd_geo_source

#
# standard SBND geometry
#
sbnd_geo:
{
 SurfaceY: 130.0e2                      #in cm, vertical distance to the surface
 
 @table::sbnd_geo_source

 SortingParameters: { 
  tool_type: "GeoObjectSorterSBND"
   DetectorVersion: "sbnd" 
 } 

 SurfaceY:           0.0e2               #in cm, vertical distance to the surface
 DisableWiresInG4:   true

} # sbnd_geo

sbnd_wire_readout:
{
  @table::standard_wire_readout
  SortingParameters: {
    tool_type: WireReadoutSorterSBND
  }
}

sbnd_auxdetgeo:
{
  @table::sbnd_geo_source
  ThrowIfAbsent: false
  SortingParameters: {}                   # empty parameter set for default
  ReadoutInitializer: {
<<<<<<< HEAD
    tool_type: CRTAuxDetInitializer
=======
    tool_type: CRTAuxDetInitializerSBND
>>>>>>> e8c36a11
}
}

#
# sbnd_geometry_services
#
sbnd_geometry_services: {
  WireReadout:                  @local::sbnd_wire_readout
  GeometryConfigurationWriter:    {}
  Geometry:                       @local::sbnd_geo
  AuxDetGeometry:                 @local::sbnd_auxdetgeo
} # sbnd_geometry_services


###############################################################################
#
# Future geometry configuration;
#
# no furure geometry configuration right now...
#
future_sbnd_geo: {}
  
future_sbnd_geo.sbnd_geo_source: @local::sbnd_geo_source
  
future_sbnd_geo.sbnd_geo: {
  @table::sbnd_geo
  @table::future_sbnd_geo.sbnd_geo_source # overriding geometry source
} # future_sbnd_geo.sbnd_geo
  
future_sbnd_geo.sbnd_auxdetgeo: {
  @table::sbnd_auxdetgeo
  @table::future_sbnd_geo.sbnd_geo_source # overriding geometry source
} # future_sbnd_geo.sbnd_auxdetgeo
  
future_sbnd_geo.sbnd_geometry_services: {
                  @table::sbnd_geometry_services
  Geometry:       @local::future_sbnd_geo.sbnd_geo
  AuxDetGeometry: @local::future_sbnd_geo.sbnd_auxdetgeo
} # future_sbnd_geo.sbnd_geometry_services
  
###############################################################################
#

# ********************************************************
# ***  USE FUTURE GEOMETRY  (for test branch only!!!)  ***
# ********************************************************

sbnd_geometry_services: @local::future_sbnd_geo.sbnd_geometry_services

###############################################################################

END_PROLOG<|MERGE_RESOLUTION|>--- conflicted
+++ resolved
@@ -53,13 +53,8 @@
 
 BEGIN_PROLOG
 
-<<<<<<< HEAD
-sbnd_geometry_file: "sbnd_v02_03.gdml"
-sbnd_geometry_file_nowires: "sbnd_v02_03_nowires.gdml"
-=======
 sbnd_geometry_file: "sbnd_v02_04.gdml"
 sbnd_geometry_file_nowires: "sbnd_v02_04_nowires.gdml"
->>>>>>> e8c36a11
 
 
 #
@@ -104,11 +99,7 @@
   ThrowIfAbsent: false
   SortingParameters: {}                   # empty parameter set for default
   ReadoutInitializer: {
-<<<<<<< HEAD
-    tool_type: CRTAuxDetInitializer
-=======
     tool_type: CRTAuxDetInitializerSBND
->>>>>>> e8c36a11
 }
 }
 
