art_make_library(LIBRARY_NAME sbndcode_GeoWrappers
                SOURCE CRTGeoAlg.cc  TPCGeoAlg.cc
             LIBRARIES     larcorealg::Geometry
                           larcore::Geometry_Geometry_service
                           larsim::Simulation
                           lardataobj::Simulation
                           larsim::MCCheater_BackTrackerService_service
                           larsim::MCCheater_ParticleInventoryService_service
                           lardata::Utilities
                           larevt::Filters
                           lardataobj::RawData
                           lardataobj::RecoBase
                           lardata::RecoObjects
                           larpandora::LArPandoraInterface
                           nusimdata::SimulationBase
                           cetlib::cetlib
                           cetlib_except::cetlib_except
                           art::Framework_Core
                           art::Framework_Principal
                           art::Framework_Services_Registry
                           art_root_io::tfile_support
                           art_root_io::TFileService_service
                           art::Persistency_Common
                           art::Persistency_Provenance
                           art::Utilities
                           messagefacility::MF_MessageLogger
                           fhiclcpp::fhiclcpp
                           ROOT::Geom
                           ROOT::XMLIO
                           ROOT::Gdml
<<<<<<< HEAD
                           ${ROOT_BASIC_LIB_LIST}

			   sbndcode_CRTUtils
=======
                           ROOT::Core
>>>>>>> 98987b6e
        )

install_headers()
install_source()<|MERGE_RESOLUTION|>--- conflicted
+++ resolved
@@ -28,13 +28,10 @@
                            ROOT::Geom
                            ROOT::XMLIO
                            ROOT::Gdml
-<<<<<<< HEAD
                            ${ROOT_BASIC_LIB_LIST}
 
 			   sbndcode_CRTUtils
-=======
                            ROOT::Core
->>>>>>> 98987b6e
         )
 
 install_headers()
