--- conflicted
+++ resolved
@@ -375,14 +375,8 @@
     geo::GeometryCore const       *fGeometryService;
     const geo::AuxDetGeometryCore *fAuxDetGeoCore;
 
-<<<<<<< HEAD
-    double                                   fDefaultGain;
-    std::vector<std::pair<unsigned, double>> fSiPMGainsVector;
-    std::map<unsigned, double>               fSiPMGains;
-=======
     double fDefaultGain;
     bool   fMC;
->>>>>>> 77978036
   };
 }
 
