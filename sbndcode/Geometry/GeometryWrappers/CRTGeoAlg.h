#ifndef CRTGEOALG_H_SEEN
#define CRTGEOALG_H_SEEN

///////////////////////////////////////////////
// CRTGeoAlg.h
//
// Wrapper for some awkward CRT geometry things
// T Brooks (tbrooks@fnal.gov), November 2018
// Edited heavily - Henry Lay, November 2022
///////////////////////////////////////////////

// framework
#include "art/Framework/Principal/Event.h"
#include "art/Framework/Core/ModuleMacros.h"
#include "fhiclcpp/ParameterSet.h" 
#include "art/Framework/Principal/Handle.h" 
#include "canvas/Persistency/Common/Ptr.h" 
#include "canvas/Persistency/Common/PtrVector.h" 
#include "art/Framework/Services/Registry/ServiceHandle.h" 
#include "messagefacility/MessageLogger/MessageLogger.h" 

// LArSoft
#include "larcore/Geometry/Geometry.h"
#include "larcore/CoreUtils/ServiceUtil.h"
#include "larcorealg/Geometry/GeometryCore.h"
#include "lardataobj/Simulation/AuxDetSimChannel.h"
#include "larcore/Geometry/AuxDetGeometry.h"
#include "nusimdata/SimulationBase/MCParticle.h"
#include "larcoreobj/SimpleTypesAndConstants/geo_types.h"

// c++
#include <vector>

// ROOT
#include "larcoreobj/SimpleTypesAndConstants/geo_vectors.h"
#include "TGeoManager.h"

// sbndcode
#include "sbndcode/CRT/CRTUtils/CRTCommonUtils.h"

namespace sbnd::crt {

  struct CRTSiPMGeo{
    CRTSiPMGeo(const std::string &_stripName, const uint32_t _channel, const geo::Point_t location,
               const uint32_t _pedestal, const double _gain)
    {
      stripName = _stripName;
      channel   = _channel;
      x         = location.X();
      y         = location.Y();
      z         = location.Z();
      pedestal  = _pedestal;
      gain      = _gain;
      null      = false;
    }
    std::string stripName;
    uint16_t    channel;
    double      x;
    double      y;
    double      z;
    bool        null;
    uint32_t    pedestal;
    double      gain;
  };

  // CRT strip geometry struct contains dimensions and mother module
  struct CRTStripGeo{
    CRTStripGeo(const TGeoNode *stripNode, const geo::AuxDetSensitiveGeo &auxDetSensitive, 
                const uint16_t _adsID, const std::string &_moduleName,
                const uint16_t _channel0, const uint16_t _channel1)
    {
      name       = stripNode->GetName();
      moduleName = _moduleName;
      channel0   = _channel0;
      channel1   = _channel1;

      // Strip Dimensions
      double halfWidth  = auxDetSensitive.HalfWidth1();
      double halfHeight = auxDetSensitive.HalfHeight();
      double halfLength = auxDetSensitive.Length()/2.;

      // Find world coordinates for edges
      geo::AuxDetSensitiveGeo::LocalPoint_t const limits{halfWidth, halfHeight, halfLength};
      geo::AuxDetSensitiveGeo::LocalPoint_t const limits2{-halfWidth, -halfHeight, -halfLength};

      auto const limitsWorld  = auxDetSensitive.toWorldCoords(limits);
      auto const limitsWorld2 = auxDetSensitive.toWorldCoords(limits2);

      // Fill edges & width
      minX  = std::min(limitsWorld.X(), limitsWorld2.X());
      maxX  = std::max(limitsWorld.X(), limitsWorld2.X());
      minY  = std::min(limitsWorld.Y(), limitsWorld2.Y());
      maxY  = std::max(limitsWorld.Y(), limitsWorld2.Y());
      minZ  = std::min(limitsWorld.Z(), limitsWorld2.Z());
      maxZ  = std::max(limitsWorld.Z(), limitsWorld2.Z());
      width = halfHeight * 2.;
<<<<<<< HEAD
      
      adsID = _adsID;
      null  = false;
      
=======

      adsID = _adsID;
      null  = false;

>>>>>>> aa33e497
      std::string volumeName = stripNode->GetVolume()->GetName();
    }
    std::string name;
    std::string moduleName;
    uint16_t    channel0;
    uint16_t    channel1;
    double      minX;
    double      maxX;
    double      minY;
    double      maxY;
    double      minZ;
    double      maxZ;
    double      width;
    uint16_t    adsID;
    bool        null;
  };

  // CRT module geometry struct contains dimensions, daughter strips and mother tagger
  struct CRTModuleGeo{
    CRTModuleGeo()
    : name("")
    , taggerName("")
    , minX(-std::numeric_limits<double>::max())
    , maxX(std::numeric_limits<double>::max())
    , minY(-std::numeric_limits<double>::max())
    , maxY(std::numeric_limits<double>::max())
    , minZ(-std::numeric_limits<double>::max())
    , maxZ(std::numeric_limits<double>::max())
    , orientation(0)
    , top(false)
    , adID(std::numeric_limits<uint16_t>::max())
    , t0CableDelayCorrection(0)
    , t1CableDelayCorrection(0)
    , invertedOrdering(false)
    , minos(false)
    , null(false)
    {}

<<<<<<< HEAD
    CRTModuleGeo(const TGeoNode *moduleNode, const geo::AuxDetGeo &auxDet, 
                 const uint16_t _adID, const std::string &_taggerName,
                 const int32_t _t0CableDelayCorrection, 
=======
    CRTModuleGeo(const TGeoNode *moduleNode, const geo::AuxDetGeo &auxDet,
                 const uint16_t _adID, const std::string &_taggerName,
                 const int32_t _t0CableDelayCorrection,
>>>>>>> aa33e497
                 const int32_t _t1CableDelayCorrection,
                 const bool _invertedOrdering,
                 const bool _minos)
    {
      name       = moduleNode->GetName();
      taggerName = _taggerName;

      // Module Dimensions
      double halfWidth  = auxDet.HalfWidth1();
      double halfHeight = auxDet.HalfHeight();
      double halfLength = auxDet.Length()/2;

      // Find world coordinates for edges
      geo::AuxDetGeo::LocalPoint_t const limits{halfWidth, halfHeight, halfLength};
      geo::AuxDetGeo::LocalPoint_t const limits2{-halfWidth, -halfHeight, -halfLength};

      auto const limitsWorld  = auxDet.toWorldCoords(limits);
      auto const limitsWorld2 = auxDet.toWorldCoords(limits2);

      // Which plane within the tagger
      double origin[3] = {0, 0, 0};
      double modulePosMother[3];
      moduleNode->LocalToMaster(origin, modulePosMother);

      if(_minos)
        orientation = (modulePosMother[2] < 0);
      else
        orientation = (modulePosMother[2] > 0);

      // Location of SiPMs
      if(CRTCommonUtils::GetTaggerEnum(taggerName) == kBottomTagger)
        top = (orientation == 1) ? (modulePosMother[1] > 0) : (modulePosMother[0] < 0);
      else
        top = (orientation == 0) ? (modulePosMother[1] > 0) : (modulePosMother[0] < 0);

      // Fill edges
      minX = std::min(limitsWorld.X(), limitsWorld2.X());
      maxX = std::max(limitsWorld.X(), limitsWorld2.X());
      minY = std::min(limitsWorld.Y(), limitsWorld2.Y());
      maxY = std::max(limitsWorld.Y(), limitsWorld2.Y());
      minZ = std::min(limitsWorld.Z(), limitsWorld2.Z());
      maxZ = std::max(limitsWorld.Z(), limitsWorld2.Z());

      t0CableDelayCorrection = _t0CableDelayCorrection;
      t1CableDelayCorrection = _t1CableDelayCorrection;

      invertedOrdering = _invertedOrdering;
      adID = _adID;
      minos = _minos;

      null = false;
    }
    std::string   name;
    std::string   taggerName;
    double        minX;
    double        maxX;
    double        minY;
    double        maxY;
    double        minZ;
    double        maxZ;
    uint16_t      orientation;
    bool          top;
    uint16_t      adID;
    int32_t       t0CableDelayCorrection;
    int32_t       t1CableDelayCorrection;
    bool          invertedOrdering;
    bool          minos;
    bool          null;
  };

  // CRT tagger geometry struct contains dimensions and daughter modules
  struct CRTTaggerGeo{
    CRTTaggerGeo(const TGeoNode *taggerNode, const TGeoNode *detNode)
    {
      // Fill name
      name = taggerNode->GetName();

      // Tagger Dimensions
      double halfWidth  = ((TGeoBBox*)taggerNode->GetVolume()->GetShape())->GetDX();
      double halfHeight = ((TGeoBBox*)taggerNode->GetVolume()->GetShape())->GetDY();
      double halfLength = ((TGeoBBox*)taggerNode->GetVolume()->GetShape())->GetDZ()/2;

      // Find world coordinates for edges
      double limits[3] = {halfWidth, halfHeight, halfLength};
      double limitsDet[3];
      taggerNode->LocalToMaster(limits, limitsDet);
      double limitsWorld[3];
      detNode->LocalToMaster(limitsDet, limitsWorld);

      double limits2[3] = {-halfWidth, -halfHeight, -halfLength};
      double limitsDet2[3];
      taggerNode->LocalToMaster(limits2, limitsDet2);
      double limitsWorld2[3];
      detNode->LocalToMaster(limitsDet2, limitsWorld2);

      // Fill edges
      minX = std::min(limitsWorld[0], limitsWorld2[0]);
      maxX = std::max(limitsWorld[0], limitsWorld2[0]);
      minY = std::min(limitsWorld[1], limitsWorld2[1]);
      maxY = std::max(limitsWorld[1], limitsWorld2[1]);
      minZ = std::min(limitsWorld[2], limitsWorld2[2]);
      maxZ = std::max(limitsWorld[2], limitsWorld2[2]);

      null = false;
    }
    std::string name;
    double      minX;
    double      maxX;
    double      minY;
    double      maxY;
    double      minZ;
    double      maxZ;
    bool        null;
  };


  class CRTGeoAlg {
  public:

<<<<<<< HEAD
    CRTGeoAlg(fhicl::ParameterSet const &p, geo::GeometryCore const *geometry, 
=======
    CRTGeoAlg(fhicl::ParameterSet const &p, geo::GeometryCore const *geometry,
>>>>>>> aa33e497
              geo::AuxDetGeometryCore const *auxdet_geometry);

    CRTGeoAlg(fhicl::ParameterSet const &p = fhicl::ParameterSet());

    ~CRTGeoAlg();

    std::vector<double> CRTLimits() const;

    size_t NumTaggers() const;

    size_t NumModules() const;

    size_t NumStrips() const;

    size_t NumSiPMs() const;

    std::map<std::string, CRTTaggerGeo> GetTaggers() const;

    std::map<std::string, CRTModuleGeo> GetModules() const;

    std::map<std::string, CRTStripGeo> GetStrips() const;

    std::map<uint16_t, CRTSiPMGeo> GetSiPMs() const;

    CRTTaggerGeo GetTagger(const std::string taggerName) const;

    CRTModuleGeo GetModule(const std::string moduleName) const;

    CRTModuleGeo GetModule(const uint16_t channel) const;

    CRTModuleGeo GetModuleByAuxDetIndex(const unsigned ad_i) const;

    CRTStripGeo GetStrip(const std::string stripName) const;

    CRTStripGeo GetStrip(const uint16_t channel) const;

    CRTStripGeo GetStripByAuxDetIndices(const unsigned ad_i, const unsigned ads_i) const;

    CRTSiPMGeo GetSiPM(const uint16_t channel) const;

    std::string GetTaggerName(const std::string name) const;

    std::string ChannelToStripName(const uint16_t channel) const;

    std::string ChannelToTaggerName(const uint16_t channel) const;

    enum CRTTagger ChannelToTaggerEnum(const uint16_t channel) const;

    size_t ChannelToOrientation(const uint16_t channel) const;

    std::array<double, 6> StripHit3DPos(const uint16_t channel, const double x, const double ex);

    std::vector<double> StripWorldToLocalPos(const CRTStripGeo &strip, const double x,
                                             const double y, const double z);

    std::vector<double> StripWorldToLocalPos(const uint16_t channel, const double x,
                                             const double y, const double z);

    std::array<double, 6> FEBWorldPos(const CRTModuleGeo &module);

    std::array<double, 6> FEBChannel0WorldPos(const CRTModuleGeo &module);

    geo::Point_t ChannelToSipmPosition(const uint16_t channel) const;

    std::pair<int, int> GetStripSipmChannels(const std::string stripName) const;

    double DistanceDownStrip(const geo::Point_t position, const std::string stripName) const;

    double DistanceDownStrip(const geo::Point_t position, const uint16_t channel) const;

    bool CheckOverlap(const CRTStripGeo &strip1, const CRTStripGeo &strip2, const double overlap_buffer = 0.);

    bool CheckOverlap(const uint16_t channel1, const uint16_t channel2, const double overlap_buffer = 0.);

    bool AdjacentStrips(const CRTStripGeo &strip1, const CRTStripGeo &strip2, const double overlap_buffer = 0.1);

    bool AdjacentStrips(const uint16_t channel1, const uint16_t channel2, const double overlap_buffer = 0.1);

    bool DifferentOrientations(const CRTStripGeo &strip1, const CRTStripGeo &strip2);

    enum CRTTagger WhichTagger(const double &x, const double &y, const double &z, const double &buffer = 1);

    enum CoordSet GlobalConstrainedCoordinates(const uint16_t channel);

    bool IsPointInsideCRTLimits(const geo::Point_t &point);

  private:

    std::map<std::string, CRTTaggerGeo> fTaggers;
    std::map<std::string, CRTModuleGeo> fModules;
    std::map<std::string, CRTStripGeo>  fStrips;
    std::map<uint16_t, CRTSiPMGeo>      fSiPMs;

    geo::GeometryCore const       *fGeometryService;
    const geo::AuxDetGeometryCore *fAuxDetGeoCore;

    std::vector<std::pair<unsigned, double>> fT0CableLengthCorrectionsVector;
    std::map<unsigned, double>               fT0CableLengthCorrections;
    std::vector<std::pair<unsigned, double>> fT1CableLengthCorrectionsVector;
    std::map<unsigned, double>               fT1CableLengthCorrections;
    double                                   fDefaultPedestal;
    std::vector<std::pair<unsigned, double>> fSiPMPedestalsVector;
    std::map<unsigned, double>               fSiPMPedestals;
    double                                   fDefaultGain;
    std::vector<std::pair<unsigned, double>> fSiPMGainsVector;
    std::map<unsigned, double>               fSiPMGains;
    std::vector<std::pair<unsigned, bool>>   fChannelInversionVector;
    std::map<unsigned, bool>                 fChannelInversion;
  };
}

#endif<|MERGE_RESOLUTION|>--- conflicted
+++ resolved
@@ -94,17 +94,9 @@
       minZ  = std::min(limitsWorld.Z(), limitsWorld2.Z());
       maxZ  = std::max(limitsWorld.Z(), limitsWorld2.Z());
       width = halfHeight * 2.;
-<<<<<<< HEAD
-      
       adsID = _adsID;
       null  = false;
-      
-=======
-
-      adsID = _adsID;
-      null  = false;
-
->>>>>>> aa33e497
+
       std::string volumeName = stripNode->GetVolume()->GetName();
     }
     std::string name;
@@ -143,15 +135,9 @@
     , null(false)
     {}
 
-<<<<<<< HEAD
-    CRTModuleGeo(const TGeoNode *moduleNode, const geo::AuxDetGeo &auxDet, 
-                 const uint16_t _adID, const std::string &_taggerName,
-                 const int32_t _t0CableDelayCorrection, 
-=======
     CRTModuleGeo(const TGeoNode *moduleNode, const geo::AuxDetGeo &auxDet,
                  const uint16_t _adID, const std::string &_taggerName,
                  const int32_t _t0CableDelayCorrection,
->>>>>>> aa33e497
                  const int32_t _t1CableDelayCorrection,
                  const bool _invertedOrdering,
                  const bool _minos)
@@ -271,11 +257,7 @@
   class CRTGeoAlg {
   public:
 
-<<<<<<< HEAD
-    CRTGeoAlg(fhicl::ParameterSet const &p, geo::GeometryCore const *geometry, 
-=======
     CRTGeoAlg(fhicl::ParameterSet const &p, geo::GeometryCore const *geometry,
->>>>>>> aa33e497
               geo::AuxDetGeometryCore const *auxdet_geometry);
 
     CRTGeoAlg(fhicl::ParameterSet const &p = fhicl::ParameterSet());
