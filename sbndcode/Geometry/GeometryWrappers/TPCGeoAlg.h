--- conflicted
+++ resolved
@@ -75,11 +75,9 @@
     bool EntersVolume(const simb::MCParticle& particle);
     // Determine if a true particle crosses the TPC volume
     bool CrossesVolume(const simb::MCParticle& particle);
-<<<<<<< HEAD
-=======
+
     // Determine if a true particle crosses either APA
     bool CrossesApa(const simb::MCParticle& particle);
->>>>>>> 8eff9f17
 
     std::pair<TVector3, TVector3> CrossingPoints(const simb::MCParticle& particle);
     double TpcLength(const simb::MCParticle& particle);
