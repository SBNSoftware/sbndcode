#include "TPCGeoAlg.h"

namespace sbnd{

// Constructor - get values from the geometry service
TPCGeoAlg::TPCGeoAlg(){

  fMinX = 99999;
  fMinY = 99999;
  fMinZ = 99999;
  fMaxX = -99999;
  fMaxY = -99999;
  fMaxZ = -99999;
  fCpaWidth = 0;

  fGeometryService = lar::providerFrom<geo::Geometry>();

  for(size_t cryo_i = 0; cryo_i < fGeometryService->Ncryostats(); cryo_i++){
    const geo::CryostatGeo& cryostat = fGeometryService->Cryostat(cryo_i);

    for (size_t tpc_i = 0; tpc_i < cryostat.NTPC(); tpc_i++)
    {
      const geo::TPCGeo& tpcg = cryostat.TPC(tpc_i);
      if (tpcg.MinX() < fMinX) fMinX = tpcg.MinX();
      if (tpcg.MaxX() > fMaxX) fMaxX = tpcg.MaxX();
      if (tpcg.MinY() < fMinY) fMinY = tpcg.MinY();
      if (tpcg.MaxY() > fMaxY) fMaxY = tpcg.MaxY();
      if (tpcg.MinZ() < fMinZ) fMinZ = tpcg.MinZ();
      if (tpcg.MaxZ() > fMaxZ) fMaxZ = tpcg.MaxZ();
      fCpaWidth = std::min(std::abs(tpcg.MinX()), std::abs(tpcg.MaxX()));
    }
  }
}


TPCGeoAlg::~TPCGeoAlg(){

}

// ----------------------------------------------------------------------------------
// Getters
double TPCGeoAlg::MinX() const{
  return fMinX;
}

double TPCGeoAlg::MinY() const{
  return fMinY;
}

double TPCGeoAlg::MinZ() const{
  return fMinZ;
}

double TPCGeoAlg::MaxX() const{
  return fMaxX;
}

double TPCGeoAlg::MaxY() const{
  return fMaxY;
}

double TPCGeoAlg::MaxZ() const{
  return fMaxZ;
}

double TPCGeoAlg::CpaWidth() const{
  return fCpaWidth;
}

// ----------------------------------------------------------------------------------
// Functions for applying fiducial volume cuts to total volume
bool TPCGeoAlg::InFiducial(geo::Point_t point, double fiducial){
  return InFiducial(point, fiducial, fiducial);
}

bool TPCGeoAlg::InFiducial(geo::Point_t point, double fiducial, double fiducialTop){
  return InFiducial(point, fiducial, fiducial, fiducial, fiducial, fiducialTop, fiducial);
}

bool TPCGeoAlg::InFiducial(geo::Point_t point, double minXCut, double minYCut, double minZCut, 
                           double maxXCut, double maxYCut, double maxZCut){
  
  double xmin = fMinX + minXCut;
  double xmax = fMaxX - maxXCut;
  double ymin = fMinY + minYCut;
  double ymax = fMaxY - maxYCut;
  double zmin = fMinZ + minZCut;
  double zmax = fMaxZ - maxZCut;

  double x = point.X();
  double y = point.Y();
  double z = point.Z();
  if(x>xmin && x<xmax && y>ymin && y<ymax && z>zmin && z<zmax) return true;

  return false;
}

// ----------------------------------------------------------------------------------
// Determine which TPC a collection of hits is detected in (-1 if multiple) 
int TPCGeoAlg::DetectedInTPC(std::vector<art::Ptr<recob::Hit>> hits){
  // Return tpc of hit collection or -1 if in multiple
  if(hits.size() == 0) return -1;
  int tpc = hits[0]->WireID().TPC;
  for(size_t i = 0; i < hits.size(); i++){
    if((int)hits[i]->WireID().TPC != tpc) return -1;
  }
  return tpc;
}

// Determine the drift direction for a collection of hits (-1, 0 or 1 assuming drift in X)
int TPCGeoAlg::DriftDirectionFromHits(std::vector<art::Ptr<recob::Hit>> hits){
  // If there are no hits then return 0
  if(hits.size() == 0) return 0;
  
  // If the track is stitched (in multiple TPCs) return 0
  if(DetectedInTPC(hits) == -1) return 0;

  // Work out the drift direction
  geo::TPCID tpcID = hits[0]->WireID().asTPCID();
  const geo::TPCGeo& tpcGeo = fGeometryService->GetElement(tpcID);
  double driftDirection = tpcGeo.DetectDriftDirection();
  if(std::abs(driftDirection) != 1) driftDirection = 0;
  return driftDirection;
}

// Work out the drift limits for a collection of hits
std::pair<double, double> TPCGeoAlg::XLimitsFromHits(std::vector<art::Ptr<recob::Hit>> hits){
  // If there are no hits then return 0
  if(hits.size() == 0) return std::make_pair(0, 0);
  
  // If the track is stitched (in multiple TPCs) return 0
  if(DetectedInTPC(hits) == -1) return std::make_pair(0, 0);

  // Work out the drift direction
  geo::TPCID tpcID = hits[0]->WireID().asTPCID();
  const geo::TPCGeo& tpcGeo = fGeometryService->GetElement(tpcID);
  return std::make_pair(tpcGeo.MinX(), tpcGeo.MaxX());
}

// Is point inside given TPC
bool TPCGeoAlg::InsideTPC(geo::Point_t point, const geo::TPCGeo& tpc, double buffer){
  if(point.X() < (tpc.MinX()-buffer) || point.X() > (tpc.MaxX()+buffer)
      || point.Y() < (tpc.MinY()-buffer) || point.Y() > (tpc.MaxY()+buffer)
      || point.Z() < (tpc.MinZ()-buffer) || point.Z() > (tpc.MaxZ()+buffer)) return false;
  return true;
}

// Minimum distance to a TPC wall
double TPCGeoAlg::MinDistToWall(geo::Point_t point){

  std::vector<double> dists;
  
  dists.push_back(std::abs(point.X() - fMinX));
  dists.push_back(std::abs(point.X() - fMaxX));
  dists.push_back(std::abs(point.Y() - fMinY));
  dists.push_back(std::abs(point.Y() - fMaxY));
  dists.push_back(std::abs(point.Z() - fMinZ));
  dists.push_back(std::abs(point.Z() - fMaxZ));

  std::sort(dists.begin(), dists.end());

  return dists[0];

}

// ----------------------------------------------------------------------------------
// Determine if a true particle is ever inside the TPC volume
bool TPCGeoAlg::InVolume(const simb::MCParticle& particle){
  for(size_t i = 0; i < particle.NumberTrajectoryPoints(); i++){
    double x = particle.Vx(i); 
    double y = particle.Vy(i);
    double z = particle.Vz(i);
    if(x > fMinX && y > fMinY && z > fMinZ && x < fMaxX && y < fMaxY && z < fMaxZ){
      return true;
    }
  }
  return false;
}

// ----------------------------------------------------------------------------------
// Determine if a true particle is contained inside the TPC volume
bool TPCGeoAlg::IsContained(const simb::MCParticle& particle){
  for(size_t i = 0; i < particle.NumberTrajectoryPoints(); i++){
    double x = particle.Vx(i); 
    double y = particle.Vy(i);
    double z = particle.Vz(i);
    if(x < fMinX || y < fMinY || z < fMinZ || x > fMaxX || y > fMaxY || z > fMaxZ){
      return false;
    }
  }
  return true;
}

// ----------------------------------------------------------------------------------
// Determine if a true particle enters the TPC volume
bool TPCGeoAlg::EntersVolume(const simb::MCParticle& particle){
  bool enters = false;
  bool startOutside = false;
  bool endOutside = false;
  for(size_t i = 0; i < particle.NumberTrajectoryPoints(); i++){
    double x = particle.Vx(i); 
    double y = particle.Vy(i);
    double z = particle.Vz(i);
    if(x > fMinX && y > fMinY && z > fMinZ && x < fMaxX && y < fMaxY && z < fMaxZ){
      enters = true;
    }
    else if(i == 0) startOutside = true;
    else if(i == particle.NumberTrajectoryPoints()-1) endOutside = true;
  }
  if(enters && (startOutside || endOutside)) return true;
  return false;
}

// ----------------------------------------------------------------------------------
// Determine if a true particle crosses the TPC volume
bool TPCGeoAlg::CrossesVolume(const simb::MCParticle& particle){
  bool enters = false;
  bool startOutside = false;
  bool endOutside = false;
  for(size_t i = 0; i < particle.NumberTrajectoryPoints(); i++){
    double x = particle.Vx(i); 
    double y = particle.Vy(i);
    double z = particle.Vz(i);
    if(x > fMinX && y > fMinY && z > fMinZ && x < fMaxX && y < fMaxY && z < fMaxZ){
      enters = true;
    }
    else if(i == 0) startOutside = true;
    else if(i == particle.NumberTrajectoryPoints()-1) endOutside = true;
  }
  if(startOutside && enters && endOutside) return true;
  return false;
}

<<<<<<< HEAD
=======
// ----------------------------------------------------------------------------------
// Determine if a true particle crosses either APA
bool TPCGeoAlg::CrossesApa(const simb::MCParticle& particle){
  for(size_t i = 0; i < particle.NumberTrajectoryPoints()-1; i++){
    double x = particle.Vx(i); 
    double y = particle.Vy(i);
    double z = particle.Vz(i);
    double x1 = particle.Vx(i+1); 
    double y1 = particle.Vy(i+1);
    double z1 = particle.Vz(i+1);
    if(y >= fMinY && z >= fMinZ && y <= fMaxY && z <= fMaxZ
       && y1 >= fMinY && z1 >= fMinZ && y1 <= fMaxY && z1 <= fMaxZ){
      if(x <= fMinX && x1 >= fMinX) return true;
      if(x >= fMinX && x1 <= fMinX) return true;
      if(x <= fMaxX && x1 >= fMaxX) return true;
      if(x >= fMaxX && x1 <= fMaxX) return true;
    }
  }
  return false;
}

>>>>>>> 8eff9f17
std::pair<TVector3, TVector3> TPCGeoAlg::CrossingPoints(const simb::MCParticle& particle){
  bool first = true;
  TVector3 start (-99999, -99999, -99999);
  TVector3 end (-99999, -99999, -99999);
  for(size_t i = 0; i < particle.NumberTrajectoryPoints(); i++){
    double x = particle.Vx(i); 
    double y = particle.Vy(i);
    double z = particle.Vz(i);
    if(x > fMinX && y > fMinY && z > fMinZ && x < fMaxX && y < fMaxY && z < fMaxZ){
      if(first){
        first = false;
        start.SetXYZ(x, y, z);
      }
      end.SetXYZ(x, y, z);
    }
  }
  return std::make_pair(start, end);
}

double TPCGeoAlg::TpcLength(const simb::MCParticle& particle){
  bool first = true;
  double length = 0;
  TVector3 point, disp;
  for(size_t i = 0; i < particle.NumberTrajectoryPoints(); i++){
    double x = particle.Vx(i); 
    double y = particle.Vy(i);
    double z = particle.Vz(i);
    if(x > fMinX && y > fMinY && z > fMinZ && x < fMaxX && y < fMaxY && z < fMaxZ){
      point.SetXYZ(x, y, z);
      if(!first){
        disp -= point;
        length += disp.Mag();
      }
      first = false;
      disp = point;
    }
  }
  return length;
}


}<|MERGE_RESOLUTION|>--- conflicted
+++ resolved
@@ -231,8 +231,6 @@
   return false;
 }
 
-<<<<<<< HEAD
-=======
 // ----------------------------------------------------------------------------------
 // Determine if a true particle crosses either APA
 bool TPCGeoAlg::CrossesApa(const simb::MCParticle& particle){
@@ -254,7 +252,6 @@
   return false;
 }
 
->>>>>>> 8eff9f17
 std::pair<TVector3, TVector3> TPCGeoAlg::CrossingPoints(const simb::MCParticle& particle){
   bool first = true;
   TVector3 start (-99999, -99999, -99999);
