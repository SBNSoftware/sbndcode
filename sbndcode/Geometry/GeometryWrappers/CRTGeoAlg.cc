#include "CRTGeoAlg.h"

namespace sbnd{

// Constructor - get values from the auxdet geometry service
CRTGeoAlg::CRTGeoAlg():
  CRTGeoAlg::CRTGeoAlg(lar::providerFrom<geo::Geometry>(), ((const geo::AuxDetGeometry*)&(*art::ServiceHandle<geo::AuxDetGeometry>()))->GetProviderPtr())
{}

CRTGeoAlg::CRTGeoAlg(geo::GeometryCore const *geometry, geo::AuxDetGeometryCore const *auxdet_geometry) {
  fGeometryService = geometry;
  fAuxDetGeoCore = auxdet_geometry;

  // Keep track of which objects we've recorded
  std::vector<std::string> usedTaggers;
  std::vector<std::string> usedModules;
  std::vector<std::string> usedStrips;

  // Get the auxdets (strip arrays for some reason)
  const std::vector<geo::AuxDetGeo>& auxDets = fAuxDetGeoCore->AuxDetGeoVec();

  int ad_i = 0;
  // Loop over them
  for(auto const& auxDet : auxDets){

    // Get the geometry object for the auxDet
    std::set<std::string> volNames = {auxDet.TotalVolume()->GetName()};
    std::vector<std::vector<TGeoNode const*>> paths = fGeometryService->FindAllVolumePaths(volNames);

    // Build up a path that ROOT understands
    std::string path = "";
    for (size_t inode = 0; inode < paths.at(0).size(); inode++){
      path += paths.at(0).at(inode)->GetName();
      if(inode < paths.at(0).size() - 1){
        path += "/";
      }
    }

    int sv_i = 0;
    // Loop over the strips in the arrays
    for(size_t i = 0; i < auxDet.NSensitiveVolume(); i++){

      geo::AuxDetSensitiveGeo const& auxDetSensitive = auxDet.SensitiveVolume(i);

      // Access the path
      TGeoManager* manager = fGeometryService->ROOTGeoManager();
      manager->cd(path.c_str());

      // We get the array of strips first, which is the AuxDet,
      // then from the AuxDet, we get the strip by picking the
      // daughter with the ID of the AuxDetSensitive, and finally
      // from the AuxDet, we go up and pick the module, tagger, and det
      TGeoNode* nodeArray = manager->GetCurrentNode();
      TGeoNode* nodeStrip = nodeArray->GetDaughter(i);
      TGeoNode* nodeModule = manager->GetMother(1);
      TGeoNode* nodeTagger = manager->GetMother(2);
      TGeoNode* nodeDet = manager->GetMother(3);

      // Fill the tagger information
      std::string taggerName = nodeTagger->GetName();
      if(std::find(usedTaggers.begin(), usedTaggers.end(), taggerName) == usedTaggers.end()){
        usedTaggers.push_back(taggerName);

        // Get the limits in local coords
        double halfWidth = ((TGeoBBox*)nodeTagger->GetVolume()->GetShape())->GetDX();
        double halfHeight = ((TGeoBBox*)nodeTagger->GetVolume()->GetShape())->GetDY();
        double halfLength = ((TGeoBBox*)nodeTagger->GetVolume()->GetShape())->GetDZ()/2;

        // Transform those limits to world coords
        double limits[3] = {halfWidth, halfHeight, halfLength};
        double limitsDet[3];
        nodeTagger->LocalToMaster(limits, limitsDet);
        double limitsWorld[3];
        nodeDet->LocalToMaster(limitsDet, limitsWorld);

        double limits2[3] = {-halfWidth, -halfHeight, -halfLength};
        double limitsDet2[3];
        nodeTagger->LocalToMaster(limits2, limitsDet2);
        double limitsWorld2[3];
        nodeDet->LocalToMaster(limitsDet2, limitsWorld2);

        // Create a tagger geometry object
        CRTTaggerGeo tagger = {};
        tagger.name = taggerName;
        tagger.minX = std::min(limitsWorld[0], limitsWorld2[0]);
        tagger.maxX = std::max(limitsWorld[0], limitsWorld2[0]);
        tagger.minY = std::min(limitsWorld[1], limitsWorld2[1]);
        tagger.maxY = std::max(limitsWorld[1], limitsWorld2[1]);
        tagger.minZ = std::min(limitsWorld[2], limitsWorld2[2]);
        tagger.maxZ = std::max(limitsWorld[2], limitsWorld2[2]);
        tagger.null = false;
        fTaggers[taggerName] = tagger;
      }

      // Fill the module information
      std::string moduleName = nodeModule->GetName();
      if(std::find(usedModules.begin(), usedModules.end(), moduleName) == usedModules.end()){
        usedModules.push_back(moduleName);

        // Technically the auxdet is the strip array but this is basically the same as the module
        // Get the limits in local coordinates
        double halfWidth = auxDet.HalfWidth1();
        double halfHeight = auxDet.HalfHeight();
        double halfLength = auxDet.Length()/2;

        // Transform to world coordinates
        double limits[3] = {halfWidth, halfHeight, halfLength};
        double limitsWorld[3];
        auxDet.LocalToWorld(limits, limitsWorld);

        double limits2[3] = {-halfWidth, -halfHeight, -halfLength};
        double limitsWorld2[3];
        auxDet.LocalToWorld(limits2, limitsWorld2);

        // Determine which plane the module is in in the tagger (XY configuration)
        double origin[3] = {0, 0, 0};
        double modulePosMother[3];
        nodeModule->LocalToMaster(origin, modulePosMother);
        size_t planeID = (modulePosMother[2] > 0);
        // Are the sipms at the top or bottom
        bool top = (planeID == 1) ? (modulePosMother[1] > 0) : (modulePosMother[0] < 0);

        // Create a module geometry object
        CRTModuleGeo module = {};
        module.name = moduleName;
        module.auxDetID = ad_i;
        module.minX = std::min(limitsWorld[0], limitsWorld2[0]);
        module.maxX = std::max(limitsWorld[0], limitsWorld2[0]);
        module.minY = std::min(limitsWorld[1], limitsWorld2[1]);
        module.maxY = std::max(limitsWorld[1], limitsWorld2[1]);
        module.minZ = std::min(limitsWorld[2], limitsWorld2[2]);
        module.maxZ = std::max(limitsWorld[2], limitsWorld2[2]);
        module.normal = auxDet.GetNormalVector();
        module.null = false;
        module.planeID = planeID;
        module.top = top;
        module.tagger = taggerName;
        fModules[moduleName] = module;
      }

      // Fill the strip information
      std::string stripName = nodeStrip->GetName();
      if(std::find(usedStrips.begin(), usedStrips.end(), stripName) == usedStrips.end()){
        usedStrips.push_back(stripName);

        // Get the limits in local coordinates
	// Note that these dimensions DO NOT conform to the expected mapping
	// width  = conventional strip length (one end to another)
	// height = conventional strip width (distance between the two SiPMs)
	// length = conventional thickness
        double halfWidth = auxDetSensitive.HalfWidth1();
        double halfHeight = auxDetSensitive.HalfHeight();
        double halfLength = auxDetSensitive.Length()/2;

        // Transform to world coordinates
        double limits[3] = {halfWidth, halfHeight, halfLength};
        double limitsWorld[3];
        auxDetSensitive.LocalToWorld(limits, limitsWorld);

        double limits2[3] = {-halfWidth, -halfHeight, -halfLength};
        double limitsWorld2[3];
        auxDetSensitive.LocalToWorld(limits2, limitsWorld2);

        // Create a strip geometry object
        CRTStripGeo strip = {};
        strip.name = stripName;
        strip.sensitiveVolumeID = sv_i;
        strip.minX = std::min(limitsWorld[0], limitsWorld2[0]);
        strip.maxX = std::max(limitsWorld[0], limitsWorld2[0]);
        strip.minY = std::min(limitsWorld[1], limitsWorld2[1]);
        strip.maxY = std::max(limitsWorld[1], limitsWorld2[1]);
        strip.minZ = std::min(limitsWorld[2], limitsWorld2[2]);
        strip.maxZ = std::max(limitsWorld[2], limitsWorld2[2]);
        strip.normal = auxDetSensitive.GetNormalVector();
        strip.width = halfHeight * 2.;
        strip.null = false;
        strip.module = moduleName;

        // Create a sipm geometry object
        uint32_t channel0 = 32 * ad_i + 2 * sv_i + 0;
        uint32_t channel1 = 32 * ad_i + 2 * sv_i + 1;
        // Sipm0 is on the left in local coords
        double sipm0Y = -halfHeight;
        double sipm1Y = halfHeight;
<<<<<<< HEAD
        // In local coordinates the X position is at half width (top if top) (bottom if not)
=======
        // In local coordinates the X position is at half width (remembering width is actually length)
	// (top if top) (bottom if not)
>>>>>>> 72d70290
        double sipmX = halfWidth;
        if(!fModules[moduleName].top) sipmX = - halfWidth;
        double sipm0XYZ[3] = {sipmX, sipm0Y, 0};
        double sipm0XYZWorld[3];
        auxDetSensitive.LocalToWorld(sipm0XYZ, sipm0XYZWorld);

        CRTSipmGeo sipm0 = {};
        sipm0.channel = channel0;
        sipm0.x = sipm0XYZWorld[0];
        sipm0.y = sipm0XYZWorld[1];
        sipm0.z = sipm0XYZWorld[2];
        sipm0.strip = stripName;
        sipm0.null = false;
        fSipms[channel0] = sipm0;

        double sipm1XYZ[3] = {sipmX, sipm1Y, 0};
        double sipm1XYZWorld[3];
        auxDetSensitive.LocalToWorld(sipm1XYZ, sipm1XYZWorld);

        CRTSipmGeo sipm1 = {};
        sipm1.channel = channel1;
        sipm1.x = sipm1XYZWorld[0];
        sipm1.y = sipm1XYZWorld[1];
        sipm1.z = sipm1XYZWorld[2];
        sipm1.strip = stripName;
        sipm1.null = false;
        fSipms[channel1] = sipm1;

        strip.sipms = std::make_pair(channel0, channel1);
        fStrips[stripName] = strip;
        // Add the strip to the relevant module
        fModules[moduleName].strips[stripName] = strip;
      }
      sv_i++;
    }
    ad_i++;
  }

  // Need to fill the tagger modules after all the strip associations have been made
  // Loop over the modules
  for(auto const& module : fModules){
    // Fill the tagger map
    std::string taggerName = module.second.tagger;
    std::string moduleName = module.second.name;
    fTaggers[taggerName].modules[moduleName] = module.second;
  }

}


CRTGeoAlg::~CRTGeoAlg(){

}

// ----------------------------------------------------------------------------------
// Return the volume enclosed by the whole CRT system
std::vector<double> CRTGeoAlg::CRTLimits() const {
  std::vector<double> limits;

  std::vector<double> minXs;
  std::vector<double> minYs;
  std::vector<double> minZs;
  std::vector<double> maxXs;
  std::vector<double> maxYs;
  std::vector<double> maxZs;
  for(auto const& tagger : fTaggers){
    minXs.push_back(tagger.second.minX);
    minYs.push_back(tagger.second.minY);
    minZs.push_back(tagger.second.minZ);
    maxXs.push_back(tagger.second.maxX);
    maxYs.push_back(tagger.second.maxY);
    maxZs.push_back(tagger.second.maxZ);
  }
  limits.push_back(*std::min_element(minXs.begin(), minXs.end()));
  limits.push_back(*std::min_element(minYs.begin(), minYs.end()));
  limits.push_back(*std::min_element(minZs.begin(), minZs.end()));
  limits.push_back(*std::max_element(maxXs.begin(), maxXs.end()));
  limits.push_back(*std::max_element(maxYs.begin(), maxYs.end()));
  limits.push_back(*std::max_element(maxZs.begin(), maxZs.end()));

  return limits;
}

// ----------------------------------------------------------------------------------
// Get the number of taggers in the geometry
size_t CRTGeoAlg::NumTaggers() const{
  return fTaggers.size();
}


// ----------------------------------------------------------------------------------
// Get the total number of modules in the geometry
size_t CRTGeoAlg::NumModules() const{
  return fModules.size();
}


// ----------------------------------------------------------------------------------
// Get the total number of strips in the geometry
size_t CRTGeoAlg::NumStrips() const{
  return fStrips.size();
}


// ----------------------------------------------------------------------------------
// Get the tagger geometry object by name
CRTTaggerGeo CRTGeoAlg::GetTagger(std::string taggerName) const{
  for(auto const& tagger : fTaggers){
    if(taggerName == tagger.first) return tagger.second;
  }
  CRTTaggerGeo nullTagger = {};
  nullTagger.null = true;
  return nullTagger;
}

// Get the tagger geometry object by index
CRTTaggerGeo CRTGeoAlg::GetTagger(size_t tagger_i) const{
  size_t index = 0;
  for(auto const& tagger : fTaggers){
    if(tagger_i == index) return tagger.second;
    index++;
  }
  CRTTaggerGeo nullTagger = {};
  nullTagger.null = true;
  return nullTagger;
}


// ----------------------------------------------------------------------------------
// Get the module geometry object by name
CRTModuleGeo CRTGeoAlg::GetModule(std::string moduleName) const{
  for(auto const& module : fModules){
    if(moduleName == module.first) return module.second;
  }
  CRTModuleGeo nullModule = {};
  nullModule.null = true;
  return nullModule;
}

// Get the module geometry object by global index
CRTModuleGeo CRTGeoAlg::GetModule(size_t module_i) const{
  size_t index = 0;
  for(auto const& module : fModules){
    if(module_i == index) return module.second;
    index++;
  }
  CRTModuleGeo nullModule = {};
  nullModule.null = true;
  return nullModule;
}



// ----------------------------------------------------------------------------------
// Get the strip geometry object by name
CRTStripGeo CRTGeoAlg::GetStrip(std::string stripName) const{
  for(auto const& strip : fStrips){
    if(stripName == strip.first) return strip.second;
  }
  CRTStripGeo nullStrip = {};
  nullStrip.null = true;
  return nullStrip;
}

// Get the strip geometry object by global index
CRTStripGeo CRTGeoAlg::GetStrip(size_t strip_i) const{
  size_t index = 0;
  for(auto const& strip : fStrips){
    if(strip_i == index) return strip.second;
    index++;
  }
  CRTStripGeo nullStrip = {};
  nullStrip.null = true;
  return nullStrip;
}


// Get the tagger name from strip or module name
std::string CRTGeoAlg::GetTaggerName(std::string name) const{
  if(fModules.find(name) != fModules.end()){
    return fModules.at(name).tagger;
  }
  if(fStrips.find(name) != fStrips.end()){
    return fModules.at(fStrips.at(name).module).tagger;
  }
  return "";
}

// Get the name of the strip from the SiPM channel ID
std::string CRTGeoAlg::ChannelToStripName(size_t channel) const{
  for(auto const& sipm : fSipms){
    if(sipm.second.channel == channel){
      return sipm.second.strip;
    }
  }
  return "";
}


// Recalculate strip limits including charge sharing
std::vector<double> CRTGeoAlg::StripLimitsWithChargeSharing(std::string stripName, double x, double ex){
  int module = fModules.at(fStrips.at(stripName).module).auxDetID;
  std::string moduleName = fGeometryService->AuxDet(module).TotalVolume()->GetName();
  auto const& sensitiveGeo = fAuxDetGeoCore->ChannelToAuxDetSensitive(moduleName,
                                                                      2*fStrips.at(stripName).sensitiveVolumeID);

  double halfWidth = sensitiveGeo.HalfWidth1();
  double halfHeight = sensitiveGeo.HalfHeight();
  double halfLength = sensitiveGeo.HalfLength();

  // Note that for the purpose of this reconstruction the "height" coordinates (in y)
  // is the dimension we would conventionally think of as width (distance between the SiPMs)

  // Get the maximum strip limits in world coordinates
  double l1[3] = {halfWidth, -halfHeight + x + ex, halfLength};
  double w1[3];
  sensitiveGeo.LocalToWorld(l1, w1);

  // Get the minimum strip limits in world coordinates
  double l2[3] = {-halfWidth, -halfHeight + x - ex, -halfLength};
  double w2[3];
  sensitiveGeo.LocalToWorld(l2, w2);

  // Use this to get the limits in the two variable directions
  std::vector<double> limits = {std::min(w1[0],w2[0]), std::max(w1[0],w2[0]),
                                std::min(w1[1],w2[1]), std::max(w1[1],w2[1]),
                                std::min(w1[2],w2[2]), std::max(w1[2],w2[2])};
  return limits;
}

// Get the world position of Sipm from the channel ID
geo::Point_t CRTGeoAlg::ChannelToSipmPosition(size_t channel) const{
  for(auto const& sipm : fSipms){
    if(sipm.second.channel == channel){
      geo::Point_t position {sipm.second.x, sipm.second.y, sipm.second.z};
      return position;
    }
  }
  geo::Point_t null {-99999, -99999, -99999};
  return null;
}

// Get the sipm channels on a strip
std::pair<int, int> CRTGeoAlg::GetStripSipmChannels(std::string stripName) const{
  for(auto const& strip : fStrips){
    if(stripName == strip.first) return strip.second.sipms;
  }
  return std::make_pair(-99999, -99999);
}

// Return the distance to a sipm in the plane of the sipms
double CRTGeoAlg::DistanceBetweenSipms(geo::Point_t position, size_t channel) const{
  double distance = -99999;

  for(auto const& sipm : fSipms){
    if(sipm.second.channel == channel){
      geo::Point_t pos {sipm.second.x, sipm.second.y, sipm.second.z};
      // Get the other sipm
      int otherChannel = channel + 1;
      if(channel % 2) otherChannel = channel - 1;
      // Work out which coordinate is different
      if(fSipms.at(otherChannel).x != pos.X()) distance = position.X() - pos.X();
      if(fSipms.at(otherChannel).y != pos.Y()) distance = position.Y() - pos.Y();
      if(fSipms.at(otherChannel).z != pos.Z()) distance = position.Z() - pos.Z();
      // Return distance in that coordinate
      return distance;
    }
  }
  return distance;
}

// Returns max distance from sipms in strip
double CRTGeoAlg::DistanceBetweenSipms(geo::Point_t position, std::string stripName) const{
  std::pair<int, int> sipms = GetStripSipmChannels(stripName);
  double sipmDist = std::max(DistanceBetweenSipms(position, sipms.first), DistanceBetweenSipms(position, sipms.second));
  return sipmDist;
}

// Return the distance along the strip (from sipm end)
double CRTGeoAlg::DistanceDownStrip(geo::Point_t position, std::string stripName) const{
  double distance = -99999;
  for(auto const& strip : fStrips){
    if(stripName == strip.first){
      geo::Point_t pos = ChannelToSipmPosition(strip.second.sipms.first);
      // Work out the longest dimension of strip
      double xdiff = std::abs(strip.second.maxX-strip.second.minX);
      double ydiff = std::abs(strip.second.maxY-strip.second.minY);
      double zdiff = std::abs(strip.second.maxZ-strip.second.minZ);
      if(xdiff > ydiff && xdiff > zdiff) distance = position.X() - pos.X();
      if(ydiff > xdiff && ydiff > zdiff) distance = position.Y() - pos.Y();
      if(zdiff > xdiff && zdiff > ydiff) distance = position.Z() - pos.Z();
      return std::abs(distance);
    }
  }
  return distance;
}

// ----------------------------------------------------------------------------------
// Determine if a point is inside CRT volume
bool CRTGeoAlg::IsInsideCRT(TVector3 point){
  geo::Point_t pt {point.X(), point.Y(), point.Z()};
  return IsInsideCRT(pt);
}

bool CRTGeoAlg::IsInsideCRT(geo::Point_t point){
  std::vector<double> limits = CRTLimits();
  return point.X() > limits[0] && point.Y() > limits[1] && point.Z() > limits[2]
    && point.X() < limits[3] && point.Y() < limits[4] && point.Z() < limits[5];
}

// ----------------------------------------------------------------------------------
// Determine if a point is inside a tagger
bool CRTGeoAlg::IsInsideTagger(const CRTTaggerGeo& tagger, geo::Point_t point){
  if(tagger.null) return false;
  double x = point.X();
  double y = point.Y();
  double z = point.Z();
  double xmin = tagger.minX;
  double ymin = tagger.minY;
  double zmin = tagger.minZ;
  double xmax = tagger.maxX;
  double ymax = tagger.maxY;
  double zmax = tagger.maxZ;

  return x > xmin && x < xmax && y > ymin && y < ymax && z > zmin && z < zmax;
}

// ----------------------------------------------------------------------------------
// Determine if a point is inside a module
bool CRTGeoAlg::IsInsideModule(const CRTModuleGeo& module, geo::Point_t point){
  if(module.null) return false;
  double x = point.X();
  double y = point.Y();
  double z = point.Z();
  double xmin = module.minX;
  double ymin = module.minY;
  double zmin = module.minZ;
  double xmax = module.maxX;
  double ymax = module.maxY;
  double zmax = module.maxZ;

  return x > xmin && x < xmax && y > ymin && y < ymax && z > zmin && z < zmax;
}

// ----------------------------------------------------------------------------------
// Determine if a point is inside a strip
bool CRTGeoAlg::IsInsideStrip(const CRTStripGeo& strip, geo::Point_t point){
  if(strip.null) return false;
  double x = point.X();
  double y = point.Y();
  double z = point.Z();
  double xmin = strip.minX;
  double ymin = strip.minY;
  double zmin = strip.minZ;
  double xmax = strip.maxX;
  double ymax = strip.maxY;
  double zmax = strip.maxZ;

  return x > xmin && x < xmax && y > ymin && y < ymax && z > zmin && z < zmax;
}

// ----------------------------------------------------------------------------------
// Check if two modules overlap in 2D
bool CRTGeoAlg::CheckOverlap(const CRTModuleGeo& module1, const CRTModuleGeo& module2){
  // Get the minimum and maximum X, Y, Z coordinates
  double minX = std::max(module1.minX, module2.minX);
  double maxX = std::min(module1.maxX, module2.maxX);
  double minY = std::max(module1.minY, module2.minY);
  double maxY = std::min(module1.maxY, module2.maxY);
  double minZ = std::max(module1.minZ, module2.minZ);
  double maxZ = std::min(module1.maxZ, module2.maxZ);

  // If the two strips overlap in 2 dimensions then return true
  return (minX<maxX && minY<maxY) || (minX<maxX && minZ<maxZ) || (minY<maxY && minZ<maxZ);
}

// ----------------------------------------------------------------------------------
// Check is a module overlaps with a perpendicual module in the same tagger
bool CRTGeoAlg::HasOverlap(const CRTModuleGeo& module){
  // Record plane of mother module
  size_t planeID = module.planeID;
  // Get mother tagger of module
  std::string taggerName = module.tagger;
  // Loop over other modules in tagger
  for(auto const& module2 : fTaggers[taggerName].modules){
    // If in other plane loop over strips
    if(module2.second.planeID == planeID) continue;
    // Check for overlaps
    if(CheckOverlap(module, module2.second)) return true;
  }
  return false;
}

bool CRTGeoAlg::StripHasOverlap(std::string stripName){
  return HasOverlap(fModules.at(fStrips.at(stripName).module));
}

// ----------------------------------------------------------------------------------
// Find the average of the tagger entry and exit points of a true particle trajectory
geo::Point_t CRTGeoAlg::TaggerCrossingPoint(std::string taggerName, const simb::MCParticle& particle){
  const CRTTaggerGeo& tagger = fTaggers.at(taggerName);
  return TaggerCrossingPoint(tagger, particle);
}

geo::Point_t CRTGeoAlg::TaggerCrossingPoint(const CRTTaggerGeo& tagger, const simb::MCParticle& particle){
  geo::Point_t entry {-99999, -99999, -99999};
  geo::Point_t exit {-99999, -99999, -99999};

  bool first = true;
  for(size_t i = 0; i < particle.NumberTrajectoryPoints(); i++){
    geo::Point_t point {particle.Vx(i), particle.Vy(i), particle.Vz(i)};
    if(!IsInsideTagger(tagger, point)) continue;
    if(first){
      entry = point;
      first = false;
    }
    exit = point;
  }

  geo::Point_t cross {(entry.X()+exit.X())/2., (entry.Y()+exit.Y())/2., (entry.Z()+exit.Z())/2};
  return cross;
}

bool CRTGeoAlg::CrossesTagger(const CRTTaggerGeo& tagger, const simb::MCParticle& particle){
  for(size_t i = 0; i < particle.NumberTrajectoryPoints(); i++){
    geo::Point_t point {particle.Vx(i), particle.Vy(i), particle.Vz(i)};
    if(IsInsideTagger(tagger, point)) return true;
  }
  return false;
}

// ----------------------------------------------------------------------------------
// Find the average of the module entry and exit points of a true particle trajectory
geo::Point_t CRTGeoAlg::ModuleCrossingPoint(std::string moduleName, const simb::MCParticle& particle){
  const CRTModuleGeo& module = fModules.at(moduleName);
  return ModuleCrossingPoint(module, particle);
}

geo::Point_t CRTGeoAlg::ModuleCrossingPoint(const CRTModuleGeo& module, const simb::MCParticle& particle){
  geo::Point_t entry {-99999, -99999, -99999};
  geo::Point_t exit {-99999, -99999, -99999};

  bool first = true;
  for(size_t i = 0; i < particle.NumberTrajectoryPoints(); i++){
    geo::Point_t point {particle.Vx(i), particle.Vy(i), particle.Vz(i)};
    if(!IsInsideModule(module, point)){
      // Look at the mid point
      if(i == particle.NumberTrajectoryPoints()-1) continue;
      geo::Point_t next {particle.Vx(i+1), particle.Vy(i+1), particle.Vz(i+1)};
      geo::Point_t mid {(point.X()+next.X())/2, (point.Y()+next.Y())/2, (point.Z()+next.Z())/2};
      if(!IsInsideModule(module, mid)) continue;
      point = mid;
    }
    if(first){
      entry = point;
      first = false;
    }
    exit = point;

    if(i == particle.NumberTrajectoryPoints()-1) continue;
    geo::Point_t next {particle.Vx(i+1), particle.Vy(i+1), particle.Vz(i+1)};
    geo::Point_t mid {(point.X()+next.X())/2, (point.Y()+next.Y())/2, (point.Z()+next.Z())/2};
    if(!IsInsideModule(module, mid)) continue;
    exit = mid;
  }

  geo::Point_t cross {(entry.X()+exit.X())/2., (entry.Y()+exit.Y())/2., (entry.Z()+exit.Z())/2};
  return cross;
}

bool CRTGeoAlg::CrossesModule(const CRTModuleGeo& module, const simb::MCParticle& particle){
  for(size_t i = 0; i < particle.NumberTrajectoryPoints(); i++){
    geo::Point_t point {particle.Vx(i), particle.Vy(i), particle.Vz(i)};
    if(IsInsideModule(module, point)) return true;

    // Also look at midpoint with next point
    if(i == particle.NumberTrajectoryPoints()-1) continue;
    geo::Point_t next {particle.Vx(i+1), particle.Vy(i+1), particle.Vz(i+1)};
    geo::Point_t mid {(point.X()+next.X())/2, (point.Y()+next.Y())/2, (point.Z()+next.Z())/2};
    if(IsInsideModule(module, mid)) return true;
  }
  return false;
}

// ----------------------------------------------------------------------------------
// Find the average of the strip entry and exit points of a true particle trajectory
geo::Point_t CRTGeoAlg::StripCrossingPoint(std::string stripName, const simb::MCParticle& particle){
  const CRTStripGeo& strip = fStrips.at(stripName);
  return StripCrossingPoint(strip, particle);
}

geo::Point_t CRTGeoAlg::StripCrossingPoint(const CRTStripGeo& strip, const simb::MCParticle& particle){
  geo::Point_t entry {-99999, -99999, -99999};
  geo::Point_t exit {-99999, -99999, -99999};

  bool first = true;
  for(size_t i = 0; i < particle.NumberTrajectoryPoints(); i++){
    geo::Point_t point {particle.Vx(i), particle.Vy(i), particle.Vz(i)};
    if(!IsInsideStrip(strip, point)){
      if(i == particle.NumberTrajectoryPoints()-1) continue;
      geo::Point_t next {particle.Vx(i+1), particle.Vy(i+1), particle.Vz(i+1)};
      geo::Point_t mid {(point.X()+next.X())/2, (point.Y()+next.Y())/2, (point.Z()+next.Z())/2};
      if(!IsInsideStrip(strip, mid)) continue;
      point = mid;
    }
    if(first){
      entry = point;
      first = false;
    }
    exit = point;
    if(i == particle.NumberTrajectoryPoints()-1) continue;
    geo::Point_t next {particle.Vx(i+1), particle.Vy(i+1), particle.Vz(i+1)};
    geo::Point_t mid {(point.X()+next.X())/2, (point.Y()+next.Y())/2, (point.Z()+next.Z())/2};
    if(!IsInsideStrip(strip, mid)) continue;
    exit = mid;
  }

  geo::Point_t cross {(entry.X()+exit.X())/2., (entry.Y()+exit.Y())/2., (entry.Z()+exit.Z())/2};
  return cross;
}

bool CRTGeoAlg::CrossesStrip(const CRTStripGeo& strip, const simb::MCParticle& particle){
  for(size_t i = 0; i < particle.NumberTrajectoryPoints(); i++){
    geo::Point_t point {particle.Vx(i), particle.Vy(i), particle.Vz(i)};
    if(IsInsideStrip(strip, point)) return true;

    // Also look at midpoint with next point
    if(i == particle.NumberTrajectoryPoints()-1) continue;
    geo::Point_t next {particle.Vx(i+1), particle.Vy(i+1), particle.Vz(i+1)};
    geo::Point_t mid {(point.X()+next.X())/2, (point.Y()+next.Y())/2, (point.Z()+next.Z())/2};
    if(IsInsideStrip(strip, mid)) return true;
  }
  return false;
}


// ----------------------------------------------------------------------------------
// Work out which strips the true particle crosses
std::vector<std::string> CRTGeoAlg::CrossesStrips(const simb::MCParticle& particle){
  std::vector<std::string> stripNames;
  for(auto const& tagger : fTaggers){
    if(!CrossesTagger(tagger.second, particle)) continue;
    for(auto const& module : tagger.second.modules){
      if(!CrossesModule(module.second, particle)) continue;
      for(auto const& strip : module.second.strips){
        if(!CrossesStrip(strip.second, particle)) continue;
        if(std::find(stripNames.begin(), stripNames.end(), strip.first) != stripNames.end()) continue;
        stripNames.push_back(strip.first);
      }
    }
  }
  return stripNames;
}


// ----------------------------------------------------------------------------------
// Find the angle of true particle trajectory to tagger
double CRTGeoAlg::AngleToTagger(std::string taggerName, const simb::MCParticle& particle){
  // Get normal to tagger using the top modules
  TVector3 normal (0,0,0);
  for(auto const& module : GetTagger(taggerName).modules){
    normal.SetXYZ(module.second.normal.X(), module.second.normal.Y(), module.second.normal.Z());
    break;
  }
  //FIXME this is pretty horrible
  if(normal.X()<0.5 && normal.X()>-0.5) normal.SetX(0);
  if(normal.Y()<0.5 && normal.Y()>-0.5) normal.SetY(0);
  if(normal.Z()<0.5 && normal.Z()>-0.5) normal.SetZ(0);

  if(std::abs(normal.X())==1 && GetTagger(taggerName).minX < 0) normal.SetX(-1);
  if(std::abs(normal.X())==1 && GetTagger(taggerName).minX > 0) normal.SetX(1);
  if(std::abs(normal.Y())==1 && GetTagger(taggerName).minY < 0) normal.SetY(-1);
  if(std::abs(normal.Y())==1 && GetTagger(taggerName).minY > 0) normal.SetY(1);
  if(std::abs(normal.Z())==1 && GetTagger(taggerName).minZ < 0) normal.SetZ(-1);
  if(std::abs(normal.Z())==1 && GetTagger(taggerName).minZ > 0) normal.SetZ(1);

  TVector3 start (particle.Vx(), particle.Vy(), particle.Vz());
  TVector3 end (particle.EndX(), particle.EndY(), particle.EndZ());
  TVector3 diff = end - start;

  if(normal.X() == 1 && start.X() > end.X()) diff = start - end;
  if(normal.X() == -1 && start.X() < end.X()) diff = start - end;
  if(normal.Y() == 1 && start.Y() > end.Y()) diff = start - end;
  if(normal.Y() == -1 && start.Y() < end.Y()) diff = start - end;
  if(normal.Z() == 1 && start.Z() > end.Z()) diff = start - end;
  if(normal.Z() == -1 && start.Z() < end.Z()) diff = start - end;

  return normal.Angle(diff);
}


// ----------------------------------------------------------------------------------
// Check if a particle enters the CRT volume
bool CRTGeoAlg::EntersVolume(const simb::MCParticle& particle){
  bool enters = false;
  bool startOutside = false;
  bool endOutside = false;
  std::vector<double> limits = CRTLimits();
  for(size_t i = 0; i < particle.NumberTrajectoryPoints(); i++){
    geo::Point_t point {particle.Vx(i), particle.Vy(i), particle.Vz(i)};
    if(IsInsideCRT(point)){
      enters = true;
    }
    else if(i == 0) startOutside = true;
    else if(i == particle.NumberTrajectoryPoints()-1) endOutside = true;
  }
  return enters && (startOutside || endOutside);
}

// ----------------------------------------------------------------------------------
// Check if a particle crosses the CRT volume
bool CRTGeoAlg::CrossesVolume(const simb::MCParticle& particle){
  bool enters = false;
  bool startOutside = false;
  bool endOutside = false;
  std::vector<double> limits = CRTLimits();
  for(size_t i = 0; i < particle.NumberTrajectoryPoints(); i++){
    geo::Point_t point {particle.Vx(i), particle.Vy(i), particle.Vz(i)};
    if(IsInsideCRT(point)){
      enters = true;
    }
    else if(i == 0) startOutside = true;
    else if(i == particle.NumberTrajectoryPoints()-1) endOutside = true;
  }
  return startOutside && enters && endOutside;
}


// ----------------------------------------------------------------------------------
// Determine if a particle would be able to produce a hit in a tagger
bool CRTGeoAlg::ValidCrossingPoint(std::string taggerName, const simb::MCParticle& particle){

  // Get all the crossed strips in the tagger
  std::vector<std::string> crossedModules;
  for(auto const& module : fTaggers[taggerName].modules){
    geo::Point_t crossPoint = ModuleCrossingPoint(module.second.name, particle);
    if(crossPoint.X() != -99999) crossedModules.push_back(module.second.name);
  }

  // Check if the strip has a possible overlap, return true if not
  for(size_t i = 0; i < crossedModules.size(); i++){
    if(!HasOverlap(fModules[crossedModules[i]])) return true;
    // Check if any of the crossed strips overlap, return true if they do
    for(size_t j = i; j < crossedModules.size(); j++){
      if(CheckOverlap(fModules[crossedModules[i]], fModules[crossedModules[j]])) return true;
    }
  }
  return false;
}

}<|MERGE_RESOLUTION|>--- conflicted
+++ resolved
@@ -182,12 +182,8 @@
         // Sipm0 is on the left in local coords
         double sipm0Y = -halfHeight;
         double sipm1Y = halfHeight;
-<<<<<<< HEAD
-        // In local coordinates the X position is at half width (top if top) (bottom if not)
-=======
         // In local coordinates the X position is at half width (remembering width is actually length)
 	// (top if top) (bottom if not)
->>>>>>> 72d70290
         double sipmX = halfWidth;
         if(!fModules[moduleName].top) sipmX = - halfWidth;
         double sipm0XYZ[3] = {sipmX, sipm0Y, 0};
