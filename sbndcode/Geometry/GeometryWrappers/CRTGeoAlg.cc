--- conflicted
+++ resolved
@@ -123,13 +123,11 @@
             const double sipmX  = fModules.at(moduleName).top ? halfWidth : -halfWidth;
 
             // Find world coordinates
-            const double sipm0XYZ[3] = {sipmX, sipm0Y, 0};
-            double sipm0XYZWorld[3];
-            auxDetSensitive.LocalToWorld(sipm0XYZ, sipm0XYZWorld);
-
-            const double sipm1XYZ[3] = {sipmX, sipm1Y, 0};
-            double sipm1XYZWorld[3];
-            auxDetSensitive.LocalToWorld(sipm1XYZ, sipm1XYZWorld);
+	    geo::AuxDetSensitiveGeo::LocalPoint_t const sipm0XYZ{sipmX, sipm0Y, 0};
+            auto const sipm0XYZWorld = auxDetSensitive.toWorldCoords(sipm0XYZ);
+
+	    geo::AuxDetSensitiveGeo::LocalPoint_t const sipm1XYZ{sipmX, sipm1Y, 0};
+            auto const sipm1XYZWorld = auxDetSensitive.toWorldCoords(sipm1XYZ);
 
             const uint32_t pedestal0 = fSiPMPedestals.size() ? fSiPMPedestals.at(channel0) : fDefaultPedestal;
             const uint32_t pedestal1 = fSiPMPedestals.size() ? fSiPMPedestals.at(channel1) : fDefaultPedestal;
@@ -238,7 +236,6 @@
           return module;
       }
 
-<<<<<<< HEAD
     CRTModuleGeo void_return;
     return void_return;
   }
@@ -311,17 +308,15 @@
     double halfHeight = auxDetSensitive.HalfHeight();
     double halfLength = auxDetSensitive.Length()/2.;
   
-    double l1[3] = {halfWidth, -halfHeight + x + ex, halfLength};
-    double w1[3];
-    auxDetSensitive.LocalToWorld(l1, w1);
-
-    double l2[3] = {-halfWidth, -halfHeight + x - ex, -halfLength};
-    double w2[3];
-    auxDetSensitive.LocalToWorld(l2, w2);
-
-    std::array<double, 6> limits = {std::min(w1[0],w2[0]), std::max(w1[0],w2[0]),
-                                    std::min(w1[1],w2[1]), std::max(w1[1],w2[1]),
-                                    std::min(w1[2],w2[2]), std::max(w1[2],w2[2])};
+    geo::AuxDetSensitiveGeo::LocalPoint_t l1{halfWidth, -halfHeight + x + ex, halfLength};
+    auto const w1 = auxDetSensitive.toWorldCoords(l1);
+
+    geo::AuxDetSensitiveGeo::LocalPoint_t l2{-halfWidth, -halfHeight + x - ex, -halfLength};
+    auto const w2 = auxDetSensitive.toWorldCoords(l2);
+
+    std::array<double, 6> limits = {std::min(w1.X(),w2.X()), std::max(w1.X(),w2.X()),
+                                    std::min(w1.Y(),w2.Y()), std::max(w1.Y(),w2.Y()),
+                                    std::min(w1.Z(),w2.Z()), std::max(w1.Z(),w2.Z())};
     return limits;
   }
 
@@ -333,11 +328,10 @@
   
     const geo::AuxDetSensitiveGeo &auxDetSensitive = fAuxDetGeoCore->AuxDetGeoVec()[adID].SensitiveVolume(adsID);
 
-    double worldpos[3] = {x, y, z};
-    double localpos[3];
-    auxDetSensitive.WorldToLocal(worldpos, localpos);
-
-    std::vector<double> localvec = {localpos[0], localpos[1], localpos[2]};
+    geo::Point_t const worldpos{x, y, z};
+    auto const localpos = auxDetSensitive.toLocalCoords(worldpos);
+
+    std::vector<double> localvec = {localpos.X(), localpos.Y(), localpos.Z()};
     return localvec;
   }
 
@@ -355,26 +349,24 @@
     const double halfWidth  = auxDet.HalfWidth1();
     const double halfLength = auxDet.Length() / 2.;
 
-    double limits[3]  = { - halfWidth - 5, -15, -halfLength - 5};
-    double limits2[3] = { - halfWidth,     15,  -halfLength + 5};
+    geo::AuxDetGeo::LocalPoint_t limits { - halfWidth - 5, -15, -halfLength - 5};
+    geo::AuxDetGeo::LocalPoint_t limits2{ - halfWidth,     15,  -halfLength + 5};
 
     if(!module.top)
       {
-        limits[0]  = -limits[0];
-        limits2[0] = -limits2[0];
+        limits.SetX(-limits.X());
+        limits2.SetX(-limits2.X());
       }
 
-    double limitsWorld[3], limitsWorld2[3];
-    
-    auxDet.LocalToWorld(limits, limitsWorld);
-    auxDet.LocalToWorld(limits2, limitsWorld2);
-
-    const double minX = std::min(limitsWorld[0], limitsWorld2[0]);
-    const double maxX = std::max(limitsWorld[0], limitsWorld2[0]);
-    const double minY = std::min(limitsWorld[1], limitsWorld2[1]);
-    const double maxY = std::max(limitsWorld[1], limitsWorld2[1]);
-    const double minZ = std::min(limitsWorld[2], limitsWorld2[2]);
-    const double maxZ = std::max(limitsWorld[2], limitsWorld2[2]);
+    auto const limitsWorld  = auxDet.toWorldCoords(limits);
+    auto const limitsWorld2 = auxDet.toWorldCoords(limits2);
+
+    const double minX = std::min(limitsWorld.X(), limitsWorld2.X());
+    const double maxX = std::max(limitsWorld.X(), limitsWorld2.X());
+    const double minY = std::min(limitsWorld.Y(), limitsWorld2.Y());
+    const double maxY = std::max(limitsWorld.Y(), limitsWorld2.Y());
+    const double minZ = std::min(limitsWorld.Z(), limitsWorld2.Z());
+    const double maxZ = std::max(limitsWorld.Z(), limitsWorld2.Z());
 
     return {minX, maxX, minY, maxY, minZ, maxZ};
   }
@@ -386,199 +378,38 @@
     const double halfWidth  = auxDet.HalfWidth1();
     const double halfLength = auxDet.Length() / 2.;
 
-    double limits[3]  = { - halfWidth - 5, -15, -halfLength - 5};
-    double limits2[3] = { - halfWidth,     -12, -halfLength + 5};
+    geo::AuxDetGeo::LocalPoint_t limits { - halfWidth - 5, -15, -halfLength - 5};
+    geo::AuxDetGeo::LocalPoint_t limits2{ - halfWidth,     -12, -halfLength + 5};
 
     if(!module.top)
       {
-        limits[0]  = -limits[0];
-        limits2[0] = -limits2[0];
+        limits.SetX(-limits.X());
+        limits.SetX(-limits2.X());
       }
     
     if(module.invertedOrdering)
       {
-        limits[1]  = -limits[1];
-        limits2[1] = -limits2[1];
-=======
-      // Fill the module information
-      std::string moduleName = nodeModule->GetName();
-      if(std::find(usedModules.begin(), usedModules.end(), moduleName) == usedModules.end()){
-        usedModules.push_back(moduleName);
-
-        // Technically the auxdet is the strip array but this is basically the same as the module
-        // Get the limits in local coordinates
-        double halfWidth = auxDet.HalfWidth1();
-        double halfHeight = auxDet.HalfHeight();
-        double halfLength = auxDet.Length()/2;
-
-        // Transform to world coordinates
-        geo::AuxDetGeo::LocalPoint_t const limits{halfWidth, halfHeight, halfLength};
-        geo::AuxDetGeo::LocalPoint_t const limits2{-halfWidth, -halfHeight, -halfLength};
-        auto const limitsWorld = auxDet.toWorldCoords(limits);
-        auto const limitsWorld2 = auxDet.toWorldCoords(limits2);
-
-        // Determine which plane the module is in in the tagger (XY configuration)
-        double origin[3] = {0, 0, 0};
-        double modulePosMother[3];
-        nodeModule->LocalToMaster(origin, modulePosMother);
-        size_t planeID = (modulePosMother[2] > 0);
-        // Are the sipms at the top or bottom
-        bool top = (planeID == 1) ? (modulePosMother[1] > 0) : (modulePosMother[0] < 0);
-
-        // Create a module geometry object
-        CRTModuleGeo module = {};
-        module.name = moduleName;
-        module.auxDetID = ad_i;
-        module.minX = std::min(limitsWorld.X(), limitsWorld2.X());
-        module.maxX = std::max(limitsWorld.X(), limitsWorld2.X());
-        module.minY = std::min(limitsWorld.Y(), limitsWorld2.Y());
-        module.maxY = std::max(limitsWorld.Y(), limitsWorld2.Y());
-        module.minZ = std::min(limitsWorld.Z(), limitsWorld2.Z());
-        module.maxZ = std::max(limitsWorld.Z(), limitsWorld2.Z());
-        module.normal = auxDet.GetNormalVector();
-        module.null = false;
-        module.planeID = planeID;
-        module.top = top;
-        module.tagger = taggerName;
-        fModules[moduleName] = module;
+        limits.SetY(-limits.Y());
+        limits.SetY(-limits2.Y());
       }
 
-      // Fill the strip information
-      std::string stripName = nodeStrip->GetName();
-      if(std::find(usedStrips.begin(), usedStrips.end(), stripName) == usedStrips.end()){
-        usedStrips.push_back(stripName);
-
-        // Get the limits in local coordinates
-	// Note that these dimensions DO NOT conform to the expected mapping
-	// width  = conventional strip length (one end to another)
-	// height = conventional strip width (distance between the two SiPMs)
-	// length = conventional thickness
-        double halfWidth = auxDetSensitive.HalfWidth1();
-        double halfHeight = auxDetSensitive.HalfHeight();
-        double halfLength = auxDetSensitive.Length()/2;
-
-        // Transform to world coordinates
-        geo::AuxDetSensitiveGeo::LocalPoint_t const limits{halfWidth, halfHeight, halfLength};
-        geo::AuxDetSensitiveGeo::LocalPoint_t const limits2{-halfWidth, -halfHeight, -halfLength};
-        auto const limitsWorld = auxDetSensitive.toWorldCoords(limits);
-        auto const limitsWorld2 = auxDetSensitive.toWorldCoords(limits2);
-
-        // Create a strip geometry object
-        CRTStripGeo strip = {};
-        strip.name = stripName;
-        strip.sensitiveVolumeID = sv_i;
-        strip.minX = std::min(limitsWorld.X(), limitsWorld2.X());
-        strip.maxX = std::max(limitsWorld.X(), limitsWorld2.X());
-        strip.minY = std::min(limitsWorld.Y(), limitsWorld2.Y());
-        strip.maxY = std::max(limitsWorld.Y(), limitsWorld2.Y());
-        strip.minZ = std::min(limitsWorld.Z(), limitsWorld2.Z());
-        strip.maxZ = std::max(limitsWorld.Z(), limitsWorld2.Z());
-        strip.normal = auxDetSensitive.GetNormalVector();
-        strip.width = halfHeight * 2.;
-        strip.null = false;
-        strip.module = moduleName;
-
-        // Create a sipm geometry object
-        uint32_t channel0 = 32 * ad_i + 2 * sv_i + 0;
-        uint32_t channel1 = 32 * ad_i + 2 * sv_i + 1;
-        // Sipm0 is on the left in local coords
-        double sipm0Y = -halfHeight;
-        double sipm1Y = halfHeight;
-        // In local coordinates the X position is at half width (remembering width is actually length)
-	// (top if top) (bottom if not)
-        double sipmX = halfWidth;
-        if(!fModules[moduleName].top) sipmX = - halfWidth;
-        geo::AuxDetSensitiveGeo::LocalPoint_t const sipm0XYZ{sipmX, sipm0Y, 0};
-        auto const sipm0XYZWorld = auxDetSensitive.toWorldCoords(sipm0XYZ);
-
-        CRTSipmGeo sipm0 = {};
-        sipm0.channel = channel0;
-        sipm0.x = sipm0XYZWorld.X();
-        sipm0.y = sipm0XYZWorld.Y();
-        sipm0.z = sipm0XYZWorld.Z();
-        sipm0.strip = stripName;
-        sipm0.null = false;
-        fSipms[channel0] = sipm0;
-
-        geo::AuxDetSensitiveGeo::LocalPoint_t const sipm1XYZ{sipmX, sipm1Y, 0};
-        auto const sipm1XYZWorld = auxDetSensitive.toWorldCoords(sipm1XYZ);
-
-        CRTSipmGeo sipm1 = {};
-        sipm1.channel = channel1;
-        sipm1.x = sipm1XYZWorld.X();
-        sipm1.y = sipm1XYZWorld.Y();
-        sipm1.z = sipm1XYZWorld.Z();
-        sipm1.strip = stripName;
-        sipm1.null = false;
-        fSipms[channel1] = sipm1;
-
-        strip.sipms = std::make_pair(channel0, channel1);
-        fStrips[stripName] = strip;
-        // Add the strip to the relevant module
-        fModules[moduleName].strips[stripName] = strip;
->>>>>>> 960536c8
-      }
-
-    double limitsWorld[3], limitsWorld2[3];
-    
-    auxDet.LocalToWorld(limits, limitsWorld);
-    auxDet.LocalToWorld(limits2, limitsWorld2);
-
-    const double minX = std::min(limitsWorld[0], limitsWorld2[0]);
-    const double maxX = std::max(limitsWorld[0], limitsWorld2[0]);
-    const double minY = std::min(limitsWorld[1], limitsWorld2[1]);
-    const double maxY = std::max(limitsWorld[1], limitsWorld2[1]);
-    const double minZ = std::min(limitsWorld[2], limitsWorld2[2]);
-    const double maxZ = std::max(limitsWorld[2], limitsWorld2[2]);
+    auto const limitsWorld  = auxDet.toWorldCoords(limits);
+    auto const limitsWorld2 = auxDet.toWorldCoords(limits2);
+
+    const double minX = std::min(limitsWorld.X(), limitsWorld2.X());
+    const double maxX = std::max(limitsWorld.X(), limitsWorld2.X());
+    const double minY = std::min(limitsWorld.Y(), limitsWorld2.Y());
+    const double maxY = std::max(limitsWorld.Y(), limitsWorld2.Y());
+    const double minZ = std::min(limitsWorld.Z(), limitsWorld2.Z());
+    const double maxZ = std::max(limitsWorld.Z(), limitsWorld2.Z());
 
     return {minX, maxX, minY, maxY, minZ, maxZ};
   }
-<<<<<<< HEAD
 
   geo::Point_t CRTGeoAlg::ChannelToSipmPosition(const uint16_t channel) const
   {
     const CRTSiPMGeo &sipm = fSiPMs.at(channel);
     return {sipm.x, sipm.y, sipm.z};
-=======
-  return "";
-}
-
-
-// Recalculate strip limits including charge sharing
-std::vector<double> CRTGeoAlg::StripLimitsWithChargeSharing(std::string stripName, double x, double ex){
-  int module = fModules.at(fStrips.at(stripName).module).auxDetID;
-  std::string moduleName = fGeometryService->AuxDet(module).TotalVolume()->GetName();
-  auto const& sensitiveGeo = fAuxDetGeoCore->ChannelToAuxDetSensitive(moduleName,
-                                                                      2*fStrips.at(stripName).sensitiveVolumeID);
-
-  double halfWidth = sensitiveGeo.HalfWidth1();
-  double halfHeight = sensitiveGeo.HalfHeight();
-  double halfLength = sensitiveGeo.HalfLength();
-
-  // Note that for the purpose of this reconstruction the "height" coordinates (in y)
-  // is the dimension we would conventionally think of as width (distance between the SiPMs)
-
-  // Get the maximum/minimum strip limits in world coordinates
-  geo::AuxDetSensitiveGeo::LocalPoint_t const l1{halfWidth, -halfHeight + x + ex, halfLength};
-  geo::AuxDetSensitiveGeo::LocalPoint_t const l2{-halfWidth, -halfHeight + x - ex, -halfLength};
-  auto const w1 = sensitiveGeo.toWorldCoords(l1);
-  auto const w2 = sensitiveGeo.toWorldCoords(l2);
-
-  // Use this to get the limits in the two variable directions
-  std::vector<double> limits = {std::min(w1.X(),w2.X()), std::max(w1.X(),w2.X()),
-                                std::min(w1.Y(),w2.Y()), std::max(w1.Y(),w2.Y()),
-                                std::min(w1.Z(),w2.Z()), std::max(w1.Z(),w2.Z())};
-  return limits;
-}
-
-// Get the world position of Sipm from the channel ID
-geo::Point_t CRTGeoAlg::ChannelToSipmPosition(size_t channel) const{
-  for(auto const& sipm : fSipms){
-    if(sipm.second.channel == channel){
-      geo::Point_t position {sipm.second.x, sipm.second.y, sipm.second.z};
-      return position;
-    }
->>>>>>> 960536c8
   }
 
   std::pair<int, int> CRTGeoAlg::GetStripSipmChannels(const std::string stripName) const
