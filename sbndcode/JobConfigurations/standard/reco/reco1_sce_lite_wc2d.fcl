#-------------------------------------------------------------------
#
# Name: reco1_sce_lite_wc2d.fcl
#
# Purpose: Lite version of reco1_sce.fcl, 
#          *** takes wirecell 2DSIM as input, 2d sim + 2D deconvolution *** 
#          *** DOES NOT RUN fasthit MODULE *** 
#
#
#-------------------------------------------------------------------

#include "reco1_sce_lite.fcl"

physics.reco1: [ rns
         , opdecopmt
         , opdecoxarapuca
         , ophitpmt
         , ophitxarapuca
         , opflashtpc0
         , opflashtpc1
         , opflashtpc0xarapuca
         , opflashtpc1xarapuca
         , gaushit
         , gaushitTruthMatch
<<<<<<< HEAD
   #      , rffhit
   #      , corner
   #      , fuzzycluster
   	, crtstrips
=======
         , crtstrips
>>>>>>> 9170393e
 ]

physics.producers.gaushit.CalDataModuleLabel: "simtpc2d:gauss"

services.BackTrackerService.BackTracker.SimChannelModuleLabel: "simtpc2d:simpleSC"<|MERGE_RESOLUTION|>--- conflicted
+++ resolved
@@ -22,14 +22,7 @@
          , opflashtpc1xarapuca
          , gaushit
          , gaushitTruthMatch
-<<<<<<< HEAD
-   #      , rffhit
-   #      , corner
-   #      , fuzzycluster
-   	, crtstrips
-=======
          , crtstrips
->>>>>>> 9170393e
  ]
 
 physics.producers.gaushit.CalDataModuleLabel: "simtpc2d:gauss"
