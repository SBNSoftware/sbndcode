--- conflicted
+++ resolved
@@ -107,27 +107,6 @@
     , fmatchoparaSCE
     , opt0finderSCE
     , cvn
-<<<<<<< HEAD
-]
-
-sbnd_reco2_producer_sequence_no_sce_corrections: [
-    rns
-    , @sequence::sbnd_reco2_tpc_sequence
-    , @sequence::sbnd_reco2_crt_sequence
-    , @sequence::sbnd_reco2_multi_system_matching_sequence
-    , caloskimCalorimetry
-]
-
-sbnd_reco2_producer_sequence_sce: [
-    @sequence::sbnd_reco2_tpc_sequence_sce
-    , @sequence::sbnd_reco2_multi_system_matching_sequence_sce
-]
-
-sbnd_reco2_producer_sequence: [
-    @sequence::sbnd_reco2_producer_sequence_no_sce_corrections
-    , @sequence::sbnd_reco2_producer_sequence_sce
-=======
->>>>>>> 656fa0ab
 ]
 
 #FIXME override the producer labels.  This should really happen in the module's config fcl
