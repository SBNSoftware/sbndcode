# module configuration
#
#include "pandoramodules_sbnd.fcl"
#include "calorimetry_sbnd.fcl"
#include "sbnd_flashfinder_deco.fcl"
#include "crtvetoproducer_sbnd.fcl"
#include "particleid_sbnd.fcl"
#include "crttpcmatchingproducers_sbnd.fcl"

#include "scecorrections.fcl"
#include "flashmatch_sbnd.fcl"

#include "opt0finder_sbnd.fcl"

#include "sbnd_tpcpmt3dbarycentermatching_config.fcl"

#include "sbnd_trackcalo_skimmer.fcl"
#include "crtana_sbnd.fcl"
#include "pmtskim_sbnd.fcl"

<<<<<<< HEAD
##include "SBNDCVNMapper.fcl"
=======
#include "SBNDCVNMapper.fcl"
>>>>>>> e8c36a11

BEGIN_PROLOG

sbnd_reco2_producers:{
    ### random number saver
    rns:                 { module_type: RandomNumberSaver }

    ### pandora
    pandora:             @local::sbnd_pandora
    pandoraTrack:        @local::sbnd_pandoraTrackCreation
    pandoraShower:       @local::sbnd_incremental_pandoraModularShowerCreation
    pandoraShowerSBN:    @local::sbnd_sbn_pandoraModularShowerCreation
    pandoraCalo:         @local::sbnd_gnewcalomc
    pandoraPid:          @local::sbnd_chi2pid


    pandoraSCECalo:      @local::sbnd_gnewcalomc
    pandoraSCEPid:       @local::sbnd_chi2pid

    pandoraCaloData:     @local::sbnd_gnewcalodata
    pandoraPidData:      @local::sbnd_chi2pid

    pandoraSCECaloData:     @local::sbnd_gnewcalodata
    pandoraSCEPidData:      @local::sbnd_chi2pid

    ### SCE-aware pandora:
    pandoraSCE:          @local::scecorrection
    pandoraSCETrack:     @local::sbnd_pandoraTrackCreation
    pandoraSCEShower:    @local::sbnd_sce_incremental_pandoraModularShowerCreation
    pandoraSCEShowerSBN: @local::sbnd_sce_sbn_pandoraModularShowerCreation
    

    ### CRT Veto
    crtveto:        @local::crtvetoproducer_sbnd

    ### CRT-TPC matching
    crtspacepointmatching:    @local::crtspacepointmatchproducer_sbnd
    crttrackmatching:         @local::crttrackmatchproducer_sbnd
    crtspacepointmatchingSCE: @local::crtspacepointmatchproducer_sbnd
    crttrackmatchingSCE:      @local::crttrackmatchproducer_sbnd

    ### flash-matching
    fmatch:              @local::sbnd_simple_flashmatch
    fmatchSCE:           @local::sbnd_simple_flashmatch_sce
    fmatchop:            @local::sbnd_simple_flashmatch_op
    fmatchopSCE:         @local::sbnd_simple_flashmatch_op_sce
    fmatchara:           @local::sbnd_simple_flashmatch_ara
    fmatcharaSCE:        @local::sbnd_simple_flashmatch_ara_sce
    fmatchopara:         @local::sbnd_simple_flashmatch_opara
    fmatchoparaSCE:      @local::sbnd_simple_flashmatch_opara_sce
    opt0finder:          @local::sbnd_opt0_finder_one_to_many
    opt0finderSCE:       @local::sbnd_opt0_finder_one_to_many
    tpcpmtbarycentermatching: @local::TPCPMTBarycenterMatchProducer
    tpcpmtbarycentermatchingSCE: @local::TPCPMTBarycenterMatchProducerSCE

    ### Uncalibrated calorimetry producer for calibration caloskimmer
    caloskimCalorimetry: @local::caloskim_calorimetry

    ### CVN
<<<<<<< HEAD
#    cvn:                 @local::standard_sbndcvnevaluatorslc
=======
    cvn:                 @local::standard_sbndcvnevaluatorslc
    cvnSCE:              @local::standard_sbndcvnevaluatorslc
>>>>>>> e8c36a11
}

sbnd_reco2_producer_sequence: [  
    rns
    , pandora
    , pandoraTrack
    , pandoraShower
    , pandoraShowerSBN
    , pandoraCalo
    , pandoraPid
    , crtveto
    , crtspacepointmatching
    , crttrackmatching
    , fmatch
    , fmatchop
    , fmatchara
    , fmatchopara
    , caloskimCalorimetry
    , opt0finder
    , tpcpmtbarycentermatching
    , pandoraSCE
    , pandoraSCETrack
    , pandoraSCEShower
    , pandoraSCEShowerSBN
    , pandoraSCECalo
    , pandoraSCEPid
    , crtspacepointmatchingSCE
    , crttrackmatchingSCE
    , fmatchSCE
    , fmatchopSCE
    , fmatcharaSCE
    , fmatchoparaSCE
    , opt0finderSCE
<<<<<<< HEAD
#    , cvn
=======
    , tpcpmtbarycentermatchingSCE
    , cvn
    , cvnSCE
>>>>>>> e8c36a11
]

#FIXME override the producer labels.  This should really happen in the module's config fcl
sbnd_reco2_producers.pandoraCalo.TrackModuleLabel:                  "pandoraTrack"
sbnd_reco2_producers.pandoraCalo.FieldDistortion:                	 false
sbnd_reco2_producers.pandoraCalo.FieldDistortionEfield:          	 false
sbnd_reco2_producers.pandoraCalo.TrackIsFieldDistortionCorrected:	 false
sbnd_reco2_producers.pandoraPid.TrackModuleLabel:                   "pandoraTrack"
sbnd_reco2_producers.pandoraPid.CalorimetryModuleLabel:             "pandoraCalo"

sbnd_reco2_producers.pandoraSCECalo.TrackModuleLabel:               "pandoraSCETrack"
sbnd_reco2_producers.pandoraSCECalo.FieldDistortion:                true
sbnd_reco2_producers.pandoraSCECalo.FieldDistortionEfield:          true
sbnd_reco2_producers.pandoraSCECalo.TrackIsFieldDistortionCorrected:true
sbnd_reco2_producers.pandoraSCEPid.TrackModuleLabel:                   "pandoraSCETrack"
sbnd_reco2_producers.pandoraSCEPid.CalorimetryModuleLabel:             "pandoraSCECalo"

sbnd_reco2_producers.pandoraCaloData.TrackModuleLabel:                  "pandoraTrack"
sbnd_reco2_producers.pandoraCaloData.FieldDistortion:                   false
sbnd_reco2_producers.pandoraCaloData.FieldDistortionEfield:             false
sbnd_reco2_producers.pandoraCaloData.TrackIsFieldDistortionCorrected:   false
sbnd_reco2_producers.pandoraPidData.TrackModuleLabel:                   "pandoraTrack"
sbnd_reco2_producers.pandoraPidData.CalorimetryModuleLabel:             "pandoraCaloData"

sbnd_reco2_producers.pandoraSCECaloData.TrackModuleLabel:                  "pandoraSCETrack"
sbnd_reco2_producers.pandoraSCECaloData.FieldDistortion:                   true
sbnd_reco2_producers.pandoraSCECaloData.FieldDistortionEfield:             true
sbnd_reco2_producers.pandoraSCECaloData.TrackIsFieldDistortionCorrected:   true
sbnd_reco2_producers.pandoraSCEPidData.TrackModuleLabel:                   "pandoraSCETrack"
sbnd_reco2_producers.pandoraSCEPidData.CalorimetryModuleLabel:             "pandoraSCECaloData"

sbnd_reco2_producers.cvn.SliceLabel: "pandora"
sbnd_reco2_producers.cvn.PFParticleModuleLabel: "pandora"
sbnd_reco2_producers.cvn.T0Label: "pandora"

sbnd_reco2_producers.cvnSCE.SliceLabel: "pandoraSCE"
sbnd_reco2_producers.cvnSCE.PFParticleModuleLabel: "pandoraSCE"
sbnd_reco2_producers.cvnSCE.T0Label: "pandoraSCE"

physics.analyzers.caloskim.SimChannelproducer: "simtpc2d:simpleSC"

sbnd_reco2_producers.opt0finderSCE.SliceProducer:  "pandoraSCE"
sbnd_reco2_producers.opt0finderSCE.TrackProducer:  "pandoraSCETrack"
sbnd_reco2_producers.opt0finderSCE.ShowerProducer: "pandoraSCEShowerSBN"
sbnd_reco2_producers.opt0finderSCE.CaloProducer:   "pandoraSCECalo"

# Configure the SCE corrections
# For now: always assume t = 0
sbnd_reco2_producers.pandoraSCE.T0Labels: []
sbnd_reco2_producers.pandoraSCE.T0LabelsCorrectT0: []
sbnd_reco2_producers.pandoraSCE.CorrectNoT0Tag: true
# point track/shower creation to the SCE pandora
sbnd_reco2_producers.pandoraSCETrack.PFParticleLabel:               "pandoraSCE"
sbnd_reco2_producers.pandoraSCEShower.PFParticleLabel:              "pandoraSCE"
sbnd_reco2_producers.pandoraSCEShowerSBN.PFParticleLabel:           "pandoraSCE"

sbnd_reco2_producers.crtspacepointmatchingSCE.TPCTrackModuleLabel:       "pandoraSCETrack"
sbnd_reco2_producers.crtspacepointmatchingSCE.PFPModuleLabel:            "pandoraSCE"
sbnd_reco2_producers.crtspacepointmatchingSCE.MatchingAlg.TPCTrackLabel: "pandoraSCETrack"

sbnd_reco2_producers.crttrackmatchingSCE.TPCTrackModuleLabel:            "pandoraSCETrack"
sbnd_reco2_producers.crttrackmatchingSCE.PFPModuleLabel:                 "pandoraSCE"
sbnd_reco2_producers.crttrackmatchingSCE.MatchingAlg.TPCTrackLabel:      "pandoraSCETrack"

sbnd_reco2_analyzers: {
    caloskim: @local::caloskim_nodigits_goldentracks
    crtana:   @local::crtana_sbnd
    pmtskim:  @local::pmtskim_sbnd
}

sbnd_reco2_analyzer_sequence: [
    caloskim
    , pmtskim
    , crtana
]

#FIXME override the analyzer labels.  This should really happen in the module's config fcl
sbnd_reco2_analyzers.caloskim.SimChannelproducer: "simtpc2d:simpleSC"

END_PROLOG
<|MERGE_RESOLUTION|>--- conflicted
+++ resolved
@@ -18,11 +18,7 @@
 #include "crtana_sbnd.fcl"
 #include "pmtskim_sbnd.fcl"
 
-<<<<<<< HEAD
-##include "SBNDCVNMapper.fcl"
-=======
 #include "SBNDCVNMapper.fcl"
->>>>>>> e8c36a11
 
 BEGIN_PROLOG
 
@@ -82,12 +78,8 @@
     caloskimCalorimetry: @local::caloskim_calorimetry
 
     ### CVN
-<<<<<<< HEAD
-#    cvn:                 @local::standard_sbndcvnevaluatorslc
-=======
     cvn:                 @local::standard_sbndcvnevaluatorslc
     cvnSCE:              @local::standard_sbndcvnevaluatorslc
->>>>>>> e8c36a11
 }
 
 sbnd_reco2_producer_sequence: [  
@@ -121,13 +113,9 @@
     , fmatcharaSCE
     , fmatchoparaSCE
     , opt0finderSCE
-<<<<<<< HEAD
-#    , cvn
-=======
     , tpcpmtbarycentermatchingSCE
     , cvn
     , cvnSCE
->>>>>>> e8c36a11
 ]
 
 #FIXME override the producer labels.  This should really happen in the module's config fcl
