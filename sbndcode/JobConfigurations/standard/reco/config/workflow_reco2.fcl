# module configuration
#
#include "pandoramodules_sbnd.fcl"
#include "calorimetry_sbnd.fcl"
#include "sbnd_flashfinder_deco.fcl"
#include "particleid_sbnd.fcl"

#include "scecorrections.fcl"
#include "flashmatch_sbnd.fcl"

#include "opt0finder_sbnd.fcl"

#include "sbnd_trackcalo_skimmer.fcl"
<<<<<<< HEAD
=======
#include "crtana_sbnd.fcl"
>>>>>>> 9b6613df
#include "pmtskim_sbnd.fcl"

#include "SBNDCVNMapper.fcl"

BEGIN_PROLOG

sbnd_reco2_producers:{
    ### random number saver
    rns:                 { module_type: RandomNumberSaver }

    ### pandora
    pandora:             @local::sbnd_pandora
    pandoraTrack:        @local::sbnd_pandoraTrackCreation
    pandoraShower:       @local::sbnd_incremental_pandoraModularShowerCreation
    pandoraShowerSBN:    @local::sbnd_sbn_pandoraModularShowerCreation
    pandoraCalo:         @local::sbnd_gnewcalomc
    pandoraPid:          @local::sbnd_chi2pid

    pandoraSCECalo:      @local::sbnd_gnewcalomc
    pandoraSCEPid:       @local::sbnd_chi2pid

    pandoraCaloData:     @local::sbnd_gnewcalodata
    pandoraPidData:      @local::sbnd_chi2pid

    ### SCE-aware pandora:
    pandoraSCE:          @local::scecorrection
    pandoraSCETrack:     @local::sbnd_pandoraTrackCreation
    pandoraSCEShower:    @local::sbnd_sce_incremental_pandoraModularShowerCreation
    pandoraSCEShowerSBN: @local::sbnd_sce_sbn_pandoraModularShowerCreation

    ### CRT reconstruction
   ## crtclustering:  @local::crtclusterproducer_sbnd
   ## crtspacepoints: @local::crtspacepointproducer_sbnd
   ## crttracks:      @local::crttrackproducer_sbnd

    ### CRT-TPC matching
   ## crtspacepointmatching:    @local::crtspacepointmatchproducer_sbnd
   ## crttrackmatching:         @local::crttrackmatchproducer_sbnd
   ## crtspacepointmatchingSCE: @local::crtspacepointmatchproducer_sbnd
   ## crttrackmatchingSCE:      @local::crttrackmatchproducer_sbnd

    ### flash-matching
    fmatch:              @local::sbnd_simple_flashmatch
    fmatchSCE:           @local::sbnd_simple_flashmatch_sce
    fmatchop:            @local::sbnd_simple_flashmatch_op
    fmatchopSCE:         @local::sbnd_simple_flashmatch_op_sce
    fmatchara:           @local::sbnd_simple_flashmatch_ara
    fmatcharaSCE:        @local::sbnd_simple_flashmatch_ara_sce
    fmatchopara:         @local::sbnd_simple_flashmatch_opara
    fmatchoparaSCE:      @local::sbnd_simple_flashmatch_opara_sce
    opt0finder:          @local::sbnd_opt0_finder_one_to_many
    opt0finderSCE:       @local::sbnd_opt0_finder_one_to_many

    ### Uncalibrated calorimetry producer for calibration caloskimmer
    caloskimCalorimetry: @local::caloskim_calorimetry

    ### CVN
    cvn:                 @local::standard_sbndcvnevaluatorslc
}

sbnd_reco2_producer_sequence: [  
    rns
    , pandora
    , pandoraTrack
    , pandoraShower
    , pandoraShowerSBN
    , pandoraCalo
    , pandoraPid
 ##   , crtclustering
 ##   , crtspacepoints
 ##   , crttracks
 ##   , crtspacepointmatching
 ##   , crttrackmatching
    , fmatch
    , fmatchop
    , fmatchara
    , fmatchopara
    , caloskimCalorimetry
    , opt0finder
    , pandoraSCE
    , pandoraSCETrack
    , pandoraSCEShower
    , pandoraSCEShowerSBN
    , pandoraSCECalo
    , pandoraSCEPid
 ##   , crtspacepointmatchingSCE
 ##   , crttrackmatchingSCE
    , fmatchSCE
    , fmatchopSCE
    , fmatcharaSCE
    , fmatchoparaSCE
    , opt0finderSCE
    , cvn
]

#FIXME override the producer labels.  This should really happen in the module's config fcl
sbnd_reco2_producers.pandoraCalo.TrackModuleLabel:                  "pandoraTrack"
sbnd_reco2_producers.pandoraCalo.FieldDistortion:                	 false
sbnd_reco2_producers.pandoraCalo.FieldDistortionEfield:          	 false
sbnd_reco2_producers.pandoraCalo.TrackIsFieldDistortionCorrected:	 false
sbnd_reco2_producers.pandoraPid.TrackModuleLabel:                   "pandoraTrack"
sbnd_reco2_producers.pandoraPid.CalorimetryModuleLabel:             "pandoraCalo"

sbnd_reco2_producers.pandoraSCECalo.TrackModuleLabel:               "pandoraSCETrack"
sbnd_reco2_producers.pandoraSCECalo.FieldDistortion:                true
sbnd_reco2_producers.pandoraSCECalo.FieldDistortionEfield:          true
sbnd_reco2_producers.pandoraSCECalo.TrackIsFieldDistortionCorrected:true
sbnd_reco2_producers.pandoraSCEPid.TrackModuleLabel:                   "pandoraSCETrack"
sbnd_reco2_producers.pandoraSCEPid.CalorimetryModuleLabel:             "pandoraSCECalo"

sbnd_reco2_producers.pandoraCaloData.TrackModuleLabel:                  "pandoraTrack"
sbnd_reco2_producers.pandoraCaloData.FieldDistortion:                   false
sbnd_reco2_producers.pandoraCaloData.FieldDistortionEfield:             false
sbnd_reco2_producers.pandoraCaloData.TrackIsFieldDistortionCorrected:   false
sbnd_reco2_producers.pandoraPidData.TrackModuleLabel:                   "pandoraTrack"
sbnd_reco2_producers.pandoraPidData.CalorimetryModuleLabel:             "pandoraCaloData"

physics.analyzers.caloskim.SimChannelproducer: "simtpc2d:simpleSC"

sbnd_reco2_producers.opt0finderSCE.SliceProducer:  "pandoraSCE"
sbnd_reco2_producers.opt0finderSCE.TrackProducer:  "pandoraSCETrack"
sbnd_reco2_producers.opt0finderSCE.ShowerProducer: "pandoraSCEShowerSBN"
sbnd_reco2_producers.opt0finderSCE.CaloProducer:   "pandoraSCECalo"

# Configure the SCE corrections
# For now: always assume t = 0
sbnd_reco2_producers.pandoraSCE.T0Labels: []
sbnd_reco2_producers.pandoraSCE.T0LabelsCorrectT0: []
sbnd_reco2_producers.pandoraSCE.CorrectNoT0Tag: true
# point track/shower creation to the SCE pandora
sbnd_reco2_producers.pandoraSCETrack.PFParticleLabel:               "pandoraSCE"
sbnd_reco2_producers.pandoraSCEShower.PFParticleLabel:              "pandoraSCE"
sbnd_reco2_producers.pandoraSCEShowerSBN.PFParticleLabel:           "pandoraSCE"

sbnd_reco2_producers.crtspacepointmatchingSCE.TPCTrackModuleLabel:       "pandoraSCETrack"
sbnd_reco2_producers.crtspacepointmatchingSCE.PFPModuleLabel:            "pandoraSCE"
sbnd_reco2_producers.crtspacepointmatchingSCE.MatchingAlg.TPCTrackLabel: "pandoraSCETrack"

sbnd_reco2_producers.crttrackmatchingSCE.TPCTrackModuleLabel:            "pandoraSCETrack"
sbnd_reco2_producers.crttrackmatchingSCE.PFPModuleLabel:                 "pandoraSCE"
sbnd_reco2_producers.crttrackmatchingSCE.MatchingAlg.TPCTrackLabel:      "pandoraSCETrack"

sbnd_reco2_analyzers: {
    caloskim: @local::caloskim_nodigits_goldentracks
<<<<<<< HEAD
 #   crtskim: @local::crtskim_sbnd
    pmtskim: @local::pmtskim_sbnd
=======
    crtana:   @local::crtana_sbnd
    pmtskim:  @local::pmtskim_sbnd
>>>>>>> 9b6613df
}

sbnd_reco2_analyzer_sequence: [
    caloskim
    , pmtskim
<<<<<<< HEAD
 #   , crtskim
=======
    , crtana
>>>>>>> 9b6613df
]

#FIXME override the analyzer labels.  This should really happen in the module's config fcl
sbnd_reco2_analyzers.caloskim.SimChannelproducer: "simtpc2d:simpleSC"

END_PROLOG
<|MERGE_RESOLUTION|>--- conflicted
+++ resolved
@@ -11,10 +11,7 @@
 #include "opt0finder_sbnd.fcl"
 
 #include "sbnd_trackcalo_skimmer.fcl"
-<<<<<<< HEAD
-=======
 #include "crtana_sbnd.fcl"
->>>>>>> 9b6613df
 #include "pmtskim_sbnd.fcl"
 
 #include "SBNDCVNMapper.fcl"
@@ -159,23 +156,14 @@
 
 sbnd_reco2_analyzers: {
     caloskim: @local::caloskim_nodigits_goldentracks
-<<<<<<< HEAD
- #   crtskim: @local::crtskim_sbnd
-    pmtskim: @local::pmtskim_sbnd
-=======
     crtana:   @local::crtana_sbnd
     pmtskim:  @local::pmtskim_sbnd
->>>>>>> 9b6613df
 }
 
 sbnd_reco2_analyzer_sequence: [
     caloskim
     , pmtskim
-<<<<<<< HEAD
- #   , crtskim
-=======
     , crtana
->>>>>>> 9b6613df
 ]
 
 #FIXME override the analyzer labels.  This should really happen in the module's config fcl
