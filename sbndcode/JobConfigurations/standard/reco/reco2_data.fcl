#include "crt_channel_map_service.fcl"
#include "crt_calib_service.fcl"
#include "opt0finder_sbnd_data.fcl"
#include "sbnd_tpcpmt3dbarycentermatching_config.fcl"
#include "standard_reco2_sbnd.fcl"

services:
{
    @table::services
    @table::sbnd_data_services
    CRTChannelMapService: @local::crt_channel_map_standard
    CRTCalibService:      @local::crt_calib_service
}

physics.producers:
{
    @table::physics.producers
    crtveto:                  @local::crtvetoproducer_data_sbnd
    crtspacepointmatching:    @local::crtspacepointmatchproducer_data_sbnd
    crttrackmatching:         @local::crttrackmatchproducer_data_sbnd
    crtspacepointmatchingSCE: @local::crtspacepointmatchproducer_data_sbnd
    crttrackmatchingSCE:      @local::crttrackmatchproducer_data_sbnd

    opt0finder:     @local::sbnd_opt0_finder_data
    opt0finderSCE:  @local::sbnd_opt0_finder_data
    tpcpmtbarycentermatching: @local::TPCPMTBarycenterMatchProducer
    tpcpmtbarycentermatchingSCE: @local::TPCPMTBarycenterMatchProducerSCE

    ### shower reco for data
    pandoraShower:       @local::sbnd_incremental_pandoraModularShowerCreationData
    pandoraShowerSBN:    @local::sbnd_sbn_pandoraModularShowerCreationData
    ### SCE-aware shower reco for data
    pandoraSCEShower:    @local::sbnd_sce_incremental_pandoraModularShowerCreationData
    pandoraSCEShowerSBN: @local::sbnd_sce_sbn_pandoraModularShowerCreationData
 
}

<<<<<<< HEAD
physics.reco2: [ pandora, pandoraTrack, pandoraShower, pandoraShowerSBN, pandoraCaloData, pandoraPidData, caloskimCalorimetry,
  crtclustering, crtspacepoints, crttracks]
#  crtclustering, crtspacepoints, crttracks, cvn ]
=======
physics.reco2: [ pandora, pandoraTrack, pandoraShower, pandoraShowerSBN, pandoraCaloData, pandoraPidData, 
                 cvn, opt0finder, crtveto, crtspacepointmatching, crttrackmatching, tpcpmtbarycentermatching,
                 pandoraSCE, pandoraSCETrack, pandoraSCEShower, pandoraSCEShowerSBN, pandoraSCECaloData, pandoraSCEPidData,
                 cvnSCE, opt0finderSCE, tpcpmtbarycentermatchingSCE, crtspacepointmatchingSCE, crttrackmatchingSCE,
                 caloskimCalorimetry]
>>>>>>> e8c36a11

physics.analyzers.caloskim.G4producer: ""
physics.analyzers.caloskim.SimChannelproducer: ""
physics.analyzers.crtana: @local::crtana_data_sbnd

physics.producers.crtspacepointmatchingSCE.TPCTrackModuleLabel:       "pandoraSCETrack"
physics.producers.crtspacepointmatchingSCE.PFPModuleLabel:            "pandoraSCE"
physics.producers.crtspacepointmatchingSCE.MatchingAlg.TPCTrackLabel: "pandoraSCETrack"

physics.producers.crttrackmatchingSCE.TPCTrackModuleLabel:            "pandoraSCETrack"
physics.producers.crttrackmatchingSCE.PFPModuleLabel:                 "pandoraSCE"
physics.producers.crttrackmatchingSCE.MatchingAlg.TPCTrackLabel:      "pandoraSCETrack"

physics.producers.opt0finderSCE.SliceProducer:    "pandoraSCE"
physics.producers.opt0finderSCE.TrackProducer:    "pandoraSCETrack"
physics.producers.opt0finderSCE.ShowerProducer:   "pandoraSCEShowerSBN"
physics.producers.opt0finderSCE.CaloProducer:     "pandoraSCECaloData"
physics.producers.pandoraSCEShower.PFParticleLabel:              "pandoraSCE"
physics.producers.pandoraSCEShowerSBN.PFParticleLabel:           "pandoraSCE"



physics.caloskimana: [ caloskim, crtana ]
physics.end_paths: [stream1, caloskimana ]<|MERGE_RESOLUTION|>--- conflicted
+++ resolved
@@ -35,17 +35,11 @@
  
 }
 
-<<<<<<< HEAD
-physics.reco2: [ pandora, pandoraTrack, pandoraShower, pandoraShowerSBN, pandoraCaloData, pandoraPidData, caloskimCalorimetry,
-  crtclustering, crtspacepoints, crttracks]
-#  crtclustering, crtspacepoints, crttracks, cvn ]
-=======
 physics.reco2: [ pandora, pandoraTrack, pandoraShower, pandoraShowerSBN, pandoraCaloData, pandoraPidData, 
                  cvn, opt0finder, crtveto, crtspacepointmatching, crttrackmatching, tpcpmtbarycentermatching,
                  pandoraSCE, pandoraSCETrack, pandoraSCEShower, pandoraSCEShowerSBN, pandoraSCECaloData, pandoraSCEPidData,
                  cvnSCE, opt0finderSCE, tpcpmtbarycentermatchingSCE, crtspacepointmatchingSCE, crttrackmatchingSCE,
                  caloskimCalorimetry]
->>>>>>> e8c36a11
 
 physics.analyzers.caloskim.G4producer: ""
 physics.analyzers.caloskim.SimChannelproducer: ""
