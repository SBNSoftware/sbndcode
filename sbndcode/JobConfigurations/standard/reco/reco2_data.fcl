--- conflicted
+++ resolved
@@ -25,10 +25,6 @@
     opt0finder:     @local::sbnd_opt0_finder_data
     opt0finderSCE:  @local::sbnd_opt0_finder_data
     tpcpmtbarycentermatching: @local::TPCPMTBarycenterMatchProducer
-<<<<<<< HEAD
-    
-    frameshift: @local::frameshift_data
-=======
     tpcpmtbarycentermatchingSCE: @local::TPCPMTBarycenterMatchProducerSCE
 
     ### shower reco for data
@@ -37,20 +33,15 @@
     ### SCE-aware shower reco for data
     pandoraSCEShower:    @local::sbnd_sce_incremental_pandoraModularShowerCreationData
     pandoraSCEShowerSBN: @local::sbnd_sce_sbn_pandoraModularShowerCreationData
- 
->>>>>>> 570e9c87
+
+    frameshift: @local::frameshift_data
 }
 
 physics.reco2: [ pandora, pandoraTrack, pandoraShower, pandoraShowerSBN, pandoraCaloData, pandoraPidData, 
                  cvn, opt0finder, crtveto, crtspacepointmatching, crttrackmatching, tpcpmtbarycentermatching,
                  pandoraSCE, pandoraSCETrack, pandoraSCEShower, pandoraSCEShowerSBN, pandoraSCECaloData, pandoraSCEPidData,
-<<<<<<< HEAD
-                 cvnSCE, opt0finderSCE, crtspacepointmatchingSCE, crttrackmatchingSCE,
-                 caloskimCalorimetry, frameshift]
-=======
                  cvnSCE, opt0finderSCE, tpcpmtbarycentermatchingSCE, crtspacepointmatchingSCE, crttrackmatchingSCE,
-                 caloskimCalorimetry, blipreco]
->>>>>>> 570e9c87
+                 caloskimCalorimetry, blipreco, frameshift]
 
 physics.analyzers.caloskim.G4producer: ""
 physics.analyzers.caloskim.SimChannelproducer: ""
