--- conflicted
+++ resolved
@@ -21,11 +21,7 @@
 }
 
 physics.reco2: [ pandora, pandoraTrack, pandoraShower, pandoraShowerSBN, pandoraCaloData, pandoraPidData, caloskimCalorimetry,
-<<<<<<< HEAD
-  crtveto, cvn, opt0finder]
-=======
-  cvn, opt0finder, tpcpmtbarycentermatching]
->>>>>>> 58861250
+  crtveto, cvn, opt0finder, tpcpmtbarycentermatching]
 
 #The next 3 lines need to be commented out once data use pandoraSCE by default. 
 physics.producers.cvn.SliceLabel: "pandora"
