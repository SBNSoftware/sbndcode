#include "crt_channel_map_service.fcl"
#include "crt_calib_service.fcl"
#include "opt0finder_sbnd_data.fcl"
#include "sbnd_tpcpmt3dbarycentermatching_config.fcl"
#include "sbnd_lightpropagationcorrection_config.fcl"
#include "frameshift_sbnd_data.fcl"
#include "standard_reco2_sbnd.fcl"

services:
{
    @table::services
    @table::sbnd_data_services
    CRTChannelMapService: @local::crt_channel_map_standard
    CRTCalibService:      @local::crt_calib_service
}

physics.producers:
{
    @table::physics.producers
    crtveto:                  @local::crtvetoproducer_data_sbnd
    crtspacepointmatching:    @local::crtspacepointmatchproducer_data_sbnd
    crttrackmatching:         @local::crttrackmatchproducer_data_sbnd
    crtspacepointmatchingSCE: @local::crtspacepointmatchproducer_data_sbnd
    crttrackmatchingSCE:      @local::crttrackmatchproducer_data_sbnd

    opt0finder:     @local::sbnd_opt0_finder_data
<<<<<<< HEAD
    tpcpmtbarycentermatching: @local::TPCPMTBarycenterMatchProducer
}

physics.reco2: [ pandora, pandoraTrack, pandoraShower, pandoraShowerSBN, pandoraCaloData, pandoraPidData, caloskimCalorimetry,
  cvn, opt0finder, tpcpmtbarycentermatching]
=======
    opt0finderSCE:  @local::sbnd_opt0_finder_data
    tpcpmtbarycentermatching: @local::TPCPMTBarycenterMatchProducer
    tpcpmtbarycentermatchingSCE: @local::TPCPMTBarycenterMatchProducerSCE
    lightpropagationcorrection: @local::LightPropagationCorrection
    lightpropagationcorrectionSCE: @local::LightPropagationCorrectionSCE

    ### shower reco for data
    pandoraShower:       @local::sbnd_incremental_pandoraModularShowerCreationData
    pandoraShowerSBN:    @local::sbnd_sbn_pandoraModularShowerCreationData
    ### SCE-aware shower reco for data
    pandoraSCEShower:    @local::sbnd_sce_incremental_pandoraModularShowerCreationData
    pandoraSCEShowerSBN: @local::sbnd_sce_sbn_pandoraModularShowerCreationData

    frameshift: @local::frameshift_data
}

physics.reco2: [ pandora, pandoraTrack, pandoraShower, pandoraShowerSBN, pandoraCaloData, pandoraPidData, 
                 cvn, opt0finder, crtveto, crtspacepointmatching, crttrackmatching, tpcpmtbarycentermatching,
                 pandoraSCE, pandoraSCETrack, pandoraSCEShower, pandoraSCEShowerSBN, pandoraSCECaloData, pandoraSCEPidData,
                 cvnSCE, opt0finderSCE, tpcpmtbarycentermatchingSCE, crtspacepointmatchingSCE, crttrackmatchingSCE,
                 caloskimCalorimetry, blipreco, lightpropagationcorrectionSCE, frameshift]

>>>>>>> 2e14e4e5

physics.analyzers.caloskim.G4producer: ""
physics.analyzers.caloskim.SimChannelproducer: ""
physics.analyzers.crtana: @local::crtana_data_sbnd

physics.producers.crtspacepointmatchingSCE.TPCTrackModuleLabel:       "pandoraSCETrack"
physics.producers.crtspacepointmatchingSCE.PFPModuleLabel:            "pandoraSCE"
physics.producers.crtspacepointmatchingSCE.MatchingAlg.TPCTrackLabel: "pandoraSCETrack"

physics.producers.crttrackmatchingSCE.TPCTrackModuleLabel:            "pandoraSCETrack"
physics.producers.crttrackmatchingSCE.PFPModuleLabel:                 "pandoraSCE"
physics.producers.crttrackmatchingSCE.MatchingAlg.TPCTrackLabel:      "pandoraSCETrack"

physics.producers.opt0finderSCE.SliceProducer:    "pandoraSCE"
physics.producers.opt0finderSCE.TrackProducer:    "pandoraSCETrack"
physics.producers.opt0finderSCE.ShowerProducer:   "pandoraSCEShowerSBN"
physics.producers.opt0finderSCE.CaloProducer:     "pandoraSCECaloData"
physics.producers.pandoraSCEShower.PFParticleLabel:              "pandoraSCE"
physics.producers.pandoraSCEShowerSBN.PFParticleLabel:           "pandoraSCE"



physics.caloskimana: [ caloskim, crtana ]
physics.ana:            @local::sbnd_reco2_analyzer_sequence
physics.end_paths: [stream1, caloskimana, ana ]<|MERGE_RESOLUTION|>--- conflicted
+++ resolved
@@ -24,13 +24,6 @@
     crttrackmatchingSCE:      @local::crttrackmatchproducer_data_sbnd
 
     opt0finder:     @local::sbnd_opt0_finder_data
-<<<<<<< HEAD
-    tpcpmtbarycentermatching: @local::TPCPMTBarycenterMatchProducer
-}
-
-physics.reco2: [ pandora, pandoraTrack, pandoraShower, pandoraShowerSBN, pandoraCaloData, pandoraPidData, caloskimCalorimetry,
-  cvn, opt0finder, tpcpmtbarycentermatching]
-=======
     opt0finderSCE:  @local::sbnd_opt0_finder_data
     tpcpmtbarycentermatching: @local::TPCPMTBarycenterMatchProducer
     tpcpmtbarycentermatchingSCE: @local::TPCPMTBarycenterMatchProducerSCE
@@ -53,7 +46,6 @@
                  cvnSCE, opt0finderSCE, tpcpmtbarycentermatchingSCE, crtspacepointmatchingSCE, crttrackmatchingSCE,
                  caloskimCalorimetry, blipreco, lightpropagationcorrectionSCE, frameshift]
 
->>>>>>> 2e14e4e5
 
 physics.analyzers.caloskim.G4producer: ""
 physics.analyzers.caloskim.SimChannelproducer: ""
