--- conflicted
+++ resolved
@@ -25,10 +25,6 @@
     opt0finder:     @local::sbnd_opt0_finder_data
     opt0finderSCE:  @local::sbnd_opt0_finder_data
     tpcpmtbarycentermatching: @local::TPCPMTBarycenterMatchProducer
-<<<<<<< HEAD
-    
-    frameshift: @local::frameshift_data
-=======
     tpcpmtbarycentermatchingSCE: @local::TPCPMTBarycenterMatchProducerSCE
 
     ### shower reco for data
@@ -38,19 +34,15 @@
     pandoraSCEShower:    @local::sbnd_sce_incremental_pandoraModularShowerCreationData
     pandoraSCEShowerSBN: @local::sbnd_sce_sbn_pandoraModularShowerCreationData
  
->>>>>>> f7e7bf43
+    frameshift: @local::frameshift_data
 }
 
 physics.reco2: [ pandora, pandoraTrack, pandoraShower, pandoraShowerSBN, pandoraCaloData, pandoraPidData, 
                  cvn, opt0finder, crtveto, crtspacepointmatching, crttrackmatching, tpcpmtbarycentermatching,
                  pandoraSCE, pandoraSCETrack, pandoraSCEShower, pandoraSCEShowerSBN, pandoraSCECaloData, pandoraSCEPidData,
-<<<<<<< HEAD
                  cvnSCE, opt0finderSCE, crtspacepointmatchingSCE, crttrackmatchingSCE,
                  caloskimCalorimetry, frameshift]
-=======
-                 cvnSCE, opt0finderSCE, tpcpmtbarycentermatchingSCE, crtspacepointmatchingSCE, crttrackmatchingSCE,
-                 caloskimCalorimetry]
->>>>>>> f7e7bf43
+
 
 physics.analyzers.caloskim.G4producer: ""
 physics.analyzers.caloskim.SimChannelproducer: ""
