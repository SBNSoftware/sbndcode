#include "crt_channel_map_service.fcl"
#include "crt_calib_service.fcl"
#include "opt0finder_sbnd_data.fcl"
#include "sbnd_tpcpmt3dbarycentermatching_config.fcl"
#include "standard_reco2_sbnd.fcl"

services:
{
    @table::services
    @table::sbnd_data_services
    CRTChannelMapService: @local::crt_channel_map_standard
    CRTCalibService:      @local::crt_calib_service
}

physics.producers:
{
    @table::physics.producers
<<<<<<< HEAD
    crtclustering:  @local::crtclusterproducer_data_sbnd
    crtspacepoints: @local::crtspacepointproducer_data_sbnd
    crttracks:      @local::crttrackproducer_data_sbnd
    crtveto:        @local::crtvetoproducer_data_sbnd
}

physics.reco2: [ pandora, pandoraTrack, pandoraShower, pandoraShowerSBN, pandoraCaloData, pandoraPidData, caloskimCalorimetry,
  crtclustering, crtspacepoints, crttracks, crtveto, cvn ]
=======
    opt0finder:     @local::sbnd_opt0_finder_data
}

physics.reco2: [ pandora, pandoraTrack, pandoraShower, pandoraShowerSBN, pandoraCaloData, pandoraPidData, caloskimCalorimetry,
  cvn, opt0finder]
>>>>>>> 3916a932

#The next 3 lines need to be commented out once data use pandoraSCE by default. 
physics.producers.cvn.SliceLabel: "pandora"
physics.producers.cvn.PFParticleModuleLabel: "pandora"
physics.producers.cvn.T0Label: "pandora"
physics.analyzers.caloskim.G4producer: ""
physics.analyzers.caloskim.SimChannelproducer: ""
physics.analyzers.crtana: @local::crtana_data_sbnd

physics.caloskimana: [ caloskim, crtana ]
physics.end_paths: [stream1, caloskimana ]
<|MERGE_RESOLUTION|>--- conflicted
+++ resolved
@@ -15,22 +15,12 @@
 physics.producers:
 {
     @table::physics.producers
-<<<<<<< HEAD
-    crtclustering:  @local::crtclusterproducer_data_sbnd
-    crtspacepoints: @local::crtspacepointproducer_data_sbnd
-    crttracks:      @local::crttrackproducer_data_sbnd
     crtveto:        @local::crtvetoproducer_data_sbnd
-}
-
-physics.reco2: [ pandora, pandoraTrack, pandoraShower, pandoraShowerSBN, pandoraCaloData, pandoraPidData, caloskimCalorimetry,
-  crtclustering, crtspacepoints, crttracks, crtveto, cvn ]
-=======
     opt0finder:     @local::sbnd_opt0_finder_data
 }
 
 physics.reco2: [ pandora, pandoraTrack, pandoraShower, pandoraShowerSBN, pandoraCaloData, pandoraPidData, caloskimCalorimetry,
-  cvn, opt0finder]
->>>>>>> 3916a932
+  crtveto, cvn, opt0finder]
 
 #The next 3 lines need to be commented out once data use pandoraSCE by default. 
 physics.producers.cvn.SliceLabel: "pandora"
