--- conflicted
+++ resolved
@@ -15,23 +15,15 @@
 physics.producers:
 {
     @table::physics.producers
-<<<<<<< HEAD
+    crtveto:               @local::crtvetoproducer_data_sbnd
     crtspacepointmatching: @local::crtspacepointmatchproducer_data_sbnd
     crttrackmatching:      @local::crttrackmatchproducer_data_sbnd
     opt0finder:            @local::sbnd_opt0_finder_data
-=======
-    crtveto:        @local::crtvetoproducer_data_sbnd
-    opt0finder:     @local::sbnd_opt0_finder_data
->>>>>>> a148f685
     tpcpmtbarycentermatching: @local::TPCPMTBarycenterMatchProducer
 }
 
 physics.reco2: [ pandora, pandoraTrack, pandoraShower, pandoraShowerSBN, pandoraCaloData, pandoraPidData, caloskimCalorimetry,
-<<<<<<< HEAD
-  cvn, crtspacepointmatching, crttrackmatching, opt0finder, tpcpmtbarycentermatching]
-=======
-  crtveto, cvn, opt0finder, tpcpmtbarycentermatching]
->>>>>>> a148f685
+                 crtveto, cvn, crtspacepointmatching, crttrackmatching, opt0finder, tpcpmtbarycentermatching]
 
 #The next 3 lines need to be commented out once data use pandoraSCE by default. 
 physics.producers.cvn.SliceLabel: "pandora"
