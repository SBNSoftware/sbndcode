--- conflicted
+++ resolved
@@ -15,22 +15,14 @@
 physics.producers:
 {
     @table::physics.producers
-<<<<<<< HEAD
     crtspacepointmatching: @local::crtspacepointmatchproducer_data_sbnd
     crttrackmatching:      @local::crttrackmatchproducer_data_sbnd
     opt0finder:            @local::sbnd_opt0_finder_data
-}
-
-physics.reco2: [ pandora, pandoraTrack, pandoraShower, pandoraShowerSBN, pandoraCaloData, pandoraPidData, caloskimCalorimetry,
-  cvn, crtspacepointmatching, crttrackmatching, opt0finder]
-=======
-    opt0finder:     @local::sbnd_opt0_finder_data
     tpcpmtbarycentermatching: @local::TPCPMTBarycenterMatchProducer
 }
 
 physics.reco2: [ pandora, pandoraTrack, pandoraShower, pandoraShowerSBN, pandoraCaloData, pandoraPidData, caloskimCalorimetry,
-  cvn, opt0finder, tpcpmtbarycentermatching]
->>>>>>> 274bf71d
+  cvn, crtspacepointmatching, crttrackmatching, opt0finder, tpcpmtbarycentermatching]
 
 #The next 3 lines need to be commented out once data use pandoraSCE by default. 
 physics.producers.cvn.SliceLabel: "pandora"
