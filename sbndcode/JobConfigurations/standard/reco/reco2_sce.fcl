# File:    standard_reco2_sce_sbnd.fcl
# Purpose: The standard reconstruction workflow for 'reco2', starts at 2D clustering and includes all high level reconstruction (+ SCE reco)
# Version: 1.0
#
# Changes:
# 20200923 (grayputnam@uchicago.edu) [v1.0]
#   Initial definition
#
# job configuration

#include "reco_sbnd.fcl"

process_name: Reco2

<<<<<<< HEAD
physics.reco2_sce: [@sequence::physics.reco2, #opt0finder,
            pandoraSCE, pandoraSCETrack, pandoraSCEShower, pandoraSCEShowerSBN, pandoraSCECalo, pandoraSCEPid, crthitt0SCE, crttrackt0SCE, fmatchSCE]#, opt0finderSCE]
=======
physics.reco2_sce: [@sequence::physics.reco2,
            pandoraSCE, pandoraSCETrack, pandoraSCEShower, pandoraSCEShowerSBN, pandoraSCECalo, pandoraSCEPid, fmatchSCE, opt0finderSCE]
>>>>>>> 5232fb90

physics.trigger_paths: [ reco2_sce ]

physics.end_paths: [stream1, caloskimana]

# turn on space charge service
#include "enable_spacecharge_services_sbnd.fcl"<|MERGE_RESOLUTION|>--- conflicted
+++ resolved
@@ -12,13 +12,8 @@
 
 process_name: Reco2
 
-<<<<<<< HEAD
-physics.reco2_sce: [@sequence::physics.reco2, #opt0finder,
-            pandoraSCE, pandoraSCETrack, pandoraSCEShower, pandoraSCEShowerSBN, pandoraSCECalo, pandoraSCEPid, crthitt0SCE, crttrackt0SCE, fmatchSCE]#, opt0finderSCE]
-=======
 physics.reco2_sce: [@sequence::physics.reco2,
-            pandoraSCE, pandoraSCETrack, pandoraSCEShower, pandoraSCEShowerSBN, pandoraSCECalo, pandoraSCEPid, fmatchSCE, opt0finderSCE]
->>>>>>> 5232fb90
+            pandoraSCE, pandoraSCETrack, pandoraSCEShower, pandoraSCEShowerSBN, pandoraSCECalo, pandoraSCEPid, crthitt0SCE, crttrackt0SCE, fmatchSCE, opt0finderSCE]
 
 physics.trigger_paths: [ reco2_sce ]
 
