# File:    standard_reco2_sce_sbnd.fcl
# Purpose: The standard reconstruction workflow for 'reco2', starts at 2D clustering and includes all high level reconstruction (+ SCE reco)
# Version: 1.0
#
# Changes:
# 20200923 (grayputnam@uchicago.edu) [v1.0]
#   Initial definition
#
# job configuration

#include "reco_sbnd.fcl"

process_name: Reco2

physics.reco2_sce: [@sequence::physics.reco2,
<<<<<<< HEAD
            pandoraSCE, pandoraSCETrack, pandoraSCEShower, pandoraSCEShowerSBN, pandoraSCECalo, pandoraSCEPid, crtspacepointmatchingSCE, crttrackmatchingSCE, fmatchSCE, opt0finderSCE]
=======
            pandoraSCE, pandoraSCETrack, pandoraSCEShower, pandoraSCEShowerSBN, pandoraSCECalo, pandoraSCEPid, crtspacepointmatchingSCE, crttrackmatchingSCE,
            fmatchSCE, fmatchopSCE, fmatcharaSCE, fmatchoparaSCE, opt0finderSCE]
>>>>>>> e8effc30

physics.trigger_paths: [ reco2_sce ]

physics.end_paths: [stream1]

# turn on space charge service
#include "enable_spacecharge_services_sbnd.fcl"
services.BackTrackerService.BackTrack.SimChannelModuleLabel: "simtpc2d:simpleSC"<|MERGE_RESOLUTION|>--- conflicted
+++ resolved
@@ -13,12 +13,8 @@
 process_name: Reco2
 
 physics.reco2_sce: [@sequence::physics.reco2,
-<<<<<<< HEAD
-            pandoraSCE, pandoraSCETrack, pandoraSCEShower, pandoraSCEShowerSBN, pandoraSCECalo, pandoraSCEPid, crtspacepointmatchingSCE, crttrackmatchingSCE, fmatchSCE, opt0finderSCE]
-=======
             pandoraSCE, pandoraSCETrack, pandoraSCEShower, pandoraSCEShowerSBN, pandoraSCECalo, pandoraSCEPid, crtspacepointmatchingSCE, crttrackmatchingSCE,
             fmatchSCE, fmatchopSCE, fmatcharaSCE, fmatchoparaSCE, opt0finderSCE]
->>>>>>> e8effc30
 
 physics.trigger_paths: [ reco2_sce ]
 
