#include "wcsp_data_sbnd.fcl"
#include "opdeconvolution_sbnd_data.fcl"
#include "sbnd_ophitfinder_deco_data.fcl"
#include "sbnd_flashfinder_deco_data.fcl"
#include "crt_channel_map_service.fcl"
#include "crt_calib_service.fcl"
#include "crtcalibrationdatabase_sbnd.fcl"
#include "wfalign_sbnd_data.fcl"
#include "standard_reco1_sbnd.fcl"

services:
{
    @table::services
    @table::sbnd_data_services
<<<<<<< HEAD
    CRTChannelMapService:   @local::crt_channel_map_standard
    CRTCalibService:        @local::crt_calib_service
    CRTCalibrationDatabase: @local::sbnd_crtcalibrationdatabaseservice
=======
    CRTChannelMapService: @local::crt_channel_map_standard
    CRTCalibService:      @local::crt_calib_service
    CRTGeoService:        @local::crtgeoservice_data_sbnd
>>>>>>> d62afe9a
}

physics.producers:
{
    @table::physics.producers
    sptpc2d:   @local::sbnd_wcls_sp_data
    crtstrips: @local::crtstriphitproducer_data_sbnd
    crtclustering:  @local::crtclusterproducer_data_sbnd
    crtspacepoints: @local::crtspacepointproducer_data_sbnd
    crttracks:      @local::crttrackproducer_data_sbnd
    wfalign: @local::wfalign_data
    opdecopmt: @local::SBNDOpDeconvolutionPMT_data
    ophitpmt:  @local::SBNDDecoOpHitFinderPMT_data
    opflashtpc0:   @local::SBNDDecoSimpleFlashTPC0_data
    opflashtpc1:   @local::SBNDDecoSimpleFlashTPC1_data
}

physics.reco1: [sptpc2d, gaushit, numberofhitsfilter, cluster3d, crtstrips, 
    crtclustering, crtspacepoints, crttracks, wfalign, opdecopmt, ophitpmt, opflashtpc0, opflashtpc1]
physics.ana: [superadata]

outputs.out1.SelectEvents: [ "reco1" ]

physics.producers.gaushit.CalDataModuleLabel: "sptpc2d:gauss"<|MERGE_RESOLUTION|>--- conflicted
+++ resolved
@@ -12,15 +12,11 @@
 {
     @table::services
     @table::sbnd_data_services
-<<<<<<< HEAD
+
     CRTChannelMapService:   @local::crt_channel_map_standard
     CRTCalibService:        @local::crt_calib_service
+    CRTGeoService:          @local::crtgeoservice_data_sbnd
     CRTCalibrationDatabase: @local::sbnd_crtcalibrationdatabaseservice
-=======
-    CRTChannelMapService: @local::crt_channel_map_standard
-    CRTCalibService:      @local::crt_calib_service
-    CRTGeoService:        @local::crtgeoservice_data_sbnd
->>>>>>> d62afe9a
 }
 
 physics.producers:
