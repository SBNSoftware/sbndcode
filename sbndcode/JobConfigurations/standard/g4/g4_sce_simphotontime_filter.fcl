#include "g4_simphotontime_filter.fcl"

#include "enable_spacecharge_services_sbnd_2D_DriftSimOnly.fcl"

# specify that we want to save the non-priorSCE instance of SimEnergyDeposits from ionandscint
physics.producers.ionandscint.EnergyDepositInstanceLabels: [""]

# Add a process that merges the priorSCE SimEnergyDeposits as well
# We want to keep both the priorSCE and non-priorSCE instances of SimEnergyDeposits
physics.producers.ionandscintpriorSCE: @local::sbnd_merge_sim_sources
physics.producers.ionandscintpriorSCE.FillSimEnergyDeposits: true
physics.producers.ionandscintpriorSCE.InputSourcesLabels: [ "ionandscintintime", "ionandscintouttime"]
physics.producers.ionandscintpriorSCE.EnergyDepositInstanceLabels: ["priorSCE"]

physics.simulate: [ rns
                  ### Complete intime drift simulation and generic CRT
                  , genericcrtintime
                  ### Do full Geant4 simulation for the outtimes
                  , loader
                  , larg4outtime
                  , ionandscintouttime
                  , pdfastsimouttime
                  , genericcrtouttime
                  ### Simulate the light outside the AV
                  , ionandscintoutintime
                  , pdfastsimoutintime
                  , ionandscintoutouttime
                  , pdfastsimoutouttime
                  ### Merge the intime and outtime paths
                  , largeant
<<<<<<< HEAD
=======
                  , largeantdropped
                  , simplemerge
                  , sedlite
>>>>>>> de944d6b
                  , ionandscint
                  , ionandscintpriorSCE
                  , pdfastsim
                  , pdfastsimout
                  , genericcrt
                  ### Do truth-level reconstruction
                #   , mcreco
                  ]<|MERGE_RESOLUTION|>--- conflicted
+++ resolved
@@ -28,12 +28,9 @@
                   , pdfastsimoutouttime
                   ### Merge the intime and outtime paths
                   , largeant
-<<<<<<< HEAD
-=======
                   , largeantdropped
                   , simplemerge
                   , sedlite
->>>>>>> de944d6b
                   , ionandscint
                   , ionandscintpriorSCE
                   , pdfastsim
