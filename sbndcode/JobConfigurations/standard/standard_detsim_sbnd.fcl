#
# File:    standard_detsim_sbnd.fcl
# Purpose: Simulates readout response to induced and collected charge
#
# This configuration runs the detector simulation
#
# Input:
# - output of OpticalFastSimulation
# - output of Ionization and Scintillation
#
# Output:
# - recob::Wire (TPC signals per channel)
# - sim::SimChannel (Simulated electrons per channel)
# - OpDetWaveforms (optical waveforms)

#
# Dependencies:
# - uses the bundle of SBND simulation services for readout simulation


#
# services
#

#include "simulationservices_sbnd.fcl"
#include "messages_sbnd.fcl"
#include "detsim_drops.fcl"
#include "crtgeoservice_sbnd.fcl"

#
# modules
#

#include "wcsimsp_sbnd.fcl"
#include "crtsimmodules_sbnd.fcl"
#include "opdetdigitizer_sbnd.fcl"
#include "rootoutput_sbnd.fcl"
#include "pmtmcmetricproducer.fcl"

process_name: DetSim

services:
{
  TFileService: { fileName: @local::sbnd_tfileoutput.fileName }
  @table::sbnd_detsim_services
  FileCatalogMetadata: @local::sbnd_file_catalog_mc
  AuxDetGeometry: @local::sbnd_auxdetgeo
  CRTGeoService: @local::crtgeoservice_sbnd
}


source:
{
  module_type:     RootInput
}


# Define and configure some modules to do work on each event.
# First modules are defined; they are scheduled later.
# Modules are grouped by type.
physics:
{

  producers:
  {
<<<<<<< HEAD
    rns:         { module_type: "RandomNumberSaver" }
    simtpc2d:    @local::sbnd_wcls_simsp
    crtsim:      @local::sbnd_crtsim
    opdaq:       @local::sbnd_opdetdigitizer
    pmtmetricmc: @local::pmtmcmetricproducer
=======
    rns:       { module_type: "RandomNumberSaver" }
    simtpc2d:  @local::sbnd_wcls_simsp_bothrois
    crtsim:    @local::sbnd_crtsim
    opdaq:     @local::sbnd_opdetdigitizer
>>>>>>> c2d7857e
  }

  #define the producer and filter modules for this path, order matters,
  simulate: [rns, simtpc2d, crtsim, opdaq, pmtmetricmc]

  #define the output stream, there could be more than one if using filters
  stream1:   [ out1 ]

  #ie analyzers and output streams.  these all run simultaneously
  end_paths: [stream1]
}

# block to define where the output goes.  if you defined a filter in the physics
# block and put it in the trigger_paths then you need to put a SelectEvents: {SelectEvents: [XXX]}
# entry in the output stream you want those to go to, where XXX is the label of the filter module(s)
outputs:
{
  out1:
  {
    @table::sbnd_rootoutput # inherit shared settings
    dataTier: "simulated"
    compressionLevel: 1 # TODO better to use no compression here and Huffman encoding
    outputCommands: [ "keep *_*_*_*",
                      @sequence::detsim_drops
                    ]
  }
}
physics.producers.simtpc2d.wcls_main.structs.enableLowROIThresholds: true<|MERGE_RESOLUTION|>--- conflicted
+++ resolved
@@ -63,18 +63,10 @@
 
   producers:
   {
-<<<<<<< HEAD
-    rns:         { module_type: "RandomNumberSaver" }
-    simtpc2d:    @local::sbnd_wcls_simsp
-    crtsim:      @local::sbnd_crtsim
-    opdaq:       @local::sbnd_opdetdigitizer
-    pmtmetricmc: @local::pmtmcmetricproducer
-=======
     rns:       { module_type: "RandomNumberSaver" }
     simtpc2d:  @local::sbnd_wcls_simsp_bothrois
     crtsim:    @local::sbnd_crtsim
     opdaq:     @local::sbnd_opdetdigitizer
->>>>>>> c2d7857e
   }
 
   #define the producer and filter modules for this path, order matters,
