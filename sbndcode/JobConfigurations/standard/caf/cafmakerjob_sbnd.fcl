--- conflicted
+++ resolved
@@ -12,10 +12,7 @@
 
 #include "calorimetry_sbnd.fcl"
 
-<<<<<<< HEAD
-=======
 # WARNING: CNN module only built for e26 compiler
->>>>>>> e8effc30
 #include "sbn_cnnid.fcl"
 
 #include "trackscatterclosestapproach.fcl"
@@ -113,11 +110,7 @@
  runprod: [ pandoraTrackMCS, pandoraTrackRange, pandoraShowerSelectionVars,
             vertexCharge, vertexStub,
             pandoraTrackClosestApproach, pandoraTrackStoppingChi2, pandoraTrackDazzle,
-<<<<<<< HEAD
-            pandoraShowerCosmicDist, pandoraShowerRazzle, crumbs, cnnid,
-=======
             pandoraShowerCosmicDist, pandoraShowerRazzle, pandoraRazzled, crumbs, cnnid,
->>>>>>> e8effc30
             cafmaker ]
 # makecaf: [cafmaker] #list the modules for this path, order matters, filters reject all following items
 # stream1: [metadata]
