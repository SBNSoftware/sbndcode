#include "transfer_flashmatch_producer.fcl"
#include "cafmakerjob_sbnd.fcl"

# change all the labels we need to
physics.producers.cafmaker.PandoraTagSuffixes: []
physics.producers.cafmaker.PFParticleLabel: "pandoraSCE"
physics.producers.cafmaker.RecoShowerLabel: "pandoraSCEShowerSBN"
physics.producers.cafmaker.RecoTrackLabel: "pandoraSCETrack"
physics.producers.cafmaker.TrackCaloLabel: "pandoraSCECalo"
physics.producers.cafmaker.TrackChi2PidLabel:  "pandoraSCEPid"
physics.producers.cafmaker.CRTSpacePointMatchLabel: "crtspacepointmatchingSCE"
physics.producers.cafmaker.SBNDCRTTrackMatchLabel: "crttrackmatchingSCE"
physics.producers.cafmaker.CRTHitMatchLabel: "pandoraSCETrackCRTHit"
physics.producers.cafmaker.CRTTrackMatchLabel: "pandoraSCETrackCRTTrack"

physics.producers.cnnid.ClusterModuleLabel:        "pandoraSCE"
physics.producers.cnnid.PFParticleModuleLabel:     "pandoraSCE"

physics.producers.pandoraTrackMCS.TrackLabel: "pandoraSCETrack"
physics.producers.pandoraTrackRange.TrackLabel: "pandoraSCETrack"

physics.producers.cafmaker.FlashMatchOpDetSuffixes: ["", "op", "ara", "opara"]
physics.producers.cafmaker.FlashMatchSCECryoSuffixes: ["SCE"]

physics.producers.pandoraShowerSelectionVars.PandoraLabel: "pandoraSCE"
physics.producers.pandoraShowerSelectionVars.ShowerLabel:  "pandoraSCEShowerSBN"
physics.producers.pandoraShowerCosmicDist.PandoraLabel: "pandoraSCE"
physics.producers.pandoraShowerCosmicDist.ShowerLabel:  "pandoraSCEShowerSBN"
physics.producers.pandoraShowerRazzle.PFPLabel: "pandoraSCE"
physics.producers.pandoraShowerRazzle.ShowerLabel: "pandoraSCEShowerSBN"

physics.producers.pandoraRazzled: @local::razzled_sbnd_sce

physics.producers.pandoraTrackClosestApproach.TrackLabel: "pandoraSCETrack"
physics.producers.pandoraTrackStoppingChi2.TrackLabel: "pandoraSCETrack"
physics.producers.pandoraTrackStoppingChi2.CaloLabel: "pandoraSCECalo"

# Just over-write the stub reco labels -- no need to change to "SCE"
physics.producers.vertexCharge: @local::vertex_charge_sbnd_sce
physics.producers.vertexStub: @local::vertex_stub_sbnd_sce
# set the CaloAlg again
physics.producers.vertexCharge.CaloAlg: @local::sbnd_calorimetryalgmc
physics.producers.vertexStub.CaloAlg: @local::sbnd_calorimetryalgmc

physics.producers.pandoraTrackDazzle.PFPLabel: "pandoraSCE"
physics.producers.pandoraTrackDazzle.TrackLabel: "pandoraSCETrack"
physics.producers.pandoraTrackDazzle.CaloLabel: "pandoraSCECalo"
physics.producers.pandoraTrackDazzle.Chi2Label: "pandoraSCEPid"

physics.producers.fmatchSCE: @local::transfer_flashmatch_sce_sbnd
physics.producers.fmatchopSCE: @local::transfer_flashmatch_sce_sbnd
physics.producers.fmatcharaSCE: @local::transfer_flashmatch_sce_sbnd
physics.producers.fmatchoparaSCE: @local::transfer_flashmatch_sce_sbnd

physics.producers.crumbs.PFParticleModuleLabel:    "pandoraSCE"
physics.producers.crumbs.TrackModuleLabel: 	   "pandoraSCETrack"
physics.producers.crumbs.SliceModuleLabel:	   "pandoraSCE"
physics.producers.crumbs.FlashMatchModuleLabel:    "fmatchSCE"
physics.producers.crumbs.CalorimetryModuleLabel:   "pandoraSCECalo"
physics.producers.crumbs.CRTSPMatchModuleLabel:    "crtspacepointmatchingSCE"
physics.producers.crumbs.CRTTrackMatchModuleLabel: "crttrackmatchingSCE"
physics.producers.crumbs.OpT0ModuleLabel:          "opt0finderSCE"

physics.producers.crumbs.Chi2FitParams.TrackLabel: "pandoraSCETrack"
physics.producers.crumbs.Chi2FitParams.CaloLabel:  "pandoraSCECalo"

physics.runprod: [ pandoraTrackMCS, pandoraTrackRange,
            fmatchSCE, vertexCharge, vertexStub,
            pandoraTrackClosestApproach, pandoraTrackStoppingChi2, pandoraTrackDazzle,
<<<<<<< HEAD
            pandoraShowerSelectionVars,pandoraShowerCosmicDist, pandoraShowerRazzle, crumbs, cnnid,
=======
            pandoraShowerSelectionVars,pandoraShowerCosmicDist, pandoraShowerRazzle, pandoraRazzled, crumbs,
>>>>>>> ae9e41bb
            cafmaker ]

# Enable the Space-Charge service
#include "enable_spacecharge_services_sbnd.fcl"

services.BackTrackerService.BackTracker.SimChannelModuleLabel: "simdrift"
physics.producers.cafmaker.SimChannelLabel: "simdrift"<|MERGE_RESOLUTION|>--- conflicted
+++ resolved
@@ -67,11 +67,7 @@
 physics.runprod: [ pandoraTrackMCS, pandoraTrackRange,
             fmatchSCE, vertexCharge, vertexStub,
             pandoraTrackClosestApproach, pandoraTrackStoppingChi2, pandoraTrackDazzle,
-<<<<<<< HEAD
-            pandoraShowerSelectionVars,pandoraShowerCosmicDist, pandoraShowerRazzle, crumbs, cnnid,
-=======
-            pandoraShowerSelectionVars,pandoraShowerCosmicDist, pandoraShowerRazzle, pandoraRazzled, crumbs,
->>>>>>> ae9e41bb
+            pandoraShowerSelectionVars,pandoraShowerCosmicDist, pandoraShowerRazzle, pandoraRazzled, crumbs, cnnid,
             cafmaker ]
 
 # Enable the Space-Charge service
