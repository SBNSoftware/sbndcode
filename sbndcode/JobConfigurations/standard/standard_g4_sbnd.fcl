# File:    standard_g4_sbnd.fcl
# Purpose: Propagation of generated particle through matter (Geant4 simulation)
#
# This runs the new, refactored, LArG4 simulation.
#
# This configuration runs:
# - LArG4: produces:
#   * MCParticle's (particles produced by interaction with matter)
#   * SimEnergyDeposit (energy deposited)
# - IonizationAndScintillation: produces:
#   * SimEnergyDeposit (photons and electrons)
#   * SimEnergyDeposit before SCE (photons and electrons)
# - OpticalFastSimulation: produces:
#   * SimPhoton or SimPhotonLite (photons at the optical detectors)
# - ElectronDrift: produces:
#   * SimChannels (energy and charge at the wires)
# - GenericCRT: produces:
#   * AuxDetSimChannels (from LArG4 AuxDetHits)
# - MCReco: produces:
#   * MCTrack, MCShower: deposited energy from each MCParticle
#
# Input: a file with generated particles; all MCTruth data products in the input
#        file are processed.


#
# services
#
#include "simulationservices_sbnd.fcl"

#
# modules
#
#include "larg4_sbnd.fcl"
#include "ionandscint_sbnd.fcl"
#include "PDFastSim_sbnd.fcl"
#include "simdrift_sbnd.fcl"
#include "mcreco_sbnd.fcl"
#include "rootoutput_sbnd.fcl"
#include "config_genericCRT.fcl"


process_name: G4


services:
{
  TFileService: { fileName: @local::sbnd_tfileoutput.fileName }
  FileCatalogMetadata: @local::sbnd_file_catalog_mc
  @table::sbnd_g4_services
}


source:
{
  module_type: RootInput
}


physics:
{

  producers:
  {
    rns: { module_type: "RandomNumberSaver" }

    # A dummy module that forces the G4 physics list to be loaded
    loader: { module_type: "PhysListLoader" }

    # The geant4 step
    largeant: @local::sbnd_larg4

    # Creation of ionization electrons and scintillation photons, inside the active volume
    ionandscint: @local::sbnd_ionandscint

    # Creation of ionization electrons and scintillation photons, outside the active volume
    ionandscintout: @local::sbnd_ionandscint_out

    # Light propogation inside the active volume
    pdfastsim: @local::sbnd_pdfastsim_par

    # Light propogation outside the active volume
    pdfastsimout: @local::sbnd_pdfastsim_pvs

    # Electron propogation
    simdrift: @local::sbnd_simdrift

    # Truth-level reconstruction
    mcreco: @local::sbnd_mcreco

    # Generic CRT
    genericcrt: @local::sbnd_genericCRT

  }

  # All producers and filters modules for this path, order matters
  simulate: [ rns
            , loader
            , largeant
            , ionandscint
            , ionandscintout
            , pdfastsim
            , pdfastsimout
            , simdrift
            , mcreco
            , genericcrt
          ]

  # The output stream, there could be more than one if using filters
  stream1: [ out1 ]

  # Contains the paths that modify the art::event
  trigger_paths: [ simulate ]

  # Contains the paths that do not modify the art::Event
  end_paths: [ stream1 ]
}


outputs:
{
  out1:
  {
                    @table::sbnd_rootoutput
    dataTier:       "simulated"
    outputCommands: [ "keep *_*_*_*"
<<<<<<< HEAD
=======
                    # Drop the SimEnergyDeposits made by LArG4
                    , "drop sim::SimEnergyDeposits_largeant_*_*"
                    # Drop the IonAndScint w/ SCE offsets applied
                    , "drop *_ionandscint__*"
                    # Drop LArG4 AuxDetHits, now replaced by AuxDetSimChannels
                    , "drop sim::AuxDetHits_*_*_*"
>>>>>>> abf36890
                    ]
  }
}

<|MERGE_RESOLUTION|>--- conflicted
+++ resolved
@@ -123,17 +123,7 @@
   {
                     @table::sbnd_rootoutput
     dataTier:       "simulated"
-    outputCommands: [ "keep *_*_*_*"
-<<<<<<< HEAD
-=======
-                    # Drop the SimEnergyDeposits made by LArG4
-                    , "drop sim::SimEnergyDeposits_largeant_*_*"
-                    # Drop the IonAndScint w/ SCE offsets applied
-                    , "drop *_ionandscint__*"
-                    # Drop LArG4 AuxDetHits, now replaced by AuxDetSimChannels
-                    , "drop sim::AuxDetHits_*_*_*"
->>>>>>> abf36890
-                    ]
+    outputCommands: [ "keep *_*_*_*" ]
   }
 }
 
