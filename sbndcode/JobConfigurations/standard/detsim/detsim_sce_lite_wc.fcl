# File:    detsim_sce_lite_wc.fcl 
# Purpose: Simulates readout response to induced and collected charge
#          ****DROPS 1D TPC SIM, includes optical+crt simulation ONLY  ****
#

#include "detsim_sce_lite.fcl"

<<<<<<< HEAD
physics.simulate: [rns, crtsim, opdaq] # removes the "daq" producer
=======
physics.simulate: [rns, crtsim, opdaq] 
>>>>>>> 1d0dab5f
<|MERGE_RESOLUTION|>--- conflicted
+++ resolved
@@ -5,8 +5,4 @@
 
 #include "detsim_sce_lite.fcl"
 
-<<<<<<< HEAD
-physics.simulate: [rns, crtsim, opdaq] # removes the "daq" producer
-=======
-physics.simulate: [rns, crtsim, opdaq] 
->>>>>>> 1d0dab5f
+physics.simulate: [rns, crtsim, opdaq] 