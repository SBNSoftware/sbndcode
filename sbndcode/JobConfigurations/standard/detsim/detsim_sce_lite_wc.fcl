# File:    detsim_sce_lite_wc.fcl 
# Purpose: Simulates readout response to induced and collected charge
#          ****DROPS 1D TPC SIM, includes optical+crt simulation ONLY  ****
#

#include "detsim_sce_lite.fcl"

<<<<<<< HEAD
physics.simulate: [rns, crtsim, opdaq] 
=======
physics.simulate: [rns, crtsim, opdaq] # removes the "daq" producer
>>>>>>> e8effc30
<|MERGE_RESOLUTION|>--- conflicted
+++ resolved
@@ -5,8 +5,4 @@
 
 #include "detsim_sce_lite.fcl"
 
-<<<<<<< HEAD
-physics.simulate: [rns, crtsim, opdaq] 
-=======
-physics.simulate: [rns, crtsim, opdaq] # removes the "daq" producer
->>>>>>> e8effc30
+physics.simulate: [rns, crtsim, opdaq] # removes the "daq" producer