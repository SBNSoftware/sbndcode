#
# File:    standard_detsim_sbnd.fcl
# Purpose: Simulates readout response to induced and collected charge
# Author:  Gianluca Petrillo (petrillo@fnal.gov)
# Date:    December 23, 2016
# Version: 1.1
# 
# This configuration runs event generation, simulation of propagation through
# matter and readout simulation.
# 
# Input:
# - output from LArG4 module (in particular, SimChannels)
# 
# Output:
# - daq: RawDigit collection with simulated TPC readout response as waveforms
# - includes the whole input data
# 
# 
# Dependencies:
# - uses the bundle of SBND simulation services for readout simulation
#
# Changes:
# 20160601 (petrillo@fnal.gov) [v1.0]
#   first version
#
# 20161223 (petrillo@fnal.gov) [v1.1]
#   - adopted shared root output configuration
#
#

#
# services
#

#include "simulationservices_sbnd.fcl"
#include "messages_sbnd.fcl"

#
# modules
#

#include "detsimmodules_sbnd.fcl"
#include "crtsimmodules_sbnd.fcl"
#include "rootoutput_sbnd.fcl"
#include "opdetdigitizer_sbnd.fcl"



process_name: DetSim

services:
{
  TFileService: { fileName: @local::sbnd_tfileoutput.fileName }
  @table::sbnd_detsim_services
  FileCatalogMetadata: @local::sbnd_file_catalog_mc
  AuxDetExptGeoHelperInterface: { service_provider: "sbndcode/CRT/CRTGeometryHelper" }
  AuxDetGeometry: { @table::sbnd_geo_source }
}


source:
{
  module_type:     RootInput
}


# Define and configure some modules to do work on each event.
# First modules are defined; they are scheduled later.
# Modules are grouped by type.
physics:
{

  producers:
  {
    rns:       { module_type: "RandomNumberSaver" }
    daq:       @local::sbnd_simwire
    crt:       @local::sbnd_crtsim
<<<<<<< HEAD
    # opdaq:     @local::sbnd_opdetdigitizer
  }

  #define the producer and filter modules for this path, order matters, 
  simulate:  [ rns, daq, crt]
=======
    opdaq:     @local::sbnd_opdetdigitizer
  }

  #define the producer and filter modules for this path, order matters, 
  simulate:  [ rns, daq, crt, opdaq]
>>>>>>> 5197fd3c

  #define the output stream, there could be more than one if using filters 
  stream1:   [ out1 ]

  #ie analyzers and output streams.  these all run simultaneously
  end_paths: [stream1]  
}

# block to define where the output goes.  if you defined a filter in the physics
# block and put it in the trigger_paths then you need to put a SelectEvents: {SelectEvents: [XXX]}
# entry in the output stream you want those to go to, where XXX is the label of the filter module(s)
outputs:
{
  out1:
  {
    @table::sbnd_rootoutput # inherit shared settings
    dataTier:    "simulated"
    compressionLevel: 1 # TODO better to use no compression here and Huffman encoding
  }
}<|MERGE_RESOLUTION|>--- conflicted
+++ resolved
@@ -75,19 +75,11 @@
     rns:       { module_type: "RandomNumberSaver" }
     daq:       @local::sbnd_simwire
     crt:       @local::sbnd_crtsim
-<<<<<<< HEAD
-    # opdaq:     @local::sbnd_opdetdigitizer
-  }
-
-  #define the producer and filter modules for this path, order matters, 
-  simulate:  [ rns, daq, crt]
-=======
     opdaq:     @local::sbnd_opdetdigitizer
   }
 
   #define the producer and filter modules for this path, order matters, 
   simulate:  [ rns, daq, crt, opdaq]
->>>>>>> 5197fd3c
 
   #define the output stream, there could be more than one if using filters 
   stream1:   [ out1 ]
