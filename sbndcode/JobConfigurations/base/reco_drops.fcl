#=============================================================================
#
# Name: reco_drops.fcl
#
# Purpose: Sequence of RootOutput drop commands to drop data products after
#          stage 1 reconstruction.
#
# Created: 28-Mar-2022  H. Greenlee
# Modified: 26-Mar-2025  J. Zennamo & L. Yates
#
# Notes.
#
# 1.  Drop raw data (RawDigits and OpDetWaveforms).
# 2.  Drop Wiener wires
#
#=============================================================================

#include "detsim_drops.fcl"

BEGIN_PROLOG

reco_drops: [ @sequence::detsim_drops,
              "drop raw::RawDigits_*_*_*",
              "drop raw::OpDetWaveforms_*_*_*",
              "drop *_sedlite_*_*", #drop all mlreco output
              "drop *_cluster3d_*_*", #drop cluster3d output
<<<<<<< HEAD
              "drop *_simplemerge_*_*" #drop all mlreco output
=======
              "drop *_simplemerge_*_*", #drop all mlreco output
	      "drop recob::Wires_*_wiener_*"  #drop wiener wires
>>>>>>> e8c36a11
               ]

END_PROLOG
<|MERGE_RESOLUTION|>--- conflicted
+++ resolved
@@ -24,12 +24,8 @@
               "drop raw::OpDetWaveforms_*_*_*",
               "drop *_sedlite_*_*", #drop all mlreco output
               "drop *_cluster3d_*_*", #drop cluster3d output
-<<<<<<< HEAD
-              "drop *_simplemerge_*_*" #drop all mlreco output
-=======
               "drop *_simplemerge_*_*", #drop all mlreco output
 	      "drop recob::Wires_*_wiener_*"  #drop wiener wires
->>>>>>> e8c36a11
                ]
 
 END_PROLOG
