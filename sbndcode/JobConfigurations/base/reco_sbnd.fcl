#
# File:    reco_sbnd.fcl
# Purpose: Defines a reconstruction configuration file for SBND.  The official workflows should derive from this
# Version: 1.0
#
# Changes:
# 20200923 (d.brailsford@lancster.ac.uk) [v1.0]
#   Initial definition
#
# service configuration
#

#include "mctrutht0matching.fcl"
#include "services_sbnd.fcl"
#include "simulationservices_sbnd.fcl"
#include "messages_sbnd.fcl"
#include "sam_sbnd.fcl"
#include "larfft_sbnd.fcl"
#include "signalservices_sbnd.fcl"

#
# module configuration
#

#include "caldata_sbnd.fcl"
#include "hitfindermodules_sbnd.fcl"
#include "cluster_sbnd.fcl"
#include "trackfindermodules_sbnd.fcl"
#include "calorimetry_sbnd.fcl"
#include "showerfindermodules_sbnd.fcl"
#include "databaseutil_sbnd.fcl"
##include "opticaldetectormodules_sbnd.fcl"
#include "ophitfinder_sbnd.fcl"
#include "ophit_finder_sbnd.fcl"
#include "sbnd_flashfinder.fcl"
#include "vertexfindermodules.fcl"
#include "pandoramodules_sbnd.fcl"
##include "triggeralgo_service.fcl"
##include "photpropservices_sbnd.fcl"
#include "particleid_sbnd.fcl"
#include "rootoutput_sbnd.fcl"

#include "crtsimhitproducer_sbnd.fcl"
##include "crttzeroproducer_sbnd.fcl"
#include "crttrackproducer_sbnd.fcl"
#include "crtt0matchingalg_sbnd.fcl"
#include "crttrackmatchingalg_sbnd.fcl"

#include "opt0finder_sbnd.fcl"

#include "scecorrections.fcl"
#include "flashmatch_sbnd.fcl"

###include "hitparticleassociations.fcl"

#include "sbnd_trackcalo_skimmer.fcl"

process_name: Reco

services:
{
  # Load the service that manages root files for histograms.
  TFileService:              { fileName: @local::sbnd_tfileoutput.fileName }
  message:                   @local::sbnd_message_services_prod # from messages_sbnd.fcl
  FileCatalogMetadata:       @local::sbnd_file_catalog_mc       # from sam_sbnd.fcl
                             @table::sbnd_services              # from services_sbnd.fcl
                             @table::sbnd_random_services       # from services_sbnd.fcl; required by fuzzyCluster
                             @table::sbnd_g4_services           # from simulationservices_sbnd.fcl; required by opt0finder
  LArFFT:                    @local::sbnd_larfft
  SignalShapingServiceSBND: @local::sbnd_signalshapingservice  # from signalservices_sbnd.fcl
  BackTrackerService: @local::sbnd_backtrackerservice
  ParticleInventoryService:  @local::sbnd_particleinventoryservice
}

#source is now a root file
source:
{
  module_type: RootInput
  maxEvents:  -1        # Number of events to create
}

# Define and configure some modules to do work on each event.
# First modules are defined; they are scheduled later.
# Modules are grouped by type.
physics:
{

 producers:
 {
  ### random number saver
  rns:                 { module_type: RandomNumberSaver }

  ### optical hit finders
  # ophit:               @local::sbnd_hit_finder
  ophitpmt:            @local::sbnd_ophit_finder_pmt
  ophitarapuca:        @local::sbnd_ophit_finder_arapuca

  ### flash finders
  # opflash:             @local::sbnd_opflash
  opflashtpc0:         @local::SBNDSimpleFlashTPC0
  opflashtpc1:         @local::SBNDSimpleFlashTPC1

  ### calwire producers
  caldata:             @local::sbnd_calwire

  ### hit-finder producers
  gaushit:             @local::sbnd_gaushitfinder
  fasthit:             @local::sbnd_fasthitfinder
#  rffhit:              @local::sbnd_rffhitfinder

  ### Truth-matich for hits
  gaushitTruthMatch:   @local::standard_mcparticlehitmatching

  ### corner-finder
  #corner:              @local::standard_cornerfinder

  ### cluster-finder producers
  #fuzzycluster:        @local::sbnd_fuzzycluster
  linecluster:         @local::sbnd_linecluster
  #cccluster:           @local::sbnd_clustercrawler
  #spacepts:            @local::sbnd_spacepts
  blurredcluster:      @local::sbnd_blurredcluster

  ### pandora
  pandora:             @local::sbnd_pandora
  pandoraTrack:        @local::sbnd_pandoraTrackCreation
  pandoraShowerLegacy: @local::sbnd_pandoraShowerCreation
  pandoraShower:       @local::sbnd_incremental_pandoraModularShowerCreation
  pandoraShowerSBN:    @local::sbnd_sbn_pandoraModularShowerCreation
  pandoraCalo:         @local::sbnd_gnewcalomc
  pandoraPid:          @local::sbnd_chi2pid

  pandoraSCECalo:      @local::sbnd_gnewcalomc
  pandoraSCEPid:       @local::sbnd_chi2pid

  ### SCE-aware pandora:
  pandoraSCE:          @local::scecorrection
  pandoraSCETrack:     @local::sbnd_pandoraTrackCreation
  pandoraSCEShower:    @local::sbnd_sce_incremental_pandoraModularShowerCreation
  pandoraSCEShowerSBN: @local::sbnd_sce_sbn_pandoraModularShowerCreation

  ### track-finder producers
  #trackkalmanhit:      @local::sbnd_track3Dkalmanhit
  #spacepointfinder:    @local::sbnd_spacepoint_finder
  #trackkalsps:         @local::sbnd_kalman

  pmalgtrackmaker:     @local::sbnd_pmalgtrackmaker

  ### shower-finder producers
  emshower:            @local::sbnd_emshower


  ### vertex-finder producers

  ### calorimetry producers
  #trackkalmanhitcalo:  @local::sbnd_calomc
  pmatrackcalo:        @local::sbnd_calomc
  pmatrackpid:         @local::sbnd_chi2pid

  crthit:              @local::standard_crtsimhitproducer
  #crttzero:            @local::standard_crttzeroproducer
  crttrack:            @local::standard_crttrackproducer
  crthitt0:            @local::sbnd_crthitt0producer
  crttrackt0:          @local::sbnd_crttrackt0producer
  crthitt0SCE:         @local::sbnd_crthitt0producer
  crttrackt0SCE:       @local::sbnd_crttrackt0producer

  ### flash-matching
  fmatch:              @local::sbnd_simple_flashmatch
  fmatchSCE:           @local::sbnd_simple_flashmatch
  opt0finder:          @local::sbnd_opt0_finder_one_to_many
  opt0finderSCE:       @local::sbnd_opt0_finder_one_to_many
 
  ### Uncalibrated calorimetry producer for calibration caloskimmer
  caloskimCalorimetry: @local::caloskim_calorimetry
 
 }

 #define the producer and filter modules for this path, order matters,
 #filters reject all following items.  see lines starting physics.producers below
 reco1: [ rns
         , ophitpmt
         , ophitarapuca
         , opflashtpc0
         , opflashtpc1
         , caldata
         , gaushit
         , fasthit
   #         , linecluster
         , gaushitTruthMatch 
   #      , rffhit
   #      , corner
   #      , fuzzycluster
 ]

 reco2_no_opt0finder: [
          rns
#         , linecluster
   #      , cccluster
   #      , spacepts,
   #       , blurredcluster
          , pandora, pandoraTrack, pandoraShower, pandoraShowerSBN 
  #       , pandoraShowerLegacy
          , pandoraCalo, pandoraPid
   #      , trackkalmanhit, spacepointfinder, trackkalsps,
   #      , pmalgtrackmaker
   #      , trackkalmanhitcalo,
  #       , pmatrackcalo
  #       , pmatrackpid
  #        , emshower
         , crthit
   #      , crttzero
         , crttrack
         , crthitt0
         , crttrackt0
         , fmatch
	 , caloskimCalorimetry
 ]

<<<<<<< HEAD
  reco2_nofm: [ rns
#         , linecluster
   #      , cccluster
   #      , spacepts,
   #       , blurredcluster
          , pandora, pandoraTrack, pandoraShower, pandoraShowerSBN 
  #       , pandoraShowerLegacy
          , pandoraCalo, pandoraPid
   #      , trackkalmanhit, spacepointfinder, trackkalsps,
   #      , pmalgtrackmaker
   #      , trackkalmanhitcalo,
  #       , pmatrackcalo
  #       , pmatrackpid
  #        , emshower
        #  , crthit
   #      , crttzero
  #        , crttrack
  #        , crthitt0
  #        , crttrackt0
  #        , fmatch
  #        , opt0finder
	#  , caloskimCalorimetry
 ]
=======
>>>>>>> d5c1bcbe

 # Run caloskimmer to produce ntuples for calibration as part of reco2 chain
 
 analyzers:{
  caloskim: @local::caloskim_nodigits_goldentracks
 }

 caloskimana: [ caloskim ]
 
 #define the output stream, there could be more than one if using filters
 stream1:  [ out1 ]

 #trigger_paths is a keyword and contains the paths that modify the art::event,
 #trigger_paths is defined outside of the physics scope (below) as we want to merge sequences together

 #end_paths is a keyword and contains the paths that do not modify the art::Event,
 #ie analyzers and output streams.  these all run simultaneously
 end_paths:     [stream1]
}

#block to define where the output goes.  if you defined a filter in the physics
#block and put it in the trigger_paths then you need to put a SelectEvents: {SelectEvents: [XXX]}
#entry in the output stream you want those to go to, where XXX is the label of the filter module(s)
outputs:
{
 out1:
 {
     @table::sbnd_rootoutput
     dataTier:    "reconstructed"
     outputCommands: [
         "keep *_*_*_*",
         "drop raw::OpDetWaveforms_*_*_*",
         "drop *raw::RawDigits*_*_*_*",
         #"drop sim::SimChannels_*_*_*",
         "drop sim::OpDetBacktrackerRecords_*_*_*",
         "drop *_linecluster_*_*",
         "drop *_fasthit_*_*"
     ]
     

 }
}

physics.reco2: [ @sequence::physics.reco2_no_opt0finder, opt0finder ] 

#Here we tell ART that we want to run both sequences of paths.  This has to be done here as ART is not able to find the sequences while still wrapped in physics{ }
physics.fullreco: [ @sequence::physics.reco1,
                    @sequence::physics.reco2
		          ]
physics.fullreco_no_opt0finder: [ @sequence::physics.reco1,
                                 @sequence::physics.reco2_no_opt0finder]

physics.trigger_paths: [ fullreco ]



### Here, we overwrite ALL module labels with the ones defined above.

#physics.producers.opflash.InputModule:                          "optreadout"
#physics.producers.opflash.GenModule:                            "generator"

physics.producers.caldata.DigitModuleLabel:                     "daq"

physics.producers.gaushit.CalDataModuleLabel:                   "caldata"
physics.producers.fasthit.DigitModuleLabel:                     "daq"
#physics.producers.rffhit.CalDataModuleLabel:                    "caldata"

#physics.producers.corner.CornerAlgParamSet.RawDataModuleLabel:  "daq"
#physics.producers.corner.CornerAlgParamSet.CalDataModuleLabel:  "caldata"
#
physics.producers.linecluster.HitFinderModuleLabel:              "gaushit"

#physics.producers.fuzzycluster.HitsModuleLabel:                 "gaushit"
#physics.producers.fuzzycluster.CalDataModuleLabel:              "caldata"

#physics.producers.cccluster.CalDataModuleLabel:                 "caldata"
#physics.producers.cccluster.CCHitFinderAlg.CalDataModuleLabel:  "caldata"

### Added for Rhiannon's analysis work
physics.producers.pandoraCalo.TrackModuleLabel:                  "pandoraTrack"
physics.producers.pandoraCalo.FieldDistortion:                	 false
physics.producers.pandoraCalo.FieldDistortionEfield:          	 false
physics.producers.pandoraCalo.TrackIsFieldDistortionCorrected:	 false
physics.producers.pandoraPid.TrackModuleLabel:                   "pandoraTrack"
physics.producers.pandoraPid.CalorimetryModuleLabel:             "pandoraCalo"

physics.producers.pandoraSCECalo.TrackModuleLabel:               "pandoraSCETrack"
physics.producers.pandoraSCECalo.FieldDistortion:                true
physics.producers.pandoraSCECalo.FieldDistortionEfield:          true
physics.producers.pandoraSCECalo.TrackIsFieldDistortionCorrected:true
physics.producers.pandoraSCEPid.TrackModuleLabel:                   "pandoraSCETrack"
physics.producers.pandoraSCEPid.CalorimetryModuleLabel:             "pandoraSCECalo"

physics.producers.opt0finderSCE.SliceProducer: "pandoraSCE"

physics.producers.fmatchSCE.PandoraProducer: "pandoraSCE"
physics.producers.fmatchSCE.TrackProducer: "pandoraSCETrack"
physics.producers.fmatchSCE.CaloProducer: "pandoraSCECalo"
physics.producers.fmatchSCE.SpacePointProducer: "pandoraSCE"

physics.producers.crthitt0SCE.TpcTrackModuleLabel: "pandoraSCETrack"
physics.producers.crthitt0SCE.T0Alg.TPCTrackLabel: "pandoraSCETrack"
physics.producers.crttrackt0SCE.TpcTrackModuleLabel: "pandoraSCETrack"
physics.producers.crttrackt0SCE.CrtTrackAlg.TPCTrackLabel: "pandoraSCETrack"

#physics.producers.trackkalmanhit.HitModuleLabel:   "gaushit"
#physics.producers.trackkalmanhit.ClusterModuleLabel:   "fuzzycluster"
#physics.producers.trackkalmanhit.ClusterModuleLabel:   "cccluster"

physics.producers.pmalgtrackmaker.HitModuleLabel:               "linecluster"
physics.producers.pmalgtrackmaker.ClusterModuleLabel:           "linecluster"
physics.producers.pmalgtrackmaker.EmClusterModuleLabel:         "" # do not exculde any cluster


#physics.producers.spacepointfinder.ClusterModuleLabel:          "fuzzycluster"
#physics.producers.spacepointfinder.ClusterModuleLabel:          "cccluster"

#physics.producers.trackkalmanhitcalo.TrackModuleLabel:          "trackkalmanhit"
#physics.producers.trackkalmanhitcalo.SpacePointModuleLabel:     "trackkalmanhit"

physics.producers.pmatrackcalo.TrackModuleLabel:                "pmalgtrackmaker"
physics.producers.pmatrackcalo.SpacePointModuleLabel:           "pmalgtrackmaker"
physics.producers.pmatrackpid.TrackModuleLabel:                 "pmalgtrackmaker"
physics.producers.pmatrackpid.CalorimetryModuleLabel:           "pmatrackcalo"


physics.producers.blurredcluster.HitsModuleLabel:               "linecluster"
physics.producers.blurredcluster.TrackModuleLabel:              "pmalgtrackmaker"
physics.producers.blurredcluster.VertexModuleLabel:             "linecluster"

#To use Blurred Cluster the ClusterModuleLabel to blurredcluster and comment out the PFParticle module label, add blurred cluster to the reco chain.
physics.producers.emshower.ClusterModuleLabel:                  "pandora"
physics.producers.emshower.HitsModuleLabel:                     "gaushit"
physics.producers.emshower.PFParticleModuleLabel:                "pandora"
physics.producers.emshower.TrackModuleLabel:                    "pmalgtrackmaker"

# Configure the SCE corrections
# For now: always assume t = 0
physics.producers.pandoraSCE.T0Labels: []
physics.producers.pandoraSCE.T0LabelsCorrectT0: []
physics.producers.pandoraSCE.CorrectNoT0Tag: true
# point track/shower creation to the SCE pandora
physics.producers.pandoraSCETrack.PFParticleLabel:               "pandoraSCE"
physics.producers.pandoraSCEShower.PFParticleLabel:              "pandoraSCE"
physics.producers.pandoraSCEShowerSBN.PFParticleLabel:           "pandoraSCE"

#physics.producers.gaushitTruthMatch.HitParticleAssociations:                        @local::DirectHitParticleAssnsTool
physics.producers.gaushitTruthMatch.HitParticleAssociations.HitModuleLabel:         "gaushit"
#physics.producers.gaushitTruthMatch.HitParticleAssociations.MCParticleModuleLabelVec:  ["largeant"]

services.BackTrackerService.BackTracker.SimChannelModuleLabel: "simdrift"<|MERGE_RESOLUTION|>--- conflicted
+++ resolved
@@ -217,7 +217,6 @@
 	 , caloskimCalorimetry
  ]
 
-<<<<<<< HEAD
   reco2_nofm: [ rns
 #         , linecluster
    #      , cccluster
@@ -241,8 +240,6 @@
   #        , opt0finder
 	#  , caloskimCalorimetry
  ]
-=======
->>>>>>> d5c1bcbe
 
  # Run caloskimmer to produce ntuples for calibration as part of reco2 chain
  
