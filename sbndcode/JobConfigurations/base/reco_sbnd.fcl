--- conflicted
+++ resolved
@@ -263,9 +263,7 @@
           , crttracks
           , crtspacepointmatching
           , crttrackmatching
-          , fmatch
-<<<<<<< HEAD
-          , caloskimCalorimetry
+          #, fmatch
           , crumbs
           , pandoraTrackMCS
           , pandoraTrackRange
@@ -276,14 +274,11 @@
           , pandoraShowerSelectionVars
           , razzle
           , razzled
- ]
-=======
           , fmatchop
           , fmatchara
           , fmatchopara
-	        , caloskimCalorimetry
+          , caloskimCalorimetry
 ]
->>>>>>> e8effc30
 
 
  # Run caloskimmer to produce ntuples for calibration as part of reco2 chain
