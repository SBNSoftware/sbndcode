--- conflicted
+++ resolved
@@ -253,8 +253,6 @@
           , crttrackmatching
           , fmatch
           , caloskimCalorimetry
-<<<<<<< HEAD
-=======
           , crumbs
           , pandoraTrackMCS
           , pandoraTrackRange
@@ -265,7 +263,6 @@
           , pandoraShowerSelectionVars
           , razzle
           , razzled
->>>>>>> 420be9df
  ]
 
 
