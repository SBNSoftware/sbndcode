--- conflicted
+++ resolved
@@ -45,14 +45,8 @@
 #include "crtt0matchingalg_sbnd.fcl"
 #include "crttrackmatchingalg_sbnd.fcl"
 
-<<<<<<< HEAD
 #include "opt0finder_sbnd.fcl"
 
-#Legacy code in EMSHOWER uses the backtracker to be removed after the SBN Workshop March 2018  
-##include "backtrackerservice.fcl" 
-#include "particleinventoryservice.fcl"
-=======
->>>>>>> 541fa9c5
 #include "scecorrections.fcl"
 
 
@@ -199,16 +193,12 @@
          , crttrackt0
  ]
 
-<<<<<<< HEAD
  # The flashmatching will eventually be part of reco2, but for now
  # we are keeping it separate here so we can easily remove if from the
  # standard_reco2_sbnd.fcl files.
  flashmatch: [ opt0finder ]
 
- #define the output stream, there could be more than one if using filters 
-=======
  #define the output stream, there could be more than one if using filters
->>>>>>> 541fa9c5
  stream1:  [ out1 ]
 
  #trigger_paths is a keyword and contains the paths that modify the art::event,
@@ -234,15 +224,11 @@
 
 #Here we tell ART that we want to run both sequences of paths.  This has to be done here as ART is not able to find the sequences while still wrapped in physics{ }
 physics.fullreco: [ @sequence::physics.reco1,
-<<<<<<< HEAD
                     @sequence::physics.reco2,
                     @sequence::physics.flashmatch ]
 physics.fullreco_noflashmatch: [ @sequence::physics.reco1,
                                  @sequence::physics.reco2]
 
-=======
-                    @sequence::physics.reco2 ]
->>>>>>> 541fa9c5
 physics.trigger_paths: [ fullreco ]
 
 
