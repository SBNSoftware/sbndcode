--- conflicted
+++ resolved
@@ -37,11 +37,7 @@
 // CRT includes
 #include "sbnobj/SBND/CRT/FEBData.hh"
 #include "sbnobj/SBND/CRT/CRTData.hh"
-<<<<<<< HEAD
-#include "sbndcode/CRT/CRTSimulation/CRTDetSimParams.h"
-=======
 #include "CRTDetSimParams.h"
->>>>>>> e095bdff
 
 using std::vector;
 using std::pair;
@@ -110,13 +106,7 @@
 public:
 
     using Parameters = fhicl::Table<CRTDetSimParams>;
-<<<<<<< HEAD
-    CRTDetSimAlg(const Parameters & p, CLHEP::HepRandomEngine& fRandEngine);
-    void ConfigureWaveform();
-
-=======
     CRTDetSimAlg(const Parameters & p, CLHEP::HepRandomEngine& fRandEngine, double g4RefTime);
->>>>>>> e095bdff
 
     /**
      * Function to clear member data at beginning of each art::event
@@ -167,22 +157,14 @@
 
     CLHEP::HepRandomEngine& fEngine; //!< The random-number engine
 
-<<<<<<< HEAD
-=======
     double fG4RefTime;
 
     double fTimeOffset;
 
->>>>>>> e095bdff
     std::unique_ptr<ROOT::Math::Interpolator> fInterpolator; //!< The interpolator used to estimate the CRT waveform
 
     std::map<std::string, Tagger> fTaggers; // A list of hit taggers, before any coincidence requirement (name -> tagger)
 
-<<<<<<< HEAD
-    std::vector<sbnd::crt::FEBData> fFEBDatas;
-=======
-    // std::vector<sbnd::crt::FEBData> fFEBDatas;
->>>>>>> e095bdff
     std::vector<std::pair<sbnd::crt::FEBData, std::vector<AuxDetIDE>>> fData;
 
     void ConfigureWaveform();
