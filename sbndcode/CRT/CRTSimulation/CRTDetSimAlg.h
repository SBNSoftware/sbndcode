--- conflicted
+++ resolved
@@ -193,11 +193,7 @@
 
     std::map<std::string, Tagger> fTaggers; //!< A list of hit taggers, before any coincidence requirement (name -> tagger)
 
-<<<<<<< HEAD
-    std::vector<std::pair<sbnd::crt::FEBData, std::vector<AuxDetIDE>>> fData;
-=======
     std::vector<std::pair<sbnd::crt::FEBData, std::vector<AuxDetIDE>>> fData; //!< This member stores the final FEBData for the CRT simulation
->>>>>>> 87fd1f6e
 
     /**
      * Configures the waveform by reading waveform points from configuration and
