art_make_library(
<<<<<<< HEAD
                 LIBRARY_NAME sbndcode_CRT_CRTSimulation
=======
>>>>>>> aa33e497
                 SOURCE       CRTDetSimAlg.cxx
                 LIBRARIES
                        ROOT::MathMore
                        fhiclcpp::fhiclcpp
                        art::Persistency_Provenance
                        canvas::canvas
<<<<<<< HEAD
                        sbnobj_SBND_CRT
=======
                        sbnobj::SBND_CRT
>>>>>>> aa33e497
                        sbndcode_GeoWrappers
)

simple_plugin(
              CRTDetSim module
              nurandom::RandomUtils_NuRandomService_service
              larcorealg::Geometry
              sbnobj::SBND_CRT
              sbndcode_CRT_CRTSimulation
)

install_headers()
install_source()
install_fhicl()<|MERGE_RESOLUTION|>--- conflicted
+++ resolved
@@ -1,19 +1,12 @@
 art_make_library(
-<<<<<<< HEAD
                  LIBRARY_NAME sbndcode_CRT_CRTSimulation
-=======
->>>>>>> aa33e497
                  SOURCE       CRTDetSimAlg.cxx
                  LIBRARIES
                         ROOT::MathMore
                         fhiclcpp::fhiclcpp
                         art::Persistency_Provenance
                         canvas::canvas
-<<<<<<< HEAD
-                        sbnobj_SBND_CRT
-=======
                         sbnobj::SBND_CRT
->>>>>>> aa33e497
                         sbndcode_GeoWrappers
 )
 
