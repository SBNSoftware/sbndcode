--- conflicted
+++ resolved
@@ -1,40 +1,22 @@
-<<<<<<< HEAD
 art_make_library(
-		 LIBRARY_NAME sbndcode_CRT_CRTSimulation
-		 SOURCE	      CRTDetSimAlg.cxx
-		 LIBRARIES
-			${ROOT_MATHMORE}
-			fhiclcpp::fhiclcpp
-	 		art::Persistency_Provenance canvas
-	 		sbnobj_SBND_CRT
-	 		sbndcode_GeoWrappers
+                 LIBRARY_NAME sbndcode_CRT_CRTSimulation
+                 SOURCE       CRTDetSimAlg.cxx
+                 LIBRARIES
+                        ROOT::MathMore
+                        fhiclcpp::fhiclcpp
+                        art::Persistency_Provenance
+                        canvas::canvas
+                        sbnobj_SBND_CRT
+                        sbndcode_GeoWrappers
 )
 
 simple_plugin(
-	      CRTDetSim module
-	      nurandom::RandomUtils_NuRandomService_service
-	      larcorealg_Geometry
-	      sbnobj_SBND_CRT
-	      sbndcode_CRT_CRTSimulation
+              CRTDetSim module
+              nurandom::RandomUtils_NuRandomService_service
+              larcorealg::Geometry
+              sbnobj::SBND_CRT
+              sbndcode_CRT_CRTSimulation
 )
-=======
-art_make_library( SOURCE CRTDetSimAlg.cxx
-                LIBRARIES  larcorealg::Geometry
-                           larcore::Geometry_Geometry_service
-                           lardataobj::Simulation
-                           lardataobj::RawData
-                           lardataobj::RecoBase
-                           lardata::RecoObjects
-                           lardataalg::DetectorInfo
-                           cetlib::cetlib
-                           cetlib_except::cetlib_except
-                           messagefacility::MF_MessageLogger
-                           fhiclcpp::fhiclcpp
-                           ROOT::Core
-                           ROOT::MathMore
-                           sbnobj::SBND_CRT
-        )
->>>>>>> 98987b6e
 
 install_headers()
 install_source()
