--- conflicted
+++ resolved
@@ -5,11 +5,7 @@
                         fhiclcpp::fhiclcpp
                         art::Persistency_Provenance
                         canvas::canvas
-<<<<<<< HEAD
-                        sbnobj_SBND_CRT
-=======
                         sbnobj::SBND_CRT
->>>>>>> e8effc30
                         sbndcode_GeoWrappers
 )
 
