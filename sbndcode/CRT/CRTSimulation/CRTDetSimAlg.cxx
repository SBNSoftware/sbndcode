--- conflicted
+++ resolved
@@ -406,7 +406,6 @@
                     << "TimeOffset: " << fTimeOffset << std::endl;
             }
 
-<<<<<<< HEAD
             const std::vector<double> localpos = fCRTGeoAlg.StripWorldToLocalPos(strip, x, y, z);
 
             // Calculate distance to the readout
@@ -416,23 +415,6 @@
             // Calculate distance to fibers
             const double d0 = std::abs(-strip.width - localpos[1]);
             const double d1 = std::abs( strip.width - localpos[1]);
-=======
-            geo::Point_t const world{x, y, z};
-            auto const svHitPosLocal = adsGeo.toLocalCoords(world);
-
-            // Calculate distance to the readout
-            double distToReadout;
-            if (top) {
-                distToReadout = abs( adsGeo.HalfWidth1() - svHitPosLocal.X());
-            }
-            else {
-                distToReadout = abs(-adsGeo.HalfWidth1() - svHitPosLocal.X());
-            }
-
-            // Calculate distance to fibers
-            double d0 = abs(-adsGeo.HalfHeight() - svHitPosLocal.Y());  // L
-            double d1 = abs( adsGeo.HalfHeight() - svHitPosLocal.Y());  // R
->>>>>>> 960536c8
 
             // Simulate time response
             // Waveform emulation is added later, because
@@ -518,39 +500,18 @@
             Tagger& tagger = fTaggers[module.taggerName];
             tagger.data.push_back(strip_data);
 
-<<<<<<< HEAD
-=======
-            auto const poss = adsGeo.GetCenter();
->>>>>>> 960536c8
             mf::LogInfo("CRTDetSimAlg")
                 << "CRT HIT in adid/adsid " << adid << "/" << adsid << "\n"
                 << "MAC5 " << mac5 << "\n"
                 << "TRUE TIME  " << tTrue << "\n"
                 << "TRACK ID  " << ide.trackID << "\n"
                 << "CRT HIT POS " << x << " " << y << " " << z << "\n"
-<<<<<<< HEAD
                 << "CRT STRIP POS " << (strip.minX + strip.maxX) / 2. << " " << (strip.minY + strip.maxY) / 2. << " " << (strip.minZ + strip.maxZ) / 2. << "\n"
                 << "CRT MODULE POS " << (module.minX + module.maxX) / 2. << " " << (module.minY + module.maxY) / 2. << " " << (module.minZ + module.maxZ) / 2. << "\n"
                 << "CRT PLANE ID: " << orientation << "\n"
                 << "CRT distToReadout: " << distToReadout << " " << (module.top ? "top" : "bot") << "\n"
                 << "CRT Q SiPM 0: " << q0 << ", SiPM 1: " << q1 << '\n'
                 << "CRT Ts1 SiPM 0: " << ts1_ch0 << " SiPM 1: " << ts1_ch1 << "\n";         
-=======
-                << "CRT STRIP POS " << poss.X() << " " << poss.Y() << " " << poss.Z() << "\n"
-                << "CRT MODULE POS " << modulePosMother[0] << " "
-                                     << modulePosMother[1] << " "
-                                     << modulePosMother[2] << " "
-                                    << "\n"
-                << "CRT PATH: " << path << "\n"
-                << "CRT level 0 (strip): " << nodeStrip->GetName() << "\n"
-                << "CRT level 1 (array): " << nodeArray->GetName() << "\n"
-                << "CRT level 2 (module): " << nodeModule->GetName() << "\n"
-                << "CRT level 3 (tagger): " << nodeTagger->GetName() << "\n"
-                << "CRT PLANE ID: " << planeID << "\n"
-                << "CRT distToReadout: " << distToReadout << " " << (top ? "top" : "bot") << "\n"
-                << "CRT Q SiPM 0: " << q0 << ", SiPM 1: " << q1
-                << "CRT Ts1 SiPM 0: " << ts1_ch0 << " SiPM 1: " << ts1_ch1 << "\n";
->>>>>>> 960536c8
         }
     } //end FillTaggers
   
