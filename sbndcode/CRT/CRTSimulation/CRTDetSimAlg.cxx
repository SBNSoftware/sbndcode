#ifndef SBND_CRTDETSIMALG_CC
#define SBND_CRTDETSIMALG_CC

#include "sbndcode/CRT/CRTSimulation/CRTDetSimAlg.h"

namespace sbnd {
namespace crt {

    CRTDetSimAlg::CRTDetSimAlg(const Parameters & params, CLHEP::HepRandomEngine& engine, double g4RefTime)
    : fParams(params())
    , fEngine(engine)
    , fG4RefTime(g4RefTime)
    {
        ConfigureWaveform();
        ConfigureTimeOffset();

        fTaggers.clear();
        fData.clear();
    }


    void CRTDetSimAlg::ConfigureWaveform() {

        std::vector<double> wvf_x = fParams.WaveformX();
        std::vector<double> wvf_y = fParams.WaveformY();

        // Normalize the waveform
        float max_y = *std::max_element(std::begin(wvf_y), std::end(wvf_y));
        for (auto & y : wvf_y) y /= max_y;

        // Reverse the waveform, as we are only interested to use it to
        // estimate its effect on time delays.
        std::reverse(wvf_y.begin(),wvf_y.end());

        // Construct the interpolator
        fInterpolator = std::make_unique<ROOT::Math::Interpolator>
            (wvf_y.size(), ROOT::Math::Interpolation::kLINEAR);

        fInterpolator->SetData(wvf_x, wvf_y);

    }

    void CRTDetSimAlg::ConfigureTimeOffset()
    {
        if (fParams.UseG4RefTimeOffset())
        {
            fTimeOffset = fG4RefTime;
            mf::LogInfo("CRTDetSimAlg") << "Configured to use G4 ref time as time offset: "
                                        << fTimeOffset << " ns." << std::endl;
        }
        else
        {
            fTimeOffset = fParams.GlobalT0Offset();
            mf::LogInfo("CRTDetSimAlg") << "Configured to use GlobalT0Offset as time offset: "
                                        << fTimeOffset << " ns." << std::endl;
        }
    }

    std::vector<std::pair<sbnd::crt::FEBData, std::vector<AuxDetIDE>>> CRTDetSimAlg::GetData()
    {
        return fData;
    }



    uint16_t CRTDetSimAlg::WaveformEmulation(const uint32_t & time_delay, const double & adc)
    {
<<<<<<< HEAD
        if (!fParams.DoWaveformEmulation()) {
=======

        if (!fParams.DoWaveformEmulation())
        {
>>>>>>> 75c0eca7
            return static_cast<uint16_t>(adc);
        }

        if (time_delay < 0)
        {
            throw art::Exception(art::errors::LogicError)
                << "Time delay cannot be negative for waveform emulation to happen." << std::endl;
        }

        if (time_delay > fParams.WaveformX().back())
        {
            // If the time delay is more than the waveform rise time, we
            // will never be able to see this signal. So return a 0 ADC value.
            return 0;
        }

        // Evaluate the waveform
        double wf = fInterpolator->Eval(time_delay);
        wf *= adc;

        std::cout << "[WaveformEmulation] time_delay " << time_delay
                  << ", adc " << adc
                  << ", waveform " << wf << std::endl;

        return static_cast<uint16_t>(wf);
    }


    void CRTDetSimAlg::AddADC(sbnd::crt::FEBData & feb_data,
                              const int & sipmID, const uint16_t & adc)
    {
        uint16_t original_adc = feb_data.ADC(sipmID);
        uint16_t new_adc = original_adc + adc;

        if (new_adc > fParams.AdcSaturation())
        {
            new_adc = fParams.AdcSaturation();
        }

        mf::LogDebug("CRTDetSimAlg") << "Updating ADC value for FEB " << feb_data.Mac5()
                                     << "sipmID " << sipmID << ": was " << original_adc
                                     << ", now is " << new_adc << std::endl;

        feb_data.SetADC(sipmID, new_adc);

        std::cout << "Updating ADC value for FEB " << feb_data.Mac5()
                                     << ", sipmID " << sipmID
                                     << " with adc " << adc
                                     << ": was " << original_adc
                                     << ", now is " << feb_data.ADC(sipmID) << std::endl;

    }




    void CRTDetSimAlg::ProcessStrips(const std::vector<StripData> & strips)
    {
        std::map<uint16_t, sbnd::crt::FEBData> mac_to_febdata;
        std::map<uint16_t, std::vector<AuxDetIDE>> mac_to_ides;

        // TODO Add pedestal fluctuations
        std::array<uint16_t, 32> adc_pedestal = {static_cast<uint16_t>(fParams.QPed())};

        for (auto & strip : strips)
        {

            // First time we encounter this FEB...
            if (!mac_to_febdata.count(strip.mac5))
            {
                // Construct a new FEBData object with only pedestal values (will be filled later)
                mac_to_febdata[strip.mac5] = sbnd::crt::FEBData(strip.mac5,          // FEB ID
                                                                strip.sipm0.t0,      // Ts0
                                                                strip.sipm0.t1,      // Ts1
                                                                adc_pedestal,        // ADCs
                                                                strip.sipm0.sipmID); // Coinc

                mac_to_ides[strip.mac5] = std::vector<AuxDetIDE>();
            }
            // ... all the other times we encounter this FEB
            else
            {
                // We want to save the earliest t1 and t0 for each FEB.
                if (strip.sipm0.t1 < mac_to_febdata[strip.mac5].Ts1())
                {
                    mac_to_febdata[strip.mac5].SetTs1(strip.sipm0.t1);
                    mac_to_febdata[strip.mac5].SetTs0(strip.sipm0.t0);
                    mac_to_febdata[strip.mac5].SetCoinc(strip.sipm0.sipmID);
                }
            }
        }


        for (auto & strip : strips)
        {

            auto &feb_data = mac_to_febdata[strip.mac5];
            uint32_t trigger_time = feb_data.Ts1();

            std::cout << "sipm 0 channel " << strip.sipm0.channel << ", time " << strip.sipm0.t1 << ", time diff " << strip.sipm0.t1 - trigger_time << std::endl;
            std::cout << "sipm 1 channel " << strip.sipm1.channel << ", time " << strip.sipm1.t1 << ", time diff " << strip.sipm1.t1 - trigger_time << std::endl;

            uint16_t adc_sipm0 = WaveformEmulation(strip.sipm0.t1 - trigger_time, strip.sipm0.adc);
            uint16_t adc_sipm1 = WaveformEmulation(strip.sipm1.t1 - trigger_time, strip.sipm1.adc);

            AddADC(feb_data, strip.sipm0.sipmID, adc_sipm0);
            AddADC(feb_data, strip.sipm1.sipmID, adc_sipm1);

            auto &ides = mac_to_ides[strip.mac5];
            ides.push_back(strip.ide);

            std::cout << "adc of sipm " << strip.sipm0.sipmID << " is now " << feb_data.ADC(strip.sipm0.sipmID) << std::endl;
            std::cout << "adc of sipm " << strip.sipm1.sipmID << " is now " << feb_data.ADC(strip.sipm1.sipmID) << std::endl;
        }

        for (auto const& [mac, feb_data] : mac_to_febdata)
        {
            fData.push_back(std::make_pair(feb_data, mac_to_ides[mac]));
        }

        std::cout << "Constructed " << mac_to_febdata.size()
                  << " FEBData object(s)." << std::endl << std::endl;
    }



    void CRTDetSimAlg::CreateData()
    {

        // Loop over all the CRT Taggers and simulate triggering, dead time, ...
        for (auto iter : fTaggers)
        {
            auto & name = iter.first;
            auto & tagger = iter.second;

            std::cout << "[CreateData] This is tagger " << name << std::endl;

            bool is_bottom = name.find("Bottom") != std::string::npos;
            Trigger trigger(is_bottom);

            auto & strip_data_v = tagger.data;

            // Time order the data
            std::sort(strip_data_v.begin(), strip_data_v.end(),
                      [](const StripData& strip1,
                         const StripData& strip2) {
                         return strip1.sipm0.t1 < strip2.sipm0.t1;
                         });

            uint32_t trigger_ts1 = 0, /*trigger_ts0 = 0, */current_time = 0;
            bool first_trigger = true;
            std::vector<StripData> strips;

            // Loop over all the strips in this tagger
            for (size_t i = 0; i < strip_data_v.size(); i++)
            {
                auto & strip_data = strip_data_v[i];

                current_time = strip_data.sipm0.t1;

                if (strip_data.planeID == 0) trigger.planeX = true;
                if (strip_data.planeID == 1) trigger.planeY = true;

                if (strip_data.sipm_coinc and first_trigger)
                {
                    first_trigger = false;
                    trigger_ts1 = current_time;
                    std::cout << "[CreateData]   TRIGGER TIME IS " << trigger_ts1 << std::endl;
                }

                std::cout << "[CreateData]   This is strip " << i << " mac " << strip_data.mac5 << " on plane " << strip_data.planeID << ", with time " << current_time << std::endl;

                if (current_time - trigger_ts1 < fParams.TaggerPlaneCoincidenceWindow())
                {
                    std::cout << "[CreateData]   -> Is in" << std::endl;
                    strips.push_back(strip_data);
                }
                else if (current_time - trigger_ts1 > fParams.DeadTime() and strip_data.sipm_coinc)
                {
                    std::cout << "[CreateData]   -> Created new trigger. " << std::endl;
                    if (trigger.tagger_triggered()) {
                        ProcessStrips(strips);
                    }

                    // Set the current, new, trigger
                    trigger_ts1 = current_time;

                    // Reset the trigger object
                    trigger.reset();

                    // Clear the current strips as we are working on a new trigger
                    strips.clear();

                    // Add this strip, which created the trigger
                    strips.push_back(strip_data);

                    // Check this strip, which created the trigger
                    if (strip_data.planeID == 0) trigger.planeX = true;
                    if (strip_data.planeID == 1) trigger.planeY = true;

                    std::cout << "[CreateData]   TRIGGER TIME IS " << trigger_ts1 << std::endl;
                }
                else
                {
                    // mf::LogDebug("CRTDetSimAlg") << "Strip happened during dead time." << std::endl;
                    std::cout << "[CreateData]   -> Strip happened during dead time or didn't have SiPMs coincidence. " << std::endl;
                    if (!strip_data.sipm_coinc) std::cout << "[CreateData]   -> (didn't have SiPMs coincidence.) " << strip_data.sipm0.adc << " " << strip_data.sipm1.adc << std::endl;
                }

            } // loop over strips

            if (trigger.tagger_triggered()) {
                ProcessStrips(strips);
            }

        } // loop over taggers

        std::cout << "We have " << fData.size() << " FEBData objects." << std::endl;

    }


    void CRTDetSimAlg::FillTaggers(const uint32_t adid, const uint32_t adsid,
                                   vector<sim::AuxDetIDE> ides) {

        art::ServiceHandle<geo::Geometry> geoService;

        const geo::AuxDetGeo& adGeo = geoService->AuxDet(adid);
        const geo::AuxDetSensitiveGeo& adsGeo = adGeo.SensitiveVolume(adsid);

        // Return the vector of IDEs
        std::sort(ides.begin(), ides.end(),
                  [](const sim::AuxDetIDE & a, const sim::AuxDetIDE & b) -> bool{
                    return ((a.entryT + a.exitT)/2) < ((b.entryT + b.exitT)/2);
                  });

        // std::set<std::string> volNames = { adsGeo.TotalVolume()->GetName() };
        std::set<std::string> volNames = { adGeo.TotalVolume()->GetName() };
        std::vector<std::vector<TGeoNode const*> > paths =
          geoService->FindAllVolumePaths(volNames);

        std::string path = "";
        for (size_t inode=0; inode<paths.at(0).size(); inode++) {
          path += paths.at(0).at(inode)->GetName();
          if (inode < paths.at(0).size() - 1) {
            path += "/";
          }
        }

        TGeoManager* manager = geoService->ROOTGeoManager();
        manager->cd(path.c_str());

        // We get the array of strips first, which is the AuxDet,
        // then from the AuxDet, we get the strip by picking the
        // daughter with the ID of the AuxDetSensitive, and finally
        // from the AuxDet, we go up and pick the module and tagger
        TGeoNode* nodeArray = manager->GetCurrentNode();
        TGeoNode* nodeStrip = nodeArray->GetDaughter(adsid);
        TGeoNode* nodeModule = manager->GetMother(1);
        TGeoNode* nodeTagger = manager->GetMother(2);

        std::cout << "Strip name: " << nodeStrip->GetName() << ", number = " << nodeStrip->GetNumber() << std::endl;
        std::cout << "Array name: " << nodeArray->GetName() << ", number = " << nodeArray->GetNumber() << std::endl;
        std::cout << "Module name: " << nodeModule->GetName() << ", number = " << nodeModule->GetNumber() << std::endl;
        std::cout << "Tagger name: " << nodeTagger->GetName() << ", number = " << nodeTagger->GetNumber() << std::endl;

        // Retrive the ID of this CRT module
        uint16_t mac5 = static_cast<uint16_t>(nodeModule->GetNumber());

        // Module position in parent (tagger) frame
        double origin[3] = {0, 0, 0};
        double modulePosMother[3];
        nodeModule->LocalToMaster(origin, modulePosMother);

        // Determine plane ID (1 for z > 0, 0 for z < 0 in local coordinates)
        unsigned planeID = (modulePosMother[2] > 0);

        // Determine module orientation: which way is the top (readout end)?
        bool top = (planeID == 1) ? (modulePosMother[1] > 0) : (modulePosMother[0] < 0);

        // Simulate the CRT response for each hit
        std::cout << "We have " << ides.size() << " IDE for this SimChannel." << std::endl;
        for (size_t ide_i = 0; ide_i < ides.size(); ide_i++) {

            sim::AuxDetIDE ide = ides[ide_i];

            // Finally, what is the distance from the hit (centroid of the entry
            // and exit points) to the readout end?
            double x = (ide.entryX + ide.exitX) / 2;
            double y = (ide.entryY + ide.exitY) / 2;
            double z = (ide.entryZ + ide.exitZ) / 2;

            double tTrue = (ide.entryT + ide.exitT) / 2 + fTimeOffset; // ns
            double eDep = ide.energyDeposited;

            mf::LogInfo("CRTDetSimAlg") << "True IDE with time " << tTrue
                                      << ", energy " << eDep << std::endl;

            if (tTrue < 0) {
                throw art::Exception(art::errors::LogicError)
                    << "Time cannot be negative. Check the time offset used for the CRT simulation.\n"
                    << "True time: " << (ide.entryT + ide.exitT) / 2 << "\n"
                    << "TimeOffset: " << fTimeOffset << std::endl;
            }

            double world[3] = {x, y, z};
            double svHitPosLocal[3];
            adsGeo.WorldToLocal(world, svHitPosLocal);

            double distToReadout;
            if (top) {
                distToReadout = abs( adsGeo.HalfWidth1() - svHitPosLocal[0]);
            }
            else {
                distToReadout = abs(-adsGeo.HalfWidth1() - svHitPosLocal[0]);
            }

            // The expected number of PE, using a quadratic model for the distance
            // dependence, and scaling linearly with deposited energy.
            double qr = fParams.UseEdep() ? 1.0 * eDep / fParams.Q0() : 1.0;

            double npeExpected =
              fParams.NpeScaleNorm() / pow(distToReadout - fParams.NpeScaleShift(), 2) * qr;

            // Put PE on channels weighted by transverse distance across the strip,
            // using an exponential model
            double d0 = abs(-adsGeo.HalfHeight() - svHitPosLocal[1]);  // L
            double d1 = abs( adsGeo.HalfHeight() - svHitPosLocal[1]);  // R
            double abs0 = exp(-d0 / fParams.AbsLenEff());
            double abs1 = exp(-d1 / fParams.AbsLenEff());
            double npeExp0 = npeExpected * abs0 / (abs0 + abs1);
            double npeExp1 = npeExpected * abs1 / (abs0 + abs1);

            // Observed PE (Poisson-fluctuated)
            long npe0 = CLHEP::RandPoisson::shoot(&fEngine, npeExp0);
            long npe1 = CLHEP::RandPoisson::shoot(&fEngine, npeExp1);

            // Time relative to trigger, accounting for propagation delay and 'walk'
            // for the fixed-threshold discriminator
            uint32_t ts1_ch0 =
              getChannelTriggerTicks(&fEngine, /*trigClock,*/ tTrue, npe0, distToReadout);
            uint32_t ts1_ch1 =
              getChannelTriggerTicks(&fEngine, /*trigClock,*/ tTrue, npe1, distToReadout);

            if (fParams.EqualizeSiPMTimes()) {
                mf::LogWarning("CRTDetSimAlg") << "EqualizeSiPMTimes is on." << std::endl;
                ts1_ch1 = ts1_ch0;
            }

            // Time relative to PPS: Random for now! (FIXME)
            uint32_t ppsTicks =
              CLHEP::RandFlat::shootInt(&fEngine, /*trigClock.Frequency()*/ fParams.ClockSpeedCRT() * 1e6);

            // SiPM and ADC response: Npe to ADC counts, pedestal is added later
            double q0 =
              CLHEP::RandGauss::shoot(&fEngine, /*fQPed + */fParams.QSlope() * npe0, fParams.QRMS() * sqrt(npe0));
            double q1 =
              CLHEP::RandGauss::shoot(&fEngine, /*fQPed + */fParams.QSlope() * npe1, fParams.QRMS() * sqrt(npe1));

            // Apply saturation
            double saturation = static_cast<double>(fParams.AdcSaturation());
            if (q0 > saturation) q0 = saturation;
            if (q1 > saturation) q1 = saturation;

            // Adjacent channels on a strip are numbered sequentially.
            //
            // In the AuxDetChannelMapAlg methods, channels are identified by an
            // AuxDet name (retrievable given the hit AuxDet ID) which specifies a
            // module, and a channel number from 0 to 32.
            uint32_t moduleID = adid;
            uint32_t stripID = adsid;
            uint32_t channel0ID = 32 * moduleID + 2 * stripID + 0;
            uint32_t channel1ID = 32 * moduleID + 2 * stripID + 1;
            uint32_t sipm0ID = stripID * 2 + 0;
            uint32_t sipm1ID = stripID * 2 + 1;

            if (moduleID >= 127) {continue;}        //Ignoring MINOS modules for now.

            // Apply ADC threshold and strip-level coincidence (both fibers fire)
            double threshold = static_cast<double>(fParams.QThreshold());
            bool sipm_coinc = false;

            if (q0 > threshold &&
                q1 > threshold &&
                util::absDiff(ts1_ch0, ts1_ch1) < fParams.StripCoincidenceWindow())
            {
                sipm_coinc = true;
            }

            // Time ordered
            if (ts1_ch0 > ts1_ch1)
            {
                std::swap(ts1_ch0, ts1_ch1);
                std::swap(channel0ID, channel1ID);
                std::swap(q0, q1);
                std::swap(sipm0ID, sipm1ID);
            }

            SiPMData sipm0 = SiPMData(sipm0ID,
                                      channel0ID,
                                      ppsTicks,
                                      ts1_ch0,
                                      q0);
            SiPMData sipm1 = SiPMData(sipm1ID,
                                      channel1ID,
                                      ppsTicks,
                                      ts1_ch1,
                                      q1);

            StripData strip_data = StripData(mac5,
                                             planeID,
                                             sipm0,
                                             sipm1,
                                             sipm_coinc,
                                             ide);

            std::cout << "Constructed StripData for mac " << mac5 << " with true time " << tTrue << " ns. and for trackID " << ide.trackID << std::endl;
            std::cout << std::endl;

            // Retrive the Tagger object
            Tagger& tagger = fTaggers[nodeTagger->GetName()];
            tagger.data.push_back(strip_data);

            double poss[3];
            adsGeo.LocalToWorld(origin, poss);
            mf::LogInfo("CRTDetSimAlg")
                << "CRT HIT in " << adid << "/" << adsid << "\n"
                << "CRT HIT POS " << x << " " << y << " " << z << "\n"
                << "CRT STRIP POS " << poss[0] << " " << poss[1] << " " << poss[2] << "\n"
                << "CRT MODULE POS " << modulePosMother[0] << " "
                                     << modulePosMother[1] << " "
                                     << modulePosMother[2] << " "
                                    << "\n"
                << "CRT PATH: " << path << "\n"
                << "CRT level 0 (strip): " << nodeStrip->GetName() << "\n"
                << "CRT level 1 (array): " << nodeArray->GetName() << "\n"
                << "CRT level 2 (module): " << nodeModule->GetName() << "\n"
                << "CRT level 3 (tagger): " << nodeTagger->GetName() << "\n"
                << "CRT PLANE ID: " << planeID << "\n"
                << "CRT distToReadout: " << distToReadout << " " << (top ? "top" : "bot") << "\n"
                << "CRT q0: " << q0 << ", q1: " << q1 << ", ts1_ch0: " << ts1_ch0 << ", ts1_ch1: " << ts1_ch1 << ", dt: " << util::absDiff(ts1_ch0,ts1_ch1) << "\n";
        }
    } //end FillTaggers



    uint32_t CRTDetSimAlg::getChannelTriggerTicks(CLHEP::HepRandomEngine* engine,
                                             /*detinfo::ElecClock& clock,*/
                                             float t0, float npeMean, float r) {
        // Hit timing, with smearing and NPE dependence
        double tDelayMean =
          fParams.TDelayNorm() *
            exp(-0.5 * pow((npeMean - fParams.TDelayShift()) / fParams.TDelaySigma(), 2)) +
          fParams.TDelayOffset();

        double tDelayRMS =
          fParams.TDelayRMSGausNorm() *
            exp(-pow(npeMean - fParams.TDelayRMSGausShift(), 2) / fParams.TDelayRMSGausSigma()) +
          fParams.TDelayRMSExpNorm() *
            exp(-(npeMean - fParams.TDelayRMSExpShift()) / fParams.TDelayRMSExpScale());

        double tDelay = CLHEP::RandGauss::shoot(engine, tDelayMean, tDelayRMS);

        // Time resolution of the interpolator
        tDelay += CLHEP::RandGauss::shoot(engine, 0, fParams.TResInterpolator());

        // Propagation time
        double tProp = CLHEP::RandGauss::shoot(fParams.PropDelay(), fParams.PropDelayError()) * r;

        double t = t0 + tProp + tDelay;

        // Get clock ticks
        // FIXME no clock available for CRTs, have to do it by hand
        //clock.SetTime(t / 1e3);  // SetTime takes microseconds
        float time = (t / 1e3) * fParams.ClockSpeedCRT();

        if (time < 0) {
          mf::LogWarning("CRTSetSimAlg") << "Time is negative. Check the time offset used." << std::endl;
        }

        uint32_t time_int = static_cast<uint32_t>(time);

        mf::LogInfo("CRTSetSimAlg")
            << "CRT TIMING: t0=" << t0
            << ", tDelayMean=" << tDelayMean
            << ", tDelayRMS=" << tDelayRMS
            << ", tDelay=" << tDelay
            << ", tProp=" << tProp
            << ", t=" << t
            << ", time=" << time
            << ", time_int=" << time_int << std::endl;

        return time_int; // clock.Ticks();
    }


    void CRTDetSimAlg::ClearTaggers() {

        fTaggers.clear();
        fData.clear();
    }

} // namespace crt
} // namespace sbnd

#endif<|MERGE_RESOLUTION|>--- conflicted
+++ resolved
@@ -65,13 +65,9 @@
 
     uint16_t CRTDetSimAlg::WaveformEmulation(const uint32_t & time_delay, const double & adc)
     {
-<<<<<<< HEAD
-        if (!fParams.DoWaveformEmulation()) {
-=======
 
         if (!fParams.DoWaveformEmulation())
         {
->>>>>>> 75c0eca7
             return static_cast<uint16_t>(adc);
         }
 
