////////////////////////////////////////////////////////////////////////
// Class:       CRTStripHitProducer
// Plugin Type: producer
// File:        CRTStripHitProducer_module.cc
//
// Author:      Henry Lay (h.lay@lancaster.ac.uk)
////////////////////////////////////////////////////////////////////////

#include "art/Framework/Core/EDProducer.h"
#include "art/Framework/Core/ModuleMacros.h"
#include "art/Framework/Principal/Event.h"
#include "art/Framework/Principal/Handle.h"
#include "art/Framework/Principal/Run.h"
#include "art/Framework/Principal/SubRun.h"
#include "canvas/Utilities/InputTag.h"
#include "canvas/Persistency/Common/FindManyP.h"
#include "fhiclcpp/ParameterSet.h"
#include "messagefacility/MessageLogger/MessageLogger.h"

#include "artdaq-core/Data/RawEvent.hh"

#include "lardata/Utilities/AssociationUtil.h"

#include "sbnobj/SBND/CRT/FEBData.hh"
#include "sbnobj/SBND/CRT/CRTStripHit.hh"
#include "sbnobj/SBND/Timing/DAQTimestamp.hh"

#include "sbndcode/Geometry/GeometryWrappers/CRTGeoAlg.h"
#include "sbndcode/Decoders/PTB/sbndptb.h"
#include "sbndcode/Timing/SBNDRawTimingObj.h"

#include <memory>
#include <bitset>

namespace sbnd::crt {
  class CRTStripHitProducer;
}


class sbnd::crt::CRTStripHitProducer : public art::EDProducer {
public:
  explicit CRTStripHitProducer(fhicl::ParameterSet const& p);

  CRTStripHitProducer(CRTStripHitProducer const&) = delete;
  CRTStripHitProducer(CRTStripHitProducer&&) = delete;
  CRTStripHitProducer& operator=(CRTStripHitProducer const&) = delete;
  CRTStripHitProducer& operator=(CRTStripHitProducer&&) = delete;

  void produce(art::Event& e) override;

  std::vector<CRTStripHit> CreateStripHits(art::Ptr<FEBData> &data, const uint32_t ref_time_s,
                                           const uint32_t ref_time_ns);
  std::set<uint32_t> UnixSet(const std::vector<art::Ptr<FEBData>> &datas);
  bool SPECTDCReference(art::Event& e, const uint64_t &raw_ts, uint64_t &ref_time);
  bool PTBHLTReference(art::Event& e, const uint64_t &raw_ts, uint64_t &ref_time, uint32_t &hlt_code);

private:

  CRTGeoAlg             fCRTGeoAlg;
  std::string           fFEBDataModuleLabel;
  uint16_t              fADCThreshold;
  std::vector<double>   fErrorCoeff;
  bool                  fAllowFlag1;
  bool                  fApplyTs1Window;
  int64_t               fTs1Min;
  int64_t               fTs1Max;
  bool                  fCorrectForDifferentSecond;
  bool                  fReferenceTs0;
  int                   fTimingType;
  std::string           fDAQHeaderModuleLabel;
  std::string           fDAQHeaderInstanceLabel;
  uint32_t              fRawTSCorrection;
  uint32_t              fMaxAllowedRefTimeDiff;
  std::string           fSPECTDCModuleLabel;
  uint32_t              fSPECTDCETrigChannel;
  std::string           fPTBModuleLabel;
  std::vector<uint32_t> fAllowedPTBHLTs;
};


sbnd::crt::CRTStripHitProducer::CRTStripHitProducer(fhicl::ParameterSet const& p)
  : EDProducer{p}
  , fCRTGeoAlg(p.get<fhicl::ParameterSet>("CRTGeoAlg"))
  , fFEBDataModuleLabel(p.get<std::string>("FEBDataModuleLabel"))
  , fADCThreshold(p.get<uint16_t>("ADCThreshold"))
  , fErrorCoeff(p.get<std::vector<double>>("ErrorCoeff"))
  , fAllowFlag1(p.get<bool>("AllowFlag1"))
  , fApplyTs1Window(p.get<bool>("ApplyTs1Window"))
  , fTs1Min(p.get<int64_t>("Ts1Min", 0))
  , fTs1Max(p.get<int64_t>("Ts1Max", std::numeric_limits<int64_t>::max()))
  , fCorrectForDifferentSecond(p.get<bool>("CorrectForDifferentSecond"))
  , fReferenceTs0(p.get<bool>("ReferenceTs0"))
  , fTimingType(p.get<int>("TimingType", 0))
  , fDAQHeaderModuleLabel(p.get<std::string>("DAQHeaderModuleLabel", ""))
  , fDAQHeaderInstanceLabel(p.get<std::string>("DAQHeaderInstanceLabel", ""))
  , fRawTSCorrection(p.get<uint32_t>("RawTSCorrection", 0))
  , fMaxAllowedRefTimeDiff(p.get<uint32_t>("MaxAllowedRefTimeDiff", 0))
  , fSPECTDCModuleLabel(p.get<std::string>("SPECTDCModuleLabel", ""))
  , fSPECTDCETrigChannel(p.get<uint32_t>("SPECTDCETrigChannel", 4))
  , fPTBModuleLabel(p.get<std::string>("PTBModuleLabel", ""))
  , fAllowedPTBHLTs(p.get<std::vector<uint32_t>>("AllowedPTBHLTs", {}))
{
  produces<std::vector<CRTStripHit>>();
  produces<art::Assns<FEBData, CRTStripHit>>();

  if(fReferenceTs0)
    produces<raw::TimingReferenceInfo>();
}

void sbnd::crt::CRTStripHitProducer::produce(art::Event& e)
{
  auto stripHitVec         = std::make_unique<std::vector<CRTStripHit>>();
  auto stripHitDataAssn    = std::make_unique<art::Assns<FEBData, CRTStripHit>>();
  auto timingReferenceInfo = std::make_unique<raw::TimingReferenceInfo>();

  art::Handle<std::vector<FEBData>> FEBDataHandle;
  e.getByLabel(fFEBDataModuleLabel, FEBDataHandle);
  
  std::vector<art::Ptr<FEBData>> FEBDataVec;
  art::fill_ptr_vector(FEBDataVec, FEBDataHandle);

  uint64_t raw_ts = 0, ref_time = 0;
  uint32_t ref_time_s = 0, ref_time_ns = 0;

  if(fReferenceTs0)
    {
      art::Handle<artdaq::detail::RawEventHeader> DAQHeaderHandle;
      e.getByLabel(fDAQHeaderModuleLabel, fDAQHeaderInstanceLabel, DAQHeaderHandle);

      if(DAQHeaderHandle.isValid())
        {
          artdaq::RawEvent rawHeaderEvent = artdaq::RawEvent(*DAQHeaderHandle);
          raw_ts = rawHeaderEvent.timestamp() - fRawTSCorrection;
        }

      int timingType = fTimingType;
      int timingCh   = 0;

      if(timingType == 0)
        {
          uint64_t spec_tdc_ref_time = 0;

          if(SPECTDCReference(e, raw_ts, spec_tdc_ref_time))
            {
              ref_time = spec_tdc_ref_time;
              timingCh = fSPECTDCETrigChannel;
            }
          else
            ++timingType;
        }

      if(timingType == 1)
        {
          uint64_t ptb_hlt_ref_time = 0;
          uint32_t hlt_code         = 0;

          if(PTBHLTReference(e, raw_ts, ptb_hlt_ref_time, hlt_code))
            {
              ref_time = ptb_hlt_ref_time;
              timingCh = hlt_code;
            }
          else
            ++timingType;
        }

      if(timingType == 2)
        {
          std::set<uint32_t> unix_set = UnixSet(FEBDataVec);
          ref_time = unix_set.size() ? *unix_set.rbegin() * static_cast<uint64_t>(1e9) : 0;
        }

      ref_time_s  = ref_time / static_cast<uint64_t>(1e9);
      ref_time_ns = ref_time % static_cast<uint64_t>(1e9);

      timingReferenceInfo->timingType    = timingType;
      timingReferenceInfo->timingChannel = timingCh;
    }

  for(auto data : FEBDataVec)
    {
      std::vector<CRTStripHit> newStripHits = CreateStripHits(data, ref_time_s, ref_time_ns);

      for(auto hit : newStripHits)
        {
          stripHitVec->push_back(hit);
          util::CreateAssn(*this, e, *stripHitVec, data, *stripHitDataAssn);
        }
    }

  e.put(std::move(stripHitVec));
  e.put(std::move(stripHitDataAssn));

  if(fReferenceTs0)
    e.put(std::move(timingReferenceInfo));
}

std::vector<sbnd::crt::CRTStripHit> sbnd::crt::CRTStripHitProducer::CreateStripHits(art::Ptr<FEBData> &data, const uint32_t ref_time_s,
                                                                                    const uint32_t ref_time_ns)
{
  std::vector<CRTStripHit> stripHits;

  const uint32_t mac5  = data->Mac5();
  uint32_t unixs       = data->UnixS();

  // Only consider "real data" readouts, not clock resets etc
  if(!(data->Flags() == 3 || (fAllowFlag1 && data->Flags() == 1)))
    return stripHits;
  
  const CRTModuleGeo module = fCRTGeoAlg.GetModule(mac5 * 32);

  // Correct for FEB readout cable length
  // (time is FEB-by-FEB not channel-by-channel)
  int64_t t0 = (int)data->Ts0() + (int)module.t0CableDelayCorrection;
  int64_t t1 = (int)data->Ts1() + (int)module.t1CableDelayCorrection;

  if(fCorrectForDifferentSecond)
    {
      // For data events we correct the t0 time used for clustering if the
      // events fell either side of the PPS reset.

      const int64_t unix_diff = static_cast<int64_t>(ref_time_s) - static_cast<int64_t>(unixs);

      if(unix_diff < -1 || unix_diff > 1)
        {
<<<<<<< HEAD
          throw std::runtime_error("Unix timestamps differ by more than 1" + unix_diff);
=======
          throw std::runtime_error(Form("Unix timestamps differ by more than 1 (%li)", unix_diff));
>>>>>>> 02827d46
        }

      if(unix_diff == 1)
        {
          t0 -= static_cast<int>(1e9);
          unixs += 1;
        }
      else if(unix_diff == -1)
        {
          t0 += static_cast<int>(1e9);
          unixs -= 1;
        }
    }

  if(fReferenceTs0)
    t0 -= ref_time_ns;

  if(fApplyTs1Window && (t1 < fTs1Min || t1 > fTs1Max))
    return stripHits;

  // Iterate via strip (2 SiPMs per strip)
  const auto &sipm_adcs = data->ADC();
  for(unsigned adc_i = 0; adc_i < 32; adc_i+=2)
    {
      // Calculate SiPM channel number
      const uint16_t channel = mac5 * 32 + adc_i;

      const CRTStripGeo strip = fCRTGeoAlg.GetStrip(channel);
      const CRTSiPMGeo sipm1  = fCRTGeoAlg.GetSiPM(channel);
      const CRTSiPMGeo sipm2  = fCRTGeoAlg.GetSiPM(channel+1);

      // Subtract channel pedestals
      const uint16_t adc1 = sipm1.pedestal < sipm_adcs[adc_i]   ? sipm_adcs[adc_i] - sipm1.pedestal   : 0;
      const uint16_t adc2 = sipm2.pedestal < sipm_adcs[adc_i+1] ? sipm_adcs[adc_i+1] - sipm2.pedestal : 0;

      // Keep hit if both SiPMs above threshold
      if(adc1 > fADCThreshold && adc2 > fADCThreshold)
        {
          // Access width of strip from the geometry algorithm
          const double width = strip.width;

          // Use light ratio to infer lateral position
          const double pos = width / 2. * tanh(log(1. * adc2/adc1)) + width / 2.;
          double err       = fErrorCoeff[0] * width + fErrorCoeff[1] * pos + fErrorCoeff[2] * pos * pos;

          // Ensure error does not allow positions outside the strip geometry
          if(pos + err > width)
            err = width - pos;

          if(pos - err < 0)
            err = pos;

          stripHits.emplace_back(channel, t0, t1, ref_time_s, pos, err, adc1, adc2);
        }
    }

  return stripHits;
}

std::set<uint32_t> sbnd::crt::CRTStripHitProducer::UnixSet(const std::vector<art::Ptr<FEBData>> &datas)
{
  std::set<uint32_t> set;

  for(auto const& data : datas)
    {
      set.insert(data->UnixS());
    }

  return set;
}

bool sbnd::crt::CRTStripHitProducer::SPECTDCReference(art::Event& e, const uint64_t &raw_ts, uint64_t &ref_time)
{
  bool found = false;

  art::Handle<std::vector<sbnd::timing::DAQTimestamp>> TDCHandle;
  e.getByLabel(fSPECTDCModuleLabel, TDCHandle);

  if(!TDCHandle.isValid() || TDCHandle->size() == 0)
    return found;

  std::vector<art::Ptr<sbnd::timing::DAQTimestamp>> TDCVec;
  art::fill_ptr_vector(TDCVec, TDCHandle);

  uint64_t min_diff    = std::numeric_limits<int64_t>::max();
  uint64_t min_diff_ts = 0;

  for(auto ts : TDCVec)
    {
      if(ts->Channel() == fSPECTDCETrigChannel)
        {
          uint64_t diff = raw_ts > ts->Timestamp() ? raw_ts - ts->Timestamp() : ts->Timestamp() - raw_ts;

          if(diff < min_diff)
            {
              min_diff    = diff;
              min_diff_ts = ts->Timestamp();
              found       = true;
            }
        }
    }

  if(min_diff > fMaxAllowedRefTimeDiff)
    return false;

  ref_time = min_diff_ts;

  return found;
}

bool sbnd::crt::CRTStripHitProducer::PTBHLTReference(art::Event& e, const uint64_t &raw_ts, uint64_t &ref_time, uint32_t &hlt_code)
{
  bool found = false;

  art::Handle<std::vector<raw::ptb::sbndptb>> PTBHandle;
  e.getByLabel(fPTBModuleLabel, PTBHandle);

  if(!PTBHandle.isValid() || PTBHandle->size() == 0)
    return found;

  std::vector<art::Ptr<raw::ptb::sbndptb>> PTBVec;
  art::fill_ptr_vector(PTBVec, PTBHandle);

  uint64_t min_diff    = std::numeric_limits<int64_t>::max();
  uint64_t min_diff_ts = 0;

  for(auto ptb : PTBVec)
    {
      for(auto hlt : ptb->GetHLTriggers())
        {
          uint64_t hlt_timestamp          = (hlt.timestamp * 20);
          std::bitset<32> hlt_word_bitset = std::bitset<32>(hlt.trigger_word);

          for(uint32_t allowed_hlt : fAllowedPTBHLTs)
            {
              if(hlt_word_bitset[allowed_hlt])
                {
                  uint64_t diff = raw_ts > hlt_timestamp ? raw_ts - hlt_timestamp : hlt_timestamp - raw_ts;

                  if(diff < min_diff)
                    {
                      min_diff    = diff;
                      min_diff_ts = hlt_timestamp;
                      hlt_code    = allowed_hlt;
                      found       = true;
                    }
                }
            }
        }
    }

  if(min_diff > fMaxAllowedRefTimeDiff)
    return false;

  ref_time = min_diff_ts;

  return found;
}

DEFINE_ART_MODULE(sbnd::crt::CRTStripHitProducer)<|MERGE_RESOLUTION|>--- conflicted
+++ resolved
@@ -222,11 +222,7 @@
 
       if(unix_diff < -1 || unix_diff > 1)
         {
-<<<<<<< HEAD
-          throw std::runtime_error("Unix timestamps differ by more than 1" + unix_diff);
-=======
           throw std::runtime_error(Form("Unix timestamps differ by more than 1 (%li)", unix_diff));
->>>>>>> 02827d46
         }
 
       if(unix_diff == 1)
