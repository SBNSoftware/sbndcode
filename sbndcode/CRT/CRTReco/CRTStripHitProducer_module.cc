////////////////////////////////////////////////////////////////////////
// Class:       CRTStripHitProducer
// Plugin Type: producer
// File:        CRTStripHitProducer_module.cc
//
// Author:      Henry Lay (h.lay@lancaster.ac.uk)
////////////////////////////////////////////////////////////////////////

#include "art/Framework/Core/EDProducer.h"
#include "art/Framework/Core/ModuleMacros.h"
#include "art/Framework/Principal/Event.h"
#include "art/Framework/Principal/Handle.h"
#include "art/Framework/Principal/Run.h"
#include "art/Framework/Principal/SubRun.h"
#include "canvas/Utilities/InputTag.h"
#include "canvas/Persistency/Common/FindManyP.h"
#include "fhiclcpp/ParameterSet.h"
#include "messagefacility/MessageLogger/MessageLogger.h"

#include "artdaq-core/Data/RawEvent.hh"

#include "lardata/Utilities/AssociationUtil.h"

#include "sbnobj/SBND/CRT/FEBData.hh"
#include "sbnobj/SBND/CRT/CRTStripHit.hh"
#include "sbnobj/SBND/Timing/DAQTimestamp.hh"

#include "sbndcode/Geometry/GeometryWrappers/CRTGeoAlg.h"
#include "sbndcode/Decoders/PTB/sbndptb.h"
#include "sbndcode/Timing/SBNDRawTimingObj.h"

#include <memory>
#include <bitset>

namespace sbnd::crt {
  class CRTStripHitProducer;
}


class sbnd::crt::CRTStripHitProducer : public art::EDProducer {
public:
  explicit CRTStripHitProducer(fhicl::ParameterSet const& p);

  CRTStripHitProducer(CRTStripHitProducer const&) = delete;
  CRTStripHitProducer(CRTStripHitProducer&&) = delete;
  CRTStripHitProducer& operator=(CRTStripHitProducer const&) = delete;
  CRTStripHitProducer& operator=(CRTStripHitProducer&&) = delete;

  void produce(art::Event& e) override;

  std::vector<CRTStripHit> CreateStripHits(art::Ptr<FEBData> &data, const uint32_t ref_time_s,
                                           const uint32_t ref_time_ns);
  std::set<uint32_t> UnixSet(const std::vector<art::Ptr<FEBData>> &datas);
  bool SPECTDCReference(art::Event& e, const uint64_t &raw_ts, uint64_t &ref_time);
  bool PTBHLTReference(art::Event& e, const uint64_t &raw_ts, uint64_t &ref_time, uint32_t &hlt_code);
  std::bitset<32> TriggerWordBitset(uint32_t trig_word);

private:

  CRTGeoAlg             fCRTGeoAlg;
  std::string           fFEBDataModuleLabel;
  uint16_t              fADCThreshold;
  std::vector<double>   fErrorCoeff;
  bool                  fAllowFlag1;
  bool                  fApplyTs1Window;
  int64_t               fTs1Min;
  int64_t               fTs1Max;
  bool                  fCorrectForDifferentSecond;
  bool                  fReferenceTs0;
  int                   fTimingType;
  std::string           fDAQHeaderModuleLabel;
  std::string           fDAQHeaderInstanceLabel;
  uint32_t              fRawTSCorrection;
  uint32_t              fMaxAllowedRefTimeDiff;
  std::string           fSPECTDCModuleLabel;
  uint32_t              fSPECTDCETrigChannel;
  std::string           fPTBModuleLabel;
  std::vector<uint32_t> fAllowedPTBHLTs;
};


sbnd::crt::CRTStripHitProducer::CRTStripHitProducer(fhicl::ParameterSet const& p)
  : EDProducer{p}
  , fCRTGeoAlg(p.get<fhicl::ParameterSet>("CRTGeoAlg"))
  , fFEBDataModuleLabel(p.get<std::string>("FEBDataModuleLabel"))
  , fADCThreshold(p.get<uint16_t>("ADCThreshold"))
  , fErrorCoeff(p.get<std::vector<double>>("ErrorCoeff"))
  , fAllowFlag1(p.get<bool>("AllowFlag1"))
  , fApplyTs1Window(p.get<bool>("ApplyTs1Window"))
  , fTs1Min(p.get<int64_t>("Ts1Min", 0))
  , fTs1Max(p.get<int64_t>("Ts1Max", std::numeric_limits<int64_t>::max()))
  , fCorrectForDifferentSecond(p.get<bool>("CorrectForDifferentSecond"))
  , fReferenceTs0(p.get<bool>("ReferenceTs0"))
  , fTimingType(p.get<int>("TimingType", 0))
  , fDAQHeaderModuleLabel(p.get<std::string>("DAQHeaderModuleLabel", ""))
  , fDAQHeaderInstanceLabel(p.get<std::string>("DAQHeaderInstanceLabel", ""))
  , fRawTSCorrection(p.get<uint32_t>("RawTSCorrection", 0))
  , fMaxAllowedRefTimeDiff(p.get<uint32_t>("MaxAllowedRefTimeDiff", 0))
  , fSPECTDCModuleLabel(p.get<std::string>("SPECTDCModuleLabel", ""))
  , fSPECTDCETrigChannel(p.get<uint32_t>("SPECTDCETrigChannel", 4))
  , fPTBModuleLabel(p.get<std::string>("PTBModuleLabel", ""))
  , fAllowedPTBHLTs(p.get<std::vector<uint32_t>>("AllowedPTBHLTs", {}))
{
  produces<std::vector<CRTStripHit>>();
  produces<art::Assns<FEBData, CRTStripHit>>();

  if(fReferenceTs0)
    produces<raw::TimingReferenceInfo>();
}

void sbnd::crt::CRTStripHitProducer::produce(art::Event& e)
{
  auto stripHitVec         = std::make_unique<std::vector<CRTStripHit>>();
  auto stripHitDataAssn    = std::make_unique<art::Assns<FEBData, CRTStripHit>>();
  auto timingReferenceInfo = std::make_unique<raw::TimingReferenceInfo>();

  art::Handle<std::vector<FEBData>> FEBDataHandle;
  e.getByLabel(fFEBDataModuleLabel, FEBDataHandle);
  
  std::vector<art::Ptr<FEBData>> FEBDataVec;
  art::fill_ptr_vector(FEBDataVec, FEBDataHandle);

  uint64_t raw_ts = 0, ref_time = 0;
  uint32_t ref_time_s = 0, ref_time_ns = 0;

  if(fReferenceTs0)
    {
      art::Handle<artdaq::detail::RawEventHeader> DAQHeaderHandle;
      e.getByLabel(fDAQHeaderModuleLabel, fDAQHeaderInstanceLabel, DAQHeaderHandle);

      if(DAQHeaderHandle.isValid())
        {
          artdaq::RawEvent rawHeaderEvent = artdaq::RawEvent(*DAQHeaderHandle);
          raw_ts = rawHeaderEvent.timestamp() - fRawTSCorrection;
        }

      int timingType = fTimingType;
      int timingCh   = 0;

<<<<<<< HEAD
      if(timingType == 0)
        {
          uint64_t spec_tdc_ref_time = 0;
=======
                  if(fCorrectForDifferentSecond)
                    {
                      const uint64_t etrig_unix = ts->Timestamp() / static_cast<uint64_t>(1e9);
                      const int64_t unix_diff = ref_unix - etrig_unix;
                      if(unix_diff != 0 && unix_diff != 1)
                        throw std::runtime_error(Form("Unix timestamps differ by more than 1 (%li)", unix_diff));
>>>>>>> f32d41b0

          if(SPECTDCReference(e, raw_ts, spec_tdc_ref_time))
            {
              ref_time = spec_tdc_ref_time;
              timingCh = fSPECTDCETrigChannel;
            }
          else
            ++timingType;
        }

      if(timingType == 1)
        {
          uint64_t ptb_hlt_ref_time = 0;
          uint32_t hlt_code         = 0;

          if(PTBHLTReference(e, raw_ts, ptb_hlt_ref_time, hlt_code))
            {
              ref_time = ptb_hlt_ref_time;
              timingCh = hlt_code;
            }
          else
            ++timingType;
        }

      if(timingType == 2)
        {
          std::set<uint32_t> unix_set = UnixSet(FEBDataVec);
          ref_time = unix_set.size() ? *unix_set.rbegin() * static_cast<uint64_t>(1e9) : 0;
        }

      ref_time_s  = ref_time / static_cast<uint64_t>(1e9);
      ref_time_ns = ref_time % static_cast<uint64_t>(1e9);

      timingReferenceInfo->timingType    = timingType;
      timingReferenceInfo->timingChannel = timingCh;
    }

  for(auto data : FEBDataVec)
    {
      std::vector<CRTStripHit> newStripHits = CreateStripHits(data, ref_time_s, ref_time_ns);

      for(auto hit : newStripHits)
        {
          stripHitVec->push_back(hit);
          util::CreateAssn(*this, e, *stripHitVec, data, *stripHitDataAssn);
        }
    }

  e.put(std::move(stripHitVec));
  e.put(std::move(stripHitDataAssn));

  if(fReferenceTs0)
    e.put(std::move(timingReferenceInfo));
}

std::vector<sbnd::crt::CRTStripHit> sbnd::crt::CRTStripHitProducer::CreateStripHits(art::Ptr<FEBData> &data, const uint32_t ref_time_s,
                                                                                    const uint32_t ref_time_ns)
{
  std::vector<CRTStripHit> stripHits;

  const uint32_t mac5  = data->Mac5();
  uint32_t unixs       = data->UnixS();

  // Only consider "real data" readouts, not clock resets etc
  if(!(data->Flags() == 3 || (fAllowFlag1 && data->Flags() == 1)))
    return stripHits;
  
  const CRTModuleGeo module = fCRTGeoAlg.GetModule(mac5 * 32);

  // Correct for FEB readout cable length
  // (time is FEB-by-FEB not channel-by-channel)
  int64_t t0 = (int)data->Ts0() + (int)module.t0CableDelayCorrection;
  int64_t t1 = (int)data->Ts1() + (int)module.t1CableDelayCorrection;

  if(fCorrectForDifferentSecond)
    {
      // For data events we correct the t0 time used for clustering if the
      // events fell either side of the PPS reset.

<<<<<<< HEAD
      const int64_t unix_diff = static_cast<int64_t>(ref_time_s) - static_cast<int64_t>(unixs);
=======
      const int64_t unix_diff = ref_unix - unixs;
      if(unix_diff != 0 && unix_diff != 1)
        throw std::runtime_error(Form("Unix timestamps differ by more than 1 (%li)", unix_diff));
>>>>>>> f32d41b0

      if(unix_diff < -1 || unix_diff > 1)
        {
          throw std::runtime_error("Unix timestamps differ by more than 1" + unix_diff);
        }

      if(unix_diff == 1)
        {
          t0 -= static_cast<int>(1e9);
          unixs += 1;
        }
      else if(unix_diff == -1)
        {
          t0 += static_cast<int>(1e9);
          unixs -= 1;
        }
    }

  if(fReferenceTs0)
    t0 -= ref_time_ns;

  if(fApplyTs1Window && (t1 < fTs1Min || t1 > fTs1Max))
    return stripHits;

  // Iterate via strip (2 SiPMs per strip)
  const auto &sipm_adcs = data->ADC();
  for(unsigned adc_i = 0; adc_i < 32; adc_i+=2)
    {
      // Calculate SiPM channel number
      const uint16_t channel = mac5 * 32 + adc_i;

      const CRTStripGeo strip = fCRTGeoAlg.GetStrip(channel);
      const CRTSiPMGeo sipm1  = fCRTGeoAlg.GetSiPM(channel);
      const CRTSiPMGeo sipm2  = fCRTGeoAlg.GetSiPM(channel+1);

      // Subtract channel pedestals
      const uint16_t adc1 = sipm1.pedestal < sipm_adcs[adc_i]   ? sipm_adcs[adc_i] - sipm1.pedestal   : 0;
      const uint16_t adc2 = sipm2.pedestal < sipm_adcs[adc_i+1] ? sipm_adcs[adc_i+1] - sipm2.pedestal : 0;

      // Keep hit if both SiPMs above threshold
      if(adc1 > fADCThreshold && adc2 > fADCThreshold)
        {
          // Access width of strip from the geometry algorithm
          const double width = strip.width;

          // Use light ratio to infer lateral position
          const double pos = width / 2. * tanh(log(1. * adc2/adc1)) + width / 2.;
          double err       = fErrorCoeff[0] * width + fErrorCoeff[1] * pos + fErrorCoeff[2] * pos * pos;

          // Ensure error does not allow positions outside the strip geometry
          if(pos + err > width)
            err = width - pos;

          if(pos - err < 0)
            err = pos;

          stripHits.emplace_back(channel, t0, t1, ref_time_s, pos, err, adc1, adc2);
        }
    }

  return stripHits;
}

std::set<uint32_t> sbnd::crt::CRTStripHitProducer::UnixSet(const std::vector<art::Ptr<FEBData>> &datas)
{
  std::set<uint32_t> set;

  for(auto const& data : datas)
    {
      set.insert(data->UnixS());
    }

  return set;
}

bool sbnd::crt::CRTStripHitProducer::SPECTDCReference(art::Event& e, const uint64_t &raw_ts, uint64_t &ref_time)
{
  bool found = false;

  art::Handle<std::vector<sbnd::timing::DAQTimestamp>> TDCHandle;
  e.getByLabel(fSPECTDCModuleLabel, TDCHandle);

  if(!TDCHandle.isValid() || TDCHandle->size() == 0)
    return found;

  std::vector<art::Ptr<sbnd::timing::DAQTimestamp>> TDCVec;
  art::fill_ptr_vector(TDCVec, TDCHandle);

  int64_t min_diff     = std::numeric_limits<int64_t>::max();
  uint64_t min_diff_ts = 0;

  for(auto ts : TDCVec)
    {
      if(ts->Channel() == fSPECTDCETrigChannel)
        {
          int64_t diff = raw_ts > ts->Timestamp() ? raw_ts - ts->Timestamp() : ts->Timestamp() - raw_ts;

          if(diff < min_diff)
            {
              min_diff    = diff;
              min_diff_ts = ts->Timestamp();
              found       = true;
            }
        }
    }

  if(min_diff > fMaxAllowedRefTimeDiff)
    return false;

  ref_time = min_diff_ts;

  return found;
}

bool sbnd::crt::CRTStripHitProducer::PTBHLTReference(art::Event& e, const uint64_t &raw_ts, uint64_t &ref_time, uint32_t &hlt_code)
{
  bool found = false;

  art::Handle<std::vector<raw::ptb::sbndptb>> PTBHandle;
  e.getByLabel(fPTBModuleLabel, PTBHandle);

  if(!PTBHandle.isValid() || PTBHandle->size() == 0)
    return found;

  std::vector<art::Ptr<raw::ptb::sbndptb>> PTBVec;
  art::fill_ptr_vector(PTBVec, PTBHandle);

  int64_t min_diff     = std::numeric_limits<int64_t>::max();
  uint64_t min_diff_ts = 0;

  for(auto ptb : PTBVec)
    {
      for(auto hlt : ptb->GetHLTriggers())
        {
          uint64_t hlt_timestamp          = (hlt.timestamp * 20);
          std::bitset<32> hlt_word_bitset = TriggerWordBitset(hlt.trigger_word);

          for(uint32_t allowed_hlt : fAllowedPTBHLTs)
            {
              if(hlt_word_bitset[allowed_hlt])
                {
                  int64_t diff = raw_ts > hlt_timestamp ? raw_ts - hlt_timestamp : hlt_timestamp - raw_ts;

                  if(diff < min_diff)
                    {
                      min_diff    = diff;
                      min_diff_ts = hlt_timestamp;
                      hlt_code    = allowed_hlt;
                      found       = true;
                    }
                }
            }
        }
    }

  if(min_diff > fMaxAllowedRefTimeDiff)
    return false;

  ref_time = min_diff_ts;

  return found;
}

std::bitset<32> sbnd::crt::CRTStripHitProducer::TriggerWordBitset(uint32_t trig_word)
{
  uint32_t trig_word_dec;
  std::stringstream ss;

  ss << std::hex << trig_word << std::dec;
  ss >> trig_word_dec;

  return std::bitset<32>(trig_word_dec);
}

DEFINE_ART_MODULE(sbnd::crt::CRTStripHitProducer)<|MERGE_RESOLUTION|>--- conflicted
+++ resolved
@@ -137,18 +137,9 @@
       int timingType = fTimingType;
       int timingCh   = 0;
 
-<<<<<<< HEAD
       if(timingType == 0)
         {
           uint64_t spec_tdc_ref_time = 0;
-=======
-                  if(fCorrectForDifferentSecond)
-                    {
-                      const uint64_t etrig_unix = ts->Timestamp() / static_cast<uint64_t>(1e9);
-                      const int64_t unix_diff = ref_unix - etrig_unix;
-                      if(unix_diff != 0 && unix_diff != 1)
-                        throw std::runtime_error(Form("Unix timestamps differ by more than 1 (%li)", unix_diff));
->>>>>>> f32d41b0
 
           if(SPECTDCReference(e, raw_ts, spec_tdc_ref_time))
             {
@@ -228,17 +219,11 @@
       // For data events we correct the t0 time used for clustering if the
       // events fell either side of the PPS reset.
 
-<<<<<<< HEAD
       const int64_t unix_diff = static_cast<int64_t>(ref_time_s) - static_cast<int64_t>(unixs);
-=======
-      const int64_t unix_diff = ref_unix - unixs;
-      if(unix_diff != 0 && unix_diff != 1)
-        throw std::runtime_error(Form("Unix timestamps differ by more than 1 (%li)", unix_diff));
->>>>>>> f32d41b0
 
       if(unix_diff < -1 || unix_diff > 1)
         {
-          throw std::runtime_error("Unix timestamps differ by more than 1" + unix_diff);
+          throw std::runtime_error(Form("Unix timestamps differ by more than 1 (%li)", unix_diff));
         }
 
       if(unix_diff == 1)
