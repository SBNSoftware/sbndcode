////////////////////////////////////////////////////////////////////////
// Class:       CRTStripHitProducer
// Plugin Type: producer
// File:        CRTStripHitProducer_module.cc
//
// Author:      Henry Lay (h.lay@lancaster.ac.uk)
////////////////////////////////////////////////////////////////////////

#include "art/Framework/Core/EDProducer.h"
#include "art/Framework/Core/ModuleMacros.h"
#include "art/Framework/Principal/Event.h"
#include "art/Framework/Principal/Handle.h"
#include "art/Framework/Principal/Run.h"
#include "art/Framework/Principal/SubRun.h"
#include "canvas/Utilities/InputTag.h"
#include "canvas/Persistency/Common/FindManyP.h"
#include "fhiclcpp/ParameterSet.h"
#include "messagefacility/MessageLogger/MessageLogger.h"

#include "artdaq-core/Data/RawEvent.hh"

#include "lardata/Utilities/AssociationUtil.h"

#include "sbnobj/SBND/CRT/FEBData.hh"
#include "sbnobj/SBND/CRT/CRTStripHit.hh"
#include "sbnobj/SBND/Timing/DAQTimestamp.hh"

#include "sbndcode/Geometry/GeometryWrappers/CRTGeoAlg.h"
#include "sbndcode/Decoders/PTB/sbndptb.h"
#include "sbndcode/Timing/SBNDRawTimingObj.h"

#include <memory>
#include <bitset>

namespace sbnd::crt {
  class CRTStripHitProducer;
}


class sbnd::crt::CRTStripHitProducer : public art::EDProducer {
public:
  explicit CRTStripHitProducer(fhicl::ParameterSet const& p);

  CRTStripHitProducer(CRTStripHitProducer const&) = delete;
  CRTStripHitProducer(CRTStripHitProducer&&) = delete;
  CRTStripHitProducer& operator=(CRTStripHitProducer const&) = delete;
  CRTStripHitProducer& operator=(CRTStripHitProducer&&) = delete;

  void produce(art::Event& e) override;

  std::vector<CRTStripHit> CreateStripHits(art::Ptr<FEBData> &data, const uint32_t ref_time_s,
                                           const uint32_t ref_time_ns);
  std::set<uint32_t> UnixSet(const std::vector<art::Ptr<FEBData>> &datas);
  bool SPECTDCReference(art::Event& e, const uint64_t &raw_ts, uint64_t &ref_time);
  bool PTBHLTReference(art::Event& e, const uint64_t &raw_ts, uint64_t &ref_time, uint32_t &hlt_code);

private:

  CRTGeoAlg             fCRTGeoAlg;
  std::string           fFEBDataModuleLabel;
  uint16_t              fADCThreshold;
  std::vector<double>   fErrorCoeff;
  bool                  fAllowFlag1;
  bool                  fApplyTs1Window;
  int64_t               fTs1Min;
  int64_t               fTs1Max;
  bool                  fCorrectForDifferentSecond;
  bool                  fReferenceTs0;
  int                   fTimingType;
  std::string           fDAQHeaderModuleLabel;
  std::string           fDAQHeaderInstanceLabel;
  uint32_t              fRawTSCorrection;
  uint32_t              fMaxAllowedRefTimeDiff;
  std::string           fSPECTDCModuleLabel;
  uint32_t              fSPECTDCETrigChannel;
  std::string           fPTBModuleLabel;
  std::vector<uint32_t> fAllowedPTBHLTs;
};


sbnd::crt::CRTStripHitProducer::CRTStripHitProducer(fhicl::ParameterSet const& p)
  : EDProducer{p}
  , fCRTGeoAlg(p.get<fhicl::ParameterSet>("CRTGeoAlg"))
  , fFEBDataModuleLabel(p.get<std::string>("FEBDataModuleLabel"))
  , fADCThreshold(p.get<uint16_t>("ADCThreshold"))
  , fErrorCoeff(p.get<std::vector<double>>("ErrorCoeff"))
  , fAllowFlag1(p.get<bool>("AllowFlag1"))
  , fApplyTs1Window(p.get<bool>("ApplyTs1Window"))
  , fTs1Min(p.get<int64_t>("Ts1Min", 0))
  , fTs1Max(p.get<int64_t>("Ts1Max", std::numeric_limits<int64_t>::max()))
  , fCorrectForDifferentSecond(p.get<bool>("CorrectForDifferentSecond"))
  , fReferenceTs0(p.get<bool>("ReferenceTs0"))
  , fTimingType(p.get<int>("TimingType", 0))
  , fDAQHeaderModuleLabel(p.get<std::string>("DAQHeaderModuleLabel", ""))
  , fDAQHeaderInstanceLabel(p.get<std::string>("DAQHeaderInstanceLabel", ""))
  , fRawTSCorrection(p.get<uint32_t>("RawTSCorrection", 0))
  , fMaxAllowedRefTimeDiff(p.get<uint32_t>("MaxAllowedRefTimeDiff", 0))
  , fSPECTDCModuleLabel(p.get<std::string>("SPECTDCModuleLabel", ""))
  , fSPECTDCETrigChannel(p.get<uint32_t>("SPECTDCETrigChannel", 4))
  , fPTBModuleLabel(p.get<std::string>("PTBModuleLabel", ""))
  , fAllowedPTBHLTs(p.get<std::vector<uint32_t>>("AllowedPTBHLTs", {}))
{
  produces<std::vector<CRTStripHit>>();
  produces<art::Assns<FEBData, CRTStripHit>>();

  if(fReferenceTs0)
    produces<raw::TimingReferenceInfo>();
}

void sbnd::crt::CRTStripHitProducer::produce(art::Event& e)
{
  auto stripHitVec         = std::make_unique<std::vector<CRTStripHit>>();
  auto stripHitDataAssn    = std::make_unique<art::Assns<FEBData, CRTStripHit>>();
  auto timingReferenceInfo = std::make_unique<raw::TimingReferenceInfo>();

  art::Handle<std::vector<FEBData>> FEBDataHandle;
  e.getByLabel(fFEBDataModuleLabel, FEBDataHandle);
  
  std::vector<art::Ptr<FEBData>> FEBDataVec;
  art::fill_ptr_vector(FEBDataVec, FEBDataHandle);

  uint64_t raw_ts = 0, ref_time = 0;
  uint32_t ref_time_s = 0, ref_time_ns = 0;

  if(fReferenceTs0)
    {
      art::Handle<artdaq::detail::RawEventHeader> DAQHeaderHandle;
      e.getByLabel(fDAQHeaderModuleLabel, fDAQHeaderInstanceLabel, DAQHeaderHandle);

<<<<<<< HEAD
      if(TDCHandle.isValid() && TDCHandle->size() != 0 && FEBDataVec.size() != 0)
=======
      if(DAQHeaderHandle.isValid())
>>>>>>> 1057e8f5
        {
          artdaq::RawEvent rawHeaderEvent = artdaq::RawEvent(*DAQHeaderHandle);
          raw_ts = rawHeaderEvent.timestamp() - fRawTSCorrection;
        }

      int timingType = fTimingType;
      int timingCh   = 0;

      if(timingType == 0)
        {
          uint64_t spec_tdc_ref_time = 0;

          if(SPECTDCReference(e, raw_ts, spec_tdc_ref_time))
            {
              ref_time = spec_tdc_ref_time;
              timingCh = fSPECTDCETrigChannel;
            }
          else
            ++timingType;
        }

      if(timingType == 1)
        {
          uint64_t ptb_hlt_ref_time = 0;
          uint32_t hlt_code         = 0;

          if(PTBHLTReference(e, raw_ts, ptb_hlt_ref_time, hlt_code))
            {
              ref_time = ptb_hlt_ref_time;
              timingCh = hlt_code;
            }
          else
            ++timingType;
        }

      if(timingType == 2)
        {
          std::set<uint32_t> unix_set = UnixSet(FEBDataVec);
          ref_time = unix_set.size() ? *unix_set.rbegin() * static_cast<uint64_t>(1e9) : 0;
        }

      ref_time_s  = ref_time / static_cast<uint64_t>(1e9);
      ref_time_ns = ref_time % static_cast<uint64_t>(1e9);

      timingReferenceInfo->timingType    = timingType;
      timingReferenceInfo->timingChannel = timingCh;
    }

  for(auto data : FEBDataVec)
    {
      std::vector<CRTStripHit> newStripHits = CreateStripHits(data, ref_time_s, ref_time_ns);

      for(auto hit : newStripHits)
        {
          stripHitVec->push_back(hit);
          util::CreateAssn(*this, e, *stripHitVec, data, *stripHitDataAssn);
        }
    }

  e.put(std::move(stripHitVec));
  e.put(std::move(stripHitDataAssn));

  if(fReferenceTs0)
    e.put(std::move(timingReferenceInfo));
}

std::vector<sbnd::crt::CRTStripHit> sbnd::crt::CRTStripHitProducer::CreateStripHits(art::Ptr<FEBData> &data, const uint32_t ref_time_s,
                                                                                    const uint32_t ref_time_ns)
{
  std::vector<CRTStripHit> stripHits;

  const uint32_t mac5  = data->Mac5();
  uint32_t unixs       = data->UnixS();

  // Only consider "real data" readouts, not clock resets etc
  if(!(data->Flags() == 3 || (fAllowFlag1 && data->Flags() == 1)))
    return stripHits;
  
  const CRTModuleGeo module = fCRTGeoAlg.GetModule(mac5 * 32);

  // Correct for FEB readout cable length
  // (time is FEB-by-FEB not channel-by-channel)
  int64_t t0 = (int)data->Ts0() + (int)module.t0CableDelayCorrection;
  int64_t t1 = (int)data->Ts1() + (int)module.t1CableDelayCorrection;

  if(fCorrectForDifferentSecond)
    {
      // For data events we correct the t0 time used for clustering if the
      // events fell either side of the PPS reset.

      const int64_t unix_diff = static_cast<int64_t>(ref_time_s) - static_cast<int64_t>(unixs);

      if(unix_diff < -1 || unix_diff > 1)
        {
          throw std::runtime_error(Form("Unix timestamps differ by more than 1 (%li)", unix_diff));
        }

      if(unix_diff == 1)
        {
          t0 -= static_cast<int>(1e9);
          unixs += 1;
        }
      else if(unix_diff == -1)
        {
          t0 += static_cast<int>(1e9);
          unixs -= 1;
        }
    }

  if(fReferenceTs0)
    t0 -= ref_time_ns;

  if(fApplyTs1Window && (t1 < fTs1Min || t1 > fTs1Max))
    return stripHits;

  // Iterate via strip (2 SiPMs per strip)
  const auto &sipm_adcs = data->ADC();
  for(unsigned adc_i = 0; adc_i < 32; adc_i+=2)
    {
      // Calculate SiPM channel number
      const uint16_t channel = mac5 * 32 + adc_i;

      const CRTStripGeo strip = fCRTGeoAlg.GetStrip(channel);
      const CRTSiPMGeo sipm1  = fCRTGeoAlg.GetSiPM(channel);
      const CRTSiPMGeo sipm2  = fCRTGeoAlg.GetSiPM(channel+1);

      // Subtract channel pedestals
      const uint16_t adc1 = sipm1.pedestal < sipm_adcs[adc_i]   ? sipm_adcs[adc_i] - sipm1.pedestal   : 0;
      const uint16_t adc2 = sipm2.pedestal < sipm_adcs[adc_i+1] ? sipm_adcs[adc_i+1] - sipm2.pedestal : 0;

      // Keep hit if both SiPMs above threshold
      if(adc1 > fADCThreshold && adc2 > fADCThreshold)
        {
          // Access width of strip from the geometry algorithm
          const double width = strip.width;

          // Use light ratio to infer lateral position
          const double pos = width / 2. * tanh(log(1. * adc2/adc1)) + width / 2.;
          double err       = fErrorCoeff[0] * width + fErrorCoeff[1] * pos + fErrorCoeff[2] * pos * pos;

          // Ensure error does not allow positions outside the strip geometry
          if(pos + err > width)
            err = width - pos;

          if(pos - err < 0)
            err = pos;

          stripHits.emplace_back(channel, t0, t1, ref_time_s, pos, err, adc1, adc2);
        }
    }

  return stripHits;
}

std::set<uint32_t> sbnd::crt::CRTStripHitProducer::UnixSet(const std::vector<art::Ptr<FEBData>> &datas)
{
  std::set<uint32_t> set;

  for(auto const& data : datas)
    {
      set.insert(data->UnixS());
    }

  return set;
}

bool sbnd::crt::CRTStripHitProducer::SPECTDCReference(art::Event& e, const uint64_t &raw_ts, uint64_t &ref_time)
{
  bool found = false;

  art::Handle<std::vector<sbnd::timing::DAQTimestamp>> TDCHandle;
  e.getByLabel(fSPECTDCModuleLabel, TDCHandle);

  if(!TDCHandle.isValid() || TDCHandle->size() == 0)
    return found;

  std::vector<art::Ptr<sbnd::timing::DAQTimestamp>> TDCVec;
  art::fill_ptr_vector(TDCVec, TDCHandle);

  int64_t min_diff     = std::numeric_limits<int64_t>::max();
  uint64_t min_diff_ts = 0;

  for(auto ts : TDCVec)
    {
      if(ts->Channel() == fSPECTDCETrigChannel)
        {
          int64_t diff = raw_ts > ts->Timestamp() ? raw_ts - ts->Timestamp() : ts->Timestamp() - raw_ts;

          if(diff < min_diff)
            {
              min_diff    = diff;
              min_diff_ts = ts->Timestamp();
              found       = true;
            }
        }
    }

  if(min_diff > fMaxAllowedRefTimeDiff)
    return false;

  ref_time = min_diff_ts;

  return found;
}

bool sbnd::crt::CRTStripHitProducer::PTBHLTReference(art::Event& e, const uint64_t &raw_ts, uint64_t &ref_time, uint32_t &hlt_code)
{
  bool found = false;

  art::Handle<std::vector<raw::ptb::sbndptb>> PTBHandle;
  e.getByLabel(fPTBModuleLabel, PTBHandle);

  if(!PTBHandle.isValid() || PTBHandle->size() == 0)
    return found;

  std::vector<art::Ptr<raw::ptb::sbndptb>> PTBVec;
  art::fill_ptr_vector(PTBVec, PTBHandle);

  int64_t min_diff     = std::numeric_limits<int64_t>::max();
  uint64_t min_diff_ts = 0;

  for(auto ptb : PTBVec)
    {
      for(auto hlt : ptb->GetHLTriggers())
        {
          uint64_t hlt_timestamp          = (hlt.timestamp * 20);
          std::bitset<32> hlt_word_bitset = std::bitset<32>(hlt.trigger_word);

          for(uint32_t allowed_hlt : fAllowedPTBHLTs)
            {
              if(hlt_word_bitset[allowed_hlt])
                {
                  int64_t diff = raw_ts > hlt_timestamp ? raw_ts - hlt_timestamp : hlt_timestamp - raw_ts;

                  if(diff < min_diff)
                    {
                      min_diff    = diff;
                      min_diff_ts = hlt_timestamp;
                      hlt_code    = allowed_hlt;
                      found       = true;
                    }
                }
            }
        }
    }

  if(min_diff > fMaxAllowedRefTimeDiff)
    return false;

  ref_time = min_diff_ts;

  return found;
}

DEFINE_ART_MODULE(sbnd::crt::CRTStripHitProducer)<|MERGE_RESOLUTION|>--- conflicted
+++ resolved
@@ -127,11 +127,7 @@
       art::Handle<artdaq::detail::RawEventHeader> DAQHeaderHandle;
       e.getByLabel(fDAQHeaderModuleLabel, fDAQHeaderInstanceLabel, DAQHeaderHandle);
 
-<<<<<<< HEAD
-      if(TDCHandle.isValid() && TDCHandle->size() != 0 && FEBDataVec.size() != 0)
-=======
       if(DAQHeaderHandle.isValid())
->>>>>>> 1057e8f5
         {
           artdaq::RawEvent rawHeaderEvent = artdaq::RawEvent(*DAQHeaderHandle);
           raw_ts = rawHeaderEvent.timestamp() - fRawTSCorrection;
