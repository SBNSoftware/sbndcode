////////////////////////////////////////////////////////////////////////
// Class:       CRTStripHitProducer
// Plugin Type: producer
// File:        CRTStripHitProducer_module.cc
//
// Author:      Henry Lay (h.lay@lancaster.ac.uk)
////////////////////////////////////////////////////////////////////////

#include "art/Framework/Core/EDProducer.h"
#include "art/Framework/Core/ModuleMacros.h"
#include "art/Framework/Principal/Event.h"
#include "art/Framework/Principal/Handle.h"
#include "art/Framework/Principal/Run.h"
#include "art/Framework/Principal/SubRun.h"
#include "canvas/Utilities/InputTag.h"
#include "canvas/Persistency/Common/FindManyP.h"
#include "fhiclcpp/ParameterSet.h"
#include "messagefacility/MessageLogger/MessageLogger.h"

#include "artdaq-core/Data/RawEvent.hh"

#include "lardata/Utilities/AssociationUtil.h"

#include "sbnobj/SBND/CRT/FEBData.hh"
#include "sbnobj/SBND/CRT/CRTStripHit.hh"
#include "sbnobj/SBND/Timing/DAQTimestamp.hh"

#include "sbndcode/Geometry/GeometryWrappers/CRTGeoAlg.h"
#include "sbndcode/Decoders/PTB/sbndptb.h"
#include "sbndcode/Timing/SBNDRawTimingObj.h"

#include <memory>
#include <bitset>

namespace sbnd::crt {
  class CRTStripHitProducer;
}


class sbnd::crt::CRTStripHitProducer : public art::EDProducer {
public:
  explicit CRTStripHitProducer(fhicl::ParameterSet const& p);

  CRTStripHitProducer(CRTStripHitProducer const&) = delete;
  CRTStripHitProducer(CRTStripHitProducer&&) = delete;
  CRTStripHitProducer& operator=(CRTStripHitProducer const&) = delete;
  CRTStripHitProducer& operator=(CRTStripHitProducer&&) = delete;

  void produce(art::Event& e) override;

  std::vector<CRTStripHit> CreateStripHits(art::Ptr<FEBData> &data, const uint32_t ref_time_s,
                                           const uint32_t ref_time_ns);
  std::set<uint32_t> UnixSet(const std::vector<art::Ptr<FEBData>> &datas);
  bool SPECTDCReference(art::Event& e, const uint64_t &raw_ts, uint64_t &ref_time);
  bool PTBHLTReference(art::Event& e, const uint64_t &raw_ts, uint64_t &ref_time, uint32_t &hlt_code);

private:

  CRTGeoAlg             fCRTGeoAlg;
  std::string           fFEBDataModuleLabel;
  uint16_t              fADCThreshold;
  std::vector<double>   fErrorCoeff;
  bool                  fAllowFlag1;
  bool                  fApplyTs1Window;
  int64_t               fTs1Min;
  int64_t               fTs1Max;
  bool                  fCorrectForDifferentSecond;
  bool                  fReferenceTs0;
  int                   fTimingType;
  std::string           fDAQHeaderModuleLabel;
  std::string           fDAQHeaderInstanceLabel;
  uint32_t              fRawTSCorrection;
  uint32_t              fMaxAllowedRefTimeDiff;
  std::string           fSPECTDCModuleLabel;
  uint32_t              fSPECTDCETrigChannel;
  std::string           fPTBModuleLabel;
  std::vector<uint32_t> fAllowedPTBHLTs;
};


sbnd::crt::CRTStripHitProducer::CRTStripHitProducer(fhicl::ParameterSet const& p)
  : EDProducer{p}
  , fCRTGeoAlg(p.get<fhicl::ParameterSet>("CRTGeoAlg"))
  , fFEBDataModuleLabel(p.get<std::string>("FEBDataModuleLabel"))
  , fADCThreshold(p.get<uint16_t>("ADCThreshold"))
  , fErrorCoeff(p.get<std::vector<double>>("ErrorCoeff"))
  , fAllowFlag1(p.get<bool>("AllowFlag1"))
  , fApplyTs1Window(p.get<bool>("ApplyTs1Window"))
  , fTs1Min(p.get<int64_t>("Ts1Min", 0))
  , fTs1Max(p.get<int64_t>("Ts1Max", std::numeric_limits<int64_t>::max()))
  , fCorrectForDifferentSecond(p.get<bool>("CorrectForDifferentSecond"))
  , fReferenceTs0(p.get<bool>("ReferenceTs0"))
  , fTimingType(p.get<int>("TimingType", 0))
  , fDAQHeaderModuleLabel(p.get<std::string>("DAQHeaderModuleLabel", ""))
  , fDAQHeaderInstanceLabel(p.get<std::string>("DAQHeaderInstanceLabel", ""))
  , fRawTSCorrection(p.get<uint32_t>("RawTSCorrection", 0))
  , fMaxAllowedRefTimeDiff(p.get<uint32_t>("MaxAllowedRefTimeDiff", 0))
  , fSPECTDCModuleLabel(p.get<std::string>("SPECTDCModuleLabel", ""))
  , fSPECTDCETrigChannel(p.get<uint32_t>("SPECTDCETrigChannel", 4))
  , fPTBModuleLabel(p.get<std::string>("PTBModuleLabel", ""))
  , fAllowedPTBHLTs(p.get<std::vector<uint32_t>>("AllowedPTBHLTs", {}))
{
  produces<std::vector<CRTStripHit>>();
  produces<art::Assns<FEBData, CRTStripHit>>();

  if(fReferenceTs0)
    produces<raw::TimingReferenceInfo>();
}

void sbnd::crt::CRTStripHitProducer::produce(art::Event& e)
{
  auto stripHitVec         = std::make_unique<std::vector<CRTStripHit>>();
  auto stripHitDataAssn    = std::make_unique<art::Assns<FEBData, CRTStripHit>>();
  auto timingReferenceInfo = std::make_unique<raw::TimingReferenceInfo>();

  art::Handle<std::vector<FEBData>> FEBDataHandle;
  e.getByLabel(fFEBDataModuleLabel, FEBDataHandle);
  
  std::vector<art::Ptr<FEBData>> FEBDataVec;
  art::fill_ptr_vector(FEBDataVec, FEBDataHandle);

  uint64_t raw_ts = 0, ref_time = 0;
  uint32_t ref_time_s = 0, ref_time_ns = 0;

  if(fReferenceTs0)
    {
      art::Handle<artdaq::detail::RawEventHeader> DAQHeaderHandle;
      e.getByLabel(fDAQHeaderModuleLabel, fDAQHeaderInstanceLabel, DAQHeaderHandle);

      if(DAQHeaderHandle.isValid())
        {
          artdaq::RawEvent rawHeaderEvent = artdaq::RawEvent(*DAQHeaderHandle);
          raw_ts = rawHeaderEvent.timestamp() - fRawTSCorrection;
        }

      int timingType = fTimingType;
      int timingCh   = 0;

      if(timingType == 0)
        {
          uint64_t spec_tdc_ref_time = 0;

          if(SPECTDCReference(e, raw_ts, spec_tdc_ref_time))
            {
              ref_time = spec_tdc_ref_time;
              timingCh = fSPECTDCETrigChannel;
            }
          else
            ++timingType;
        }

      if(timingType == 1)
        {
          uint64_t ptb_hlt_ref_time = 0;
          uint32_t hlt_code         = 0;

          if(PTBHLTReference(e, raw_ts, ptb_hlt_ref_time, hlt_code))
            {
              ref_time = ptb_hlt_ref_time;
              timingCh = hlt_code;
            }
          else
            ++timingType;
        }

      if(timingType == 2)
        {
          std::set<uint32_t> unix_set = UnixSet(FEBDataVec);
          ref_time = unix_set.size() ? *unix_set.rbegin() * static_cast<uint64_t>(1e9) : 0;
        }

      ref_time_s  = ref_time / static_cast<uint64_t>(1e9);
      ref_time_ns = ref_time % static_cast<uint64_t>(1e9);

      timingReferenceInfo->timingType    = timingType;
      timingReferenceInfo->timingChannel = timingCh;
    }

  for(auto data : FEBDataVec)
    {
      std::vector<CRTStripHit> newStripHits = CreateStripHits(data, ref_time_s, ref_time_ns);

      for(auto hit : newStripHits)
        {
          stripHitVec->push_back(hit);
          util::CreateAssn(*this, e, *stripHitVec, data, *stripHitDataAssn);
        }
    }

  e.put(std::move(stripHitVec));
  e.put(std::move(stripHitDataAssn));

  if(fReferenceTs0)
    e.put(std::move(timingReferenceInfo));
}

std::vector<sbnd::crt::CRTStripHit> sbnd::crt::CRTStripHitProducer::CreateStripHits(art::Ptr<FEBData> &data, const uint32_t ref_time_s,
                                                                                    const uint32_t ref_time_ns)
{
  std::vector<CRTStripHit> stripHits;

  const uint32_t mac5  = data->Mac5();
  uint32_t unixs       = data->UnixS();

  // Only consider "real data" readouts, not clock resets etc
  if(!(data->Flags() == 3 || (fAllowFlag1 && data->Flags() == 1)))
    return stripHits;
  
  const CRTModuleGeo module = fCRTGeoAlg.GetModule(mac5 * 32);

  // Correct for FEB readout cable length
  // (time is FEB-by-FEB not channel-by-channel)
  int64_t t0 = (int)data->Ts0() + (int)module.t0CableDelayCorrection;
  int64_t t1 = (int)data->Ts1() + (int)module.t1CableDelayCorrection;

  if(fCorrectForDifferentSecond)
    {
      // For data events we correct the t0 time used for clustering if the
      // events fell either side of the PPS reset.

      const int64_t unix_diff = static_cast<int64_t>(ref_time_s) - static_cast<int64_t>(unixs);

      if(unix_diff < -1 || unix_diff > 1)
        {
          throw std::runtime_error(Form("Unix timestamps differ by more than 1 (%li)", unix_diff));
        }

      if(unix_diff == 1)
        {
          t0 -= static_cast<int>(1e9);
          unixs += 1;
        }
      else if(unix_diff == -1)
        {
          t0 += static_cast<int>(1e9);
          unixs -= 1;
        }
    }

  if(fReferenceTs0)
    t0 -= ref_time_ns;

  if(fApplyTs1Window && (t1 < fTs1Min || t1 > fTs1Max))
    return stripHits;

  // Iterate via strip (2 SiPMs per strip)
  const auto &sipm_adcs = data->ADC();
  for(unsigned adc_i = 0; adc_i < 32; adc_i+=2)
    {
      // Calculate SiPM channel number
      const uint16_t channel = mac5 * 32 + adc_i;

      const CRTStripGeo strip = fCRTGeoAlg.GetStrip(channel);
      const CRTSiPMGeo sipm1  = fCRTGeoAlg.GetSiPM(channel);
      const CRTSiPMGeo sipm2  = fCRTGeoAlg.GetSiPM(channel+1);

<<<<<<< HEAD
      if(sipm1.status != 0 || sipm2.status != 0)
=======
      if(sipm1.status != CRTChannelStatus::kGoodChannel || sipm2.status != CRTChannelStatus::kGoodChannel)
>>>>>>> 016882db
        continue;

      // Subtract channel pedestals
      const uint16_t adc1 = sipm1.pedestal < sipm_adcs[adc_i]   ? sipm_adcs[adc_i] - sipm1.pedestal   : 0;
      const uint16_t adc2 = sipm2.pedestal < sipm_adcs[adc_i+1] ? sipm_adcs[adc_i+1] - sipm2.pedestal : 0;

      // Keep hit if both SiPMs above threshold
      if(adc1 > fADCThreshold && adc2 > fADCThreshold)
        {
          // Access width of strip from the geometry algorithm
          const double width = strip.width;

          // Use light ratio to infer lateral position
          const double pos = width / 2. * tanh(log(1. * adc2/adc1)) + width / 2.;
          double err       = fErrorCoeff[0] * width + fErrorCoeff[1] * pos + fErrorCoeff[2] * pos * pos;

          // Ensure error does not allow positions outside the strip geometry
          if(pos + err > width)
            err = width - pos;

          if(pos - err < 0)
            err = pos;

          stripHits.emplace_back(channel, t0, t1, ref_time_s, pos, err, adc1, adc2);
        }
    }

  return stripHits;
}

std::set<uint32_t> sbnd::crt::CRTStripHitProducer::UnixSet(const std::vector<art::Ptr<FEBData>> &datas)
{
  std::set<uint32_t> set;

  for(auto const& data : datas)
    {
      set.insert(data->UnixS());
    }

  return set;
}

bool sbnd::crt::CRTStripHitProducer::SPECTDCReference(art::Event& e, const uint64_t &raw_ts, uint64_t &ref_time)
{
  bool found = false;

  art::Handle<std::vector<sbnd::timing::DAQTimestamp>> TDCHandle;
  e.getByLabel(fSPECTDCModuleLabel, TDCHandle);

  if(!TDCHandle.isValid() || TDCHandle->size() == 0)
    return found;

  std::vector<art::Ptr<sbnd::timing::DAQTimestamp>> TDCVec;
  art::fill_ptr_vector(TDCVec, TDCHandle);

  uint64_t min_diff    = std::numeric_limits<int64_t>::max();
  uint64_t min_diff_ts = 0;

  for(auto ts : TDCVec)
    {
      if(ts->Channel() == fSPECTDCETrigChannel)
        {
          uint64_t diff = raw_ts > ts->Timestamp() ? raw_ts - ts->Timestamp() : ts->Timestamp() - raw_ts;

          if(diff < min_diff)
            {
              min_diff    = diff;
              min_diff_ts = ts->Timestamp();
              found       = true;
            }
        }
    }

  if(min_diff > fMaxAllowedRefTimeDiff)
    return false;

  ref_time = min_diff_ts;

  return found;
}

bool sbnd::crt::CRTStripHitProducer::PTBHLTReference(art::Event& e, const uint64_t &raw_ts, uint64_t &ref_time, uint32_t &hlt_code)
{
  bool found = false;

  art::Handle<std::vector<raw::ptb::sbndptb>> PTBHandle;
  e.getByLabel(fPTBModuleLabel, PTBHandle);

  if(!PTBHandle.isValid() || PTBHandle->size() == 0)
    return found;

  std::vector<art::Ptr<raw::ptb::sbndptb>> PTBVec;
  art::fill_ptr_vector(PTBVec, PTBHandle);

  uint64_t min_diff    = std::numeric_limits<int64_t>::max();
  uint64_t min_diff_ts = 0;

  for(auto ptb : PTBVec)
    {
      for(auto hlt : ptb->GetHLTriggers())
        {
          uint64_t hlt_timestamp          = (hlt.timestamp * 20);
          std::bitset<32> hlt_word_bitset = std::bitset<32>(hlt.trigger_word);

          for(uint32_t allowed_hlt : fAllowedPTBHLTs)
            {
              if(hlt_word_bitset[allowed_hlt])
                {
                  uint64_t diff = raw_ts > hlt_timestamp ? raw_ts - hlt_timestamp : hlt_timestamp - raw_ts;

                  if(diff < min_diff)
                    {
                      min_diff    = diff;
                      min_diff_ts = hlt_timestamp;
                      hlt_code    = allowed_hlt;
                      found       = true;
                    }
                }
            }
        }
    }

  if(min_diff > fMaxAllowedRefTimeDiff)
    return false;

  ref_time = min_diff_ts;

  return found;
}

DEFINE_ART_MODULE(sbnd::crt::CRTStripHitProducer)<|MERGE_RESOLUTION|>--- conflicted
+++ resolved
@@ -254,11 +254,7 @@
       const CRTSiPMGeo sipm1  = fCRTGeoAlg.GetSiPM(channel);
       const CRTSiPMGeo sipm2  = fCRTGeoAlg.GetSiPM(channel+1);
 
-<<<<<<< HEAD
-      if(sipm1.status != 0 || sipm2.status != 0)
-=======
       if(sipm1.status != CRTChannelStatus::kGoodChannel || sipm2.status != CRTChannelStatus::kGoodChannel)
->>>>>>> 016882db
         continue;
 
       // Subtract channel pedestals
