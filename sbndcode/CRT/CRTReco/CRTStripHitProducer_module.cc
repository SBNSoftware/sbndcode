////////////////////////////////////////////////////////////////////////
// Class:       CRTStripHitProducer
// Plugin Type: producer
// File:        CRTStripHitProducer_module.cc
//
// Author:      Henry Lay (h.lay@lancaster.ac.uk)
////////////////////////////////////////////////////////////////////////

#include "art/Framework/Core/EDProducer.h"
#include "art/Framework/Core/ModuleMacros.h"
#include "art/Framework/Principal/Event.h"
#include "art/Framework/Principal/Handle.h"
#include "art/Framework/Principal/Run.h"
#include "art/Framework/Principal/SubRun.h"
#include "canvas/Utilities/InputTag.h"
#include "canvas/Persistency/Common/FindManyP.h"
#include "fhiclcpp/ParameterSet.h"
#include "messagefacility/MessageLogger/MessageLogger.h"

#include "artdaq-core/Data/RawEvent.hh"

#include "lardata/Utilities/AssociationUtil.h"

#include "sbnobj/SBND/CRT/FEBData.hh"
#include "sbnobj/SBND/CRT/CRTStripHit.hh"
#include "sbnobj/SBND/Timing/DAQTimestamp.hh"

#include "sbndcode/Geometry/GeometryWrappers/CRTGeoAlg.h"
#include "sbndcode/Decoders/PTB/sbndptb.h"
#include "sbndcode/Timing/SBNDRawTimingObj.h"

#include <memory>
#include <bitset>

namespace sbnd::crt {
  class CRTStripHitProducer;
}


class sbnd::crt::CRTStripHitProducer : public art::EDProducer {
public:
  explicit CRTStripHitProducer(fhicl::ParameterSet const& p);

  CRTStripHitProducer(CRTStripHitProducer const&) = delete;
  CRTStripHitProducer(CRTStripHitProducer&&) = delete;
  CRTStripHitProducer& operator=(CRTStripHitProducer const&) = delete;
  CRTStripHitProducer& operator=(CRTStripHitProducer&&) = delete;

  void produce(art::Event& e) override;

  std::vector<CRTStripHit> CreateStripHits(art::Ptr<FEBData> &data, const uint32_t ref_time_s,
                                           const uint32_t ref_time_ns);
  std::set<uint32_t> UnixSet(const std::vector<art::Ptr<FEBData>> &datas);
  bool SPECTDCReference(art::Event& e, const uint64_t &raw_ts, uint64_t &ref_time);
  bool PTBHLTReference(art::Event& e, const uint64_t &raw_ts, uint64_t &ref_time, uint32_t &hlt_code);

private:

  CRTGeoAlg             fCRTGeoAlg;
  std::string           fFEBDataModuleLabel;
  uint16_t              fADCThreshold;
  std::vector<double>   fErrorCoeff;
  bool                  fAllowFlag1;
  bool                  fApplyTs1Window;
<<<<<<< HEAD
  int64_t               fTs1Min;
  int64_t               fTs1Max;
=======
  double                fTs1Min;
  double                fTs1Max;
>>>>>>> e8c36a11
  bool                  fCorrectForDifferentSecond;
  bool                  fReferenceTs0;
  int                   fTimingType;
  std::string           fDAQHeaderModuleLabel;
  std::string           fDAQHeaderInstanceLabel;
  uint32_t              fRawTSCorrection;
  uint32_t              fMaxAllowedRefTimeDiff;
  std::string           fSPECTDCModuleLabel;
  uint32_t              fSPECTDCETrigChannel;
  std::string           fPTBModuleLabel;
  std::vector<uint32_t> fAllowedPTBHLTs;
};


sbnd::crt::CRTStripHitProducer::CRTStripHitProducer(fhicl::ParameterSet const& p)
  : EDProducer{p}
  , fCRTGeoAlg(p.get<fhicl::ParameterSet>("CRTGeoAlg"))
  , fFEBDataModuleLabel(p.get<std::string>("FEBDataModuleLabel"))
  , fADCThreshold(p.get<uint16_t>("ADCThreshold"))
  , fErrorCoeff(p.get<std::vector<double>>("ErrorCoeff"))
  , fAllowFlag1(p.get<bool>("AllowFlag1"))
  , fApplyTs1Window(p.get<bool>("ApplyTs1Window"))
  , fTs1Min(p.get<double>("Ts1Min", 0))
  , fTs1Max(p.get<double>("Ts1Max", std::numeric_limits<double>::max()))
  , fCorrectForDifferentSecond(p.get<bool>("CorrectForDifferentSecond"))
  , fReferenceTs0(p.get<bool>("ReferenceTs0"))
  , fTimingType(p.get<int>("TimingType", 0))
  , fDAQHeaderModuleLabel(p.get<std::string>("DAQHeaderModuleLabel", ""))
  , fDAQHeaderInstanceLabel(p.get<std::string>("DAQHeaderInstanceLabel", ""))
  , fRawTSCorrection(p.get<uint32_t>("RawTSCorrection", 0))
  , fMaxAllowedRefTimeDiff(p.get<uint32_t>("MaxAllowedRefTimeDiff", 0))
  , fSPECTDCModuleLabel(p.get<std::string>("SPECTDCModuleLabel", ""))
  , fSPECTDCETrigChannel(p.get<uint32_t>("SPECTDCETrigChannel", 4))
  , fPTBModuleLabel(p.get<std::string>("PTBModuleLabel", ""))
  , fAllowedPTBHLTs(p.get<std::vector<uint32_t>>("AllowedPTBHLTs", {}))
{
  produces<std::vector<CRTStripHit>>();
  produces<art::Assns<FEBData, CRTStripHit>>();

  if(fReferenceTs0)
    produces<raw::TimingReferenceInfo>();
}

void sbnd::crt::CRTStripHitProducer::produce(art::Event& e)
{
  auto stripHitVec         = std::make_unique<std::vector<CRTStripHit>>();
  auto stripHitDataAssn    = std::make_unique<art::Assns<FEBData, CRTStripHit>>();
  auto timingReferenceInfo = std::make_unique<raw::TimingReferenceInfo>();

  art::Handle<std::vector<FEBData>> FEBDataHandle;
  e.getByLabel(fFEBDataModuleLabel, FEBDataHandle);
  
  std::vector<art::Ptr<FEBData>> FEBDataVec;
  art::fill_ptr_vector(FEBDataVec, FEBDataHandle);

  uint64_t raw_ts = 0, ref_time = 0;
  uint32_t ref_time_s = 0, ref_time_ns = 0;

  if(fReferenceTs0)
    {
      art::Handle<artdaq::detail::RawEventHeader> DAQHeaderHandle;
      e.getByLabel(fDAQHeaderModuleLabel, fDAQHeaderInstanceLabel, DAQHeaderHandle);

      if(DAQHeaderHandle.isValid())
        {
          artdaq::RawEvent rawHeaderEvent = artdaq::RawEvent(*DAQHeaderHandle);
          raw_ts = rawHeaderEvent.timestamp() - fRawTSCorrection;
        }

      int timingType = fTimingType;
      int timingCh   = 0;

      if(timingType == 0)
        {
          uint64_t spec_tdc_ref_time = 0;

          if(SPECTDCReference(e, raw_ts, spec_tdc_ref_time))
            {
              ref_time = spec_tdc_ref_time;
              timingCh = fSPECTDCETrigChannel;
            }
          else
            ++timingType;
        }

      if(timingType == 1)
        {
          uint64_t ptb_hlt_ref_time = 0;
          uint32_t hlt_code         = 0;

          if(PTBHLTReference(e, raw_ts, ptb_hlt_ref_time, hlt_code))
            {
              ref_time = ptb_hlt_ref_time;
              timingCh = hlt_code;
            }
          else
            ++timingType;
        }

      if(timingType == 2)
        {
          std::set<uint32_t> unix_set = UnixSet(FEBDataVec);
          ref_time = unix_set.size() ? *unix_set.rbegin() * static_cast<uint64_t>(1e9) : 0;
        }

      ref_time_s  = ref_time / static_cast<uint64_t>(1e9);
      ref_time_ns = ref_time % static_cast<uint64_t>(1e9);

      timingReferenceInfo->timingType    = timingType;
      timingReferenceInfo->timingChannel = timingCh;
    }

  for(auto data : FEBDataVec)
    {
      std::vector<CRTStripHit> newStripHits = CreateStripHits(data, ref_time_s, ref_time_ns);

      for(auto hit : newStripHits)
        {
          stripHitVec->push_back(hit);
          util::CreateAssn(*this, e, *stripHitVec, data, *stripHitDataAssn);
        }
    }

  e.put(std::move(stripHitVec));
  e.put(std::move(stripHitDataAssn));

  if(fReferenceTs0)
    e.put(std::move(timingReferenceInfo));
}

std::vector<sbnd::crt::CRTStripHit> sbnd::crt::CRTStripHitProducer::CreateStripHits(art::Ptr<FEBData> &data, const uint32_t ref_time_s,
                                                                                    const uint32_t ref_time_ns)
{
  std::vector<CRTStripHit> stripHits;

  const uint32_t mac5  = data->Mac5();
  uint32_t unixs       = data->UnixS();

  // Only consider "real data" readouts, not clock resets etc
  if(!(data->Flags() == 3 || (fAllowFlag1 && data->Flags() == 1)))
    return stripHits;
  
  const CRTModuleGeo module = fCRTGeoAlg.GetModule(mac5 * 32);

  // Correct for FEB readout cable length
  // (time is FEB-by-FEB not channel-by-channel)
  double t0 = (int)data->Ts0() + module.t0DelayCorrection;
  double t1 = (int)data->Ts1() + module.t1DelayCorrection;

  if(fCorrectForDifferentSecond)
    {
      // For data events we correct the t0 time used for clustering if the
      // events fell either side of the PPS reset.

      const int64_t unix_diff = static_cast<int64_t>(ref_time_s) - static_cast<int64_t>(unixs);

      if(unix_diff < -1 || unix_diff > 1)
        {
<<<<<<< HEAD
          throw std::runtime_error("Unix timestamps differ by more than 1" + unix_diff);
=======
          throw std::runtime_error(Form("Unix timestamps differ by more than 1 (%li)", unix_diff));
>>>>>>> e8c36a11
        }

      if(unix_diff == 1)
        {
          t0 -= 1e9;
          unixs += 1;
        }
      else if(unix_diff == -1)
        {
<<<<<<< HEAD
          t0 += static_cast<int>(1e9);
=======
          t0 += 1e9;
>>>>>>> e8c36a11
          unixs -= 1;
        }
    }

  if(fReferenceTs0)
    t0 -= ref_time_ns;

  if(fApplyTs1Window && (t1 < fTs1Min || t1 > fTs1Max))
    return stripHits;

  // Iterate via strip (2 SiPMs per strip)
  const auto &sipm_adcs = data->ADC();
  for(unsigned adc_i = 0; adc_i < 32; adc_i+=2)
    {
      // Calculate SiPM channel number
      const uint16_t channel = mac5 * 32 + adc_i;

      const CRTStripGeo strip = fCRTGeoAlg.GetStrip(channel);
      const CRTSiPMGeo sipm1  = fCRTGeoAlg.GetSiPM(channel);
      const CRTSiPMGeo sipm2  = fCRTGeoAlg.GetSiPM(channel+1);

      if(sipm1.status == CRTChannelStatus::kDeadChannel || sipm2.status == CRTChannelStatus::kDeadChannel)
        continue;

      // Subtract channel pedestals
      const uint16_t adc1 = sipm1.pedestal < sipm_adcs[adc_i]   ? sipm_adcs[adc_i] - sipm1.pedestal   : 0;
      const uint16_t adc2 = sipm2.pedestal < sipm_adcs[adc_i+1] ? sipm_adcs[adc_i+1] - sipm2.pedestal : 0;

      // Keep hit if both SiPMs above threshold
      if(adc1 > fADCThreshold && adc2 > fADCThreshold)
        {
          // Access width of strip from the geometry algorithm
          const double width = strip.width;

          // Use light ratio to infer lateral position
          const double pos = width / 2. * tanh(log(1. * adc2/adc1)) + width / 2.;
          double err       = fErrorCoeff[0] * width + fErrorCoeff[1] * pos + fErrorCoeff[2] * pos * pos;

          // Ensure error does not allow positions outside the strip geometry
          if(pos + err > width)
            err = width - pos;

          if(pos - err < 0)
            err = pos;

          stripHits.emplace_back(channel, t0, t1, ref_time_s, pos, err, adc1, adc2);
        }
    }

  return stripHits;
}

std::set<uint32_t> sbnd::crt::CRTStripHitProducer::UnixSet(const std::vector<art::Ptr<FEBData>> &datas)
{
  std::set<uint32_t> set;

  for(auto const& data : datas)
    {
      set.insert(data->UnixS());
    }

  return set;
}

bool sbnd::crt::CRTStripHitProducer::SPECTDCReference(art::Event& e, const uint64_t &raw_ts, uint64_t &ref_time)
{
  bool found = false;

  art::Handle<std::vector<sbnd::timing::DAQTimestamp>> TDCHandle;
  e.getByLabel(fSPECTDCModuleLabel, TDCHandle);

  if(!TDCHandle.isValid() || TDCHandle->size() == 0)
    return found;

  std::vector<art::Ptr<sbnd::timing::DAQTimestamp>> TDCVec;
  art::fill_ptr_vector(TDCVec, TDCHandle);

  uint64_t min_diff    = std::numeric_limits<int64_t>::max();
  uint64_t min_diff_ts = 0;

  for(auto ts : TDCVec)
    {
      if(ts->Channel() == fSPECTDCETrigChannel)
        {
          uint64_t diff = raw_ts > ts->Timestamp() ? raw_ts - ts->Timestamp() : ts->Timestamp() - raw_ts;

          if(diff < min_diff)
            {
              min_diff    = diff;
              min_diff_ts = ts->Timestamp();
              found       = true;
            }
        }
    }

  if(min_diff > fMaxAllowedRefTimeDiff)
    return false;

  ref_time = min_diff_ts;

  return found;
}

bool sbnd::crt::CRTStripHitProducer::PTBHLTReference(art::Event& e, const uint64_t &raw_ts, uint64_t &ref_time, uint32_t &hlt_code)
{
  bool found = false;

  art::Handle<std::vector<raw::ptb::sbndptb>> PTBHandle;
  e.getByLabel(fPTBModuleLabel, PTBHandle);

  if(!PTBHandle.isValid() || PTBHandle->size() == 0)
    return found;

  std::vector<art::Ptr<raw::ptb::sbndptb>> PTBVec;
  art::fill_ptr_vector(PTBVec, PTBHandle);

  uint64_t min_diff    = std::numeric_limits<int64_t>::max();
  uint64_t min_diff_ts = 0;

  for(auto ptb : PTBVec)
    {
      for(auto hlt : ptb->GetHLTriggers())
        {
          uint64_t hlt_timestamp          = (hlt.timestamp * 20);
          std::bitset<32> hlt_word_bitset = std::bitset<32>(hlt.trigger_word);

          for(uint32_t allowed_hlt : fAllowedPTBHLTs)
            {
              if(hlt_word_bitset[allowed_hlt])
                {
                  uint64_t diff = raw_ts > hlt_timestamp ? raw_ts - hlt_timestamp : hlt_timestamp - raw_ts;

                  if(diff < min_diff)
                    {
                      min_diff    = diff;
                      min_diff_ts = hlt_timestamp;
                      hlt_code    = allowed_hlt;
                      found       = true;
                    }
                }
            }
        }
    }

  if(min_diff > fMaxAllowedRefTimeDiff)
    return false;

  ref_time = min_diff_ts;

  return found;
}

DEFINE_ART_MODULE(sbnd::crt::CRTStripHitProducer)<|MERGE_RESOLUTION|>--- conflicted
+++ resolved
@@ -62,13 +62,8 @@
   std::vector<double>   fErrorCoeff;
   bool                  fAllowFlag1;
   bool                  fApplyTs1Window;
-<<<<<<< HEAD
-  int64_t               fTs1Min;
-  int64_t               fTs1Max;
-=======
   double                fTs1Min;
   double                fTs1Max;
->>>>>>> e8c36a11
   bool                  fCorrectForDifferentSecond;
   bool                  fReferenceTs0;
   int                   fTimingType;
@@ -227,11 +222,7 @@
 
       if(unix_diff < -1 || unix_diff > 1)
         {
-<<<<<<< HEAD
-          throw std::runtime_error("Unix timestamps differ by more than 1" + unix_diff);
-=======
           throw std::runtime_error(Form("Unix timestamps differ by more than 1 (%li)", unix_diff));
->>>>>>> e8c36a11
         }
 
       if(unix_diff == 1)
@@ -241,11 +232,7 @@
         }
       else if(unix_diff == -1)
         {
-<<<<<<< HEAD
-          t0 += static_cast<int>(1e9);
-=======
           t0 += 1e9;
->>>>>>> e8c36a11
           unixs -= 1;
         }
     }
