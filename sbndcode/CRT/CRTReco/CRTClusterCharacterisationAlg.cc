--- conflicted
+++ resolved
@@ -3,12 +3,7 @@
 namespace sbnd::crt {
   
   CRTClusterCharacterisationAlg::CRTClusterCharacterisationAlg(const fhicl::ParameterSet& pset)
-<<<<<<< HEAD
-    : fCRTGeoAlg(pset.get<fhicl::ParameterSet>("GeoAlg", fhicl::ParameterSet()))
-=======
     : fCRTGeoAlg(pset.get<fhicl::ParameterSet>("CRTGeoAlg"))
-    , fUseT1(pset.get<bool>("UseT1"))
->>>>>>> a46a522d
     , fTimeOffset(pset.get<double>("TimeOffset"))
     , fOverlapBuffer(pset.get<double>("OverlapBuffer"))
     , fPEAttenuation(pset.get<double>("PEAttenuation"))
