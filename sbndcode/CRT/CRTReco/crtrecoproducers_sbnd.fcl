--- conflicted
+++ resolved
@@ -5,10 +5,7 @@
 
 crtstriphitproducer_sbnd:
 {
-<<<<<<< HEAD
-=======
    CRTGeoAlg:                 @local::crtgeoalg_sbnd
->>>>>>> 77978036
    FEBDataModuleLabel:        "crtsim"
    ADCThreshold:              60
    ErrorCoeff:                [ 0.26, -0.27, 0.025 ]
@@ -43,10 +40,7 @@
 
 crtclustercharacterisationalg_sbnd:
 {
-<<<<<<< HEAD
-=======
    CRTGeoAlg:      @local::crtgeoalg_sbnd
->>>>>>> 77978036
    TimeOffset:     -1.7e6 # Sim parameter
    OverlapBuffer:  1.
    PEAttenuation:  @local::sbnd_crtsim.DetSimParams.NpeScaleShift
