#include "CRTHitRecoAlg.h"

#include "lardataalg/DetectorInfo/DetectorClocksData.h"

namespace sbnd{

CRTHitRecoAlg::CRTHitRecoAlg(const Config& config){

  this->reconfigure(config);
}


CRTHitRecoAlg::CRTHitRecoAlg(){
}


CRTHitRecoAlg::~CRTHitRecoAlg(){

}


void CRTHitRecoAlg::reconfigure(const Config& config){

  fUseReadoutWindow = config.UseReadoutWindow(); 
  fQPed = config.QPed();
  fQSlope = config.QSlope();
  fNpeScaleShift = config.NpeScaleShift();
  fTimeCoincidenceLimit = config.TimeCoincidenceLimit();
  fClockSpeedCRT = config.ClockSpeedCRT();

  return;
}

std::map<std::pair<std::string, unsigned>, std::vector<CRTStrip>> CRTHitRecoAlg::CreateTaggerStrips(detinfo::DetectorClocksData const& clockData,
                                                                                                    detinfo::DetectorPropertiesData const& detProp,
                                                                                                    std::vector<art::Ptr<sbnd::crt::CRTData>> crtList){

  double readoutWindowMuS  = clockData.TPCTick2Time((double)detProp.ReadOutWindowSize()); // [us]
  double driftTimeMuS = fTpcGeo.MaxX()/detProp.DriftVelocity(); // [us]

  std::map<std::pair<std::string, unsigned>, std::vector<CRTStrip>> taggerStrips;

  for (size_t i = 0; i < crtList.size(); i+=2){

    // Get the time
    //fTrigClock.SetTime(crtList[i]->T0());
    //double t1 = fTrigClock.Time(); // [us]
    double t1 = (double)(int)crtList[i]->T0()/fClockSpeedCRT; // [tick -> us]
    if(fUseReadoutWindow){
      if(!(t1 >= -driftTimeMuS && t1 <= readoutWindowMuS)) continue;
    }

    CRTStrip strip = CreateCRTStrip(crtList[i], crtList[i+1], i);

    taggerStrips[strip.tagger].push_back(strip);

  }

  return taggerStrips;

}


CRTStrip CRTHitRecoAlg::CreateCRTStrip(art::Ptr<sbnd::crt::CRTData> sipm1, art::Ptr<sbnd::crt::CRTData> sipm2, size_t ind){

  // Get the time, channel, center and width
  //fTrigClock.SetTime(sipm1->T0());
  //double t1 = fTrigClock.Time(); // [us]
  double t1 = (double)(int)sipm1->T0()/fClockSpeedCRT; // [tick -> us]

  // Get strip info from the geometry service
  uint32_t channel = sipm1->Channel();

  std::pair<std::string,unsigned> tagger = ChannelToTagger(channel);

  // Get the time of hit on the second SiPM
  //fTrigClock.SetTime(sipm2->T0());
  //double t2 = fTrigClock.Time(); // [us]
  double t2 = (double)(int)sipm2->T0()/fClockSpeedCRT; // [tick -> us]

  // Calculate the number of photoelectrons at each SiPM
  double npe1 = ((double)sipm1->ADC() - fQPed)/fQSlope;
  double npe2 = ((double)sipm2->ADC() - fQPed)/fQSlope;

  // Calculate the distance between the SiPMs
  std::pair<double, double> sipmDist = DistanceBetweenSipms(sipm1, sipm2);

  double time = (t1 + t2)/2.;

  CRTStrip stripHit = {time, channel, sipmDist.first, sipmDist.second, npe1+npe2, tagger, ind};
  return stripHit;

}

std::pair<double, double> CRTHitRecoAlg::DistanceBetweenSipms(art::Ptr<sbnd::crt::CRTData> sipm1, art::Ptr<sbnd::crt::CRTData> sipm2){
  
  uint32_t channel = sipm1->Channel();
  std::string stripName = fCrtGeo.ChannelToStripName(channel);
  if (stripName.empty()) {
    throw cet::exception("CRTHitRecoAlg")
        << "Cannot find strip name for channel " << channel << std::endl;
  }

  double width = fCrtGeo.GetStrip(stripName).width;

  // Calculate the number of photoelectrons at each SiPM
  double npe1 = ((double)sipm1->ADC() - fQPed)/fQSlope;
  double npe2 = ((double)sipm2->ADC() - fQPed)/fQSlope;

  // Calculate the distance between the SiPMs
  double x = (width/2.)*atan(log(1.*npe2/npe1)) + (width/2.);

  // Calculate the error
  double normx = x + 0.344677*x - 1.92045;
  double ex = 1.92380e+00+1.47186e-02*normx-5.29446e-03*normx*normx;

  return std::make_pair(x, ex);

}


std::vector<std::pair<sbn::crt::CRTHit, std::vector<int>>> CRTHitRecoAlg::CreateCRTHits(std::map<std::pair<std::string, unsigned>, std::vector<CRTStrip>> taggerStrips){

  std::vector<std::pair<sbn::crt::CRTHit, std::vector<int>>> returnHits;

  std::vector<uint8_t> tfeb_id = {0};
  std::map<uint8_t, std::vector<std::pair<int,float>>> tpesmap;
  tpesmap[0] = {std::make_pair(0,0)};
  
  // Remove any duplicate (same channel and time) hit strips
  for(auto &tagStrip : taggerStrips){
    std::sort(tagStrip.second.begin(), tagStrip.second.end(),
              [](const CRTStrip & a, const CRTStrip & b) -> bool{
                return (a.t0 < b.t0) || 
                       ((a.t0 == b.t0) && (a.channel < b.channel));
              });
    // Remove hits with the same time and channel
    tagStrip.second.erase(std::unique(tagStrip.second.begin(), tagStrip.second.end(),
                                         [](const CRTStrip & a, const CRTStrip & b) -> bool{
                                           return a.t0 == b.t0 && a.channel == b.channel;
                                          }), tagStrip.second.end());
  }

  std::vector<std::string> usedTaggers;

  for (auto &tagStrip : taggerStrips){
    if (std::find(usedTaggers.begin(),usedTaggers.end(),tagStrip.first.first)!=usedTaggers.end()) continue;
    usedTaggers.push_back(tagStrip.first.first);
    unsigned planeID = 0;
    if(tagStrip.first.second==0) planeID = 1;
    std::pair<std::string,unsigned> otherPlane = std::make_pair(tagStrip.first.first, planeID);

    for (size_t hit_i = 0; hit_i < tagStrip.second.size(); hit_i++){
      // Get the position (in real space) of the 4 corners of the hit, taking charge sharing into account
      std::vector<double> limits1 =  ChannelToLimits(tagStrip.second[hit_i]);

      // Check for overlaps on the first plane
      if(CheckModuleOverlap(tagStrip.second[hit_i].channel)){

        // Loop over all the hits on the parallel (odd) plane
        for (size_t hit_j = 0; hit_j < taggerStrips[otherPlane].size(); hit_j++){
          // Get the limits in the two variable directions
          std::vector<double> limits2 = ChannelToLimits(taggerStrips[otherPlane][hit_j]);

          // If the time and position match then record the pair of hits
          std::vector<double> overlap = CrtOverlap(limits1, limits2);
          double t0_1 = tagStrip.second[hit_i].t0;
          double t0_2 = taggerStrips[otherPlane][hit_j].t0;
          if (overlap[0] != -99999 && std::abs(t0_1 - t0_2) < fTimeCoincidenceLimit){
            // Calculate the mean and error in x, y, z
            TVector3 mean((overlap[0] + overlap[1])/2., 
                          (overlap[2] + overlap[3])/2., 
                          (overlap[4] + overlap[5])/2.);
            TVector3 error(std::abs((overlap[1] - overlap[0])/2.), 
                           std::abs((overlap[3] - overlap[2])/2.), 
                           std::abs((overlap[5] - overlap[4])/2.));

            // Average the time
            double time = (t0_1 + t0_2)/2;
            //double pes = tagStrip.second[hit_i].pes + taggerStrips[otherPlane][hit_j].pes;
            double pes = CorrectNpe(tagStrip.second[hit_i], taggerStrips[otherPlane][hit_j], mean);
            int plane = sbnd::CRTCommonUtils::GetPlaneIndex(tagStrip.first.first);

            // Create a CRT hit
<<<<<<< HEAD
            std::cout << "Time resolution: " << std::abs(t0_1 - t0_2) << std::endl;
            sbn::crt::CRTHit crtHit = FillCrtHit(tfeb_id, tpesmap, pes, time, 0, mean.X(), error.X(), 
=======
            sbn::crt::CRTHit crtHit = FillCrtHit(tfeb_id, tpesmap, pes, time, plane, mean.X(), error.X(), 
>>>>>>> 72d70290
                                            mean.Y(), error.Y(), mean.Z(), error.Z(), tagStrip.first.first);
            std::vector<int> dataIds;
            dataIds.push_back(tagStrip.second[hit_i].dataID);
            dataIds.push_back(tagStrip.second[hit_i].dataID+1);
            dataIds.push_back(taggerStrips[otherPlane][hit_j].dataID);
            dataIds.push_back(taggerStrips[otherPlane][hit_j].dataID+1);
            returnHits.push_back(std::make_pair(crtHit, dataIds));
          }

        }

      }
      // If module doesn't overlap with a perpendicular one create 1D hits
      else{
        TVector3 mean((limits1[0] + limits1[1])/2., 
                      (limits1[2] + limits1[3])/2., 
                      (limits1[4] + limits1[5])/2.);
        TVector3 error(std::abs((limits1[1] - limits1[0])/2.), 
                       std::abs((limits1[3] - limits1[2])/2.), 
                       std::abs((limits1[5] - limits1[4])/2.));

        double time = tagStrip.second[hit_i].t0;
        double pes = tagStrip.second[hit_i].pes;
        int plane = sbnd::CRTCommonUtils::GetPlaneIndex(tagStrip.first.first);

        // Just use the single plane limits as the crt hit
        sbn::crt::CRTHit crtHit = FillCrtHit(tfeb_id, tpesmap, pes, time, plane, mean.X(), error.X(), 
                                        mean.Y(), error.Y(), mean.Z(), error.Z(), tagStrip.first.first);
        std::vector<int> dataIds;
        dataIds.push_back(tagStrip.second[hit_i].dataID);
        dataIds.push_back(tagStrip.second[hit_i].dataID+1);
        returnHits.push_back(std::make_pair(crtHit, dataIds));
      }

    }
    // Loop over tagger modules on the perpendicular plane to look for 1D hits
    for (size_t hit_j = 0; hit_j < taggerStrips[otherPlane].size(); hit_j++){
      // Get the limits in the two variable directions
      std::vector<double> limits1 = ChannelToLimits(taggerStrips[otherPlane][hit_j]);

      // Check if module overlaps with a perpendicular one
      if(!CheckModuleOverlap(taggerStrips[otherPlane][hit_j].channel)){
        TVector3 mean((limits1[0] + limits1[1])/2., 
                      (limits1[2] + limits1[3])/2., 
                      (limits1[4] + limits1[5])/2.);
        TVector3 error(std::abs((limits1[1] - limits1[0])/2.), 
                       std::abs((limits1[3] - limits1[2])/2.), 
                       std::abs((limits1[5] - limits1[4])/2.));

        double time = taggerStrips[otherPlane][hit_j].t0;
        double pes = taggerStrips[otherPlane][hit_j].pes;
        int plane = sbnd::CRTCommonUtils::GetPlaneIndex(otherPlane.first);

        // Just use the single plane limits as the crt hit
        sbn::crt::CRTHit crtHit = FillCrtHit(tfeb_id, tpesmap, pes, time, plane, mean.X(), error.X(), 
                                        mean.Y(), error.Y(), mean.Z(), error.Z(), otherPlane.first);
        std::vector<int> dataIds;
        dataIds.push_back(taggerStrips[otherPlane][hit_j].dataID);
        dataIds.push_back(taggerStrips[otherPlane][hit_j].dataID+1);
        returnHits.push_back(std::make_pair(crtHit, dataIds));
      }

    }

  }

  return returnHits;

}


// Function to calculate the strip position limits in real space from channel
std::vector<double> CRTHitRecoAlg::ChannelToLimits(CRTStrip stripHit){

  std::string stripName = fCrtGeo.ChannelToStripName(stripHit.channel);
  return fCrtGeo.StripLimitsWithChargeSharing(stripName, stripHit.x, stripHit.ex);

} // CRTHitRecoAlg::ChannelToLimits()


// Function to calculate the overlap between two crt strips
std::vector<double> CRTHitRecoAlg::CrtOverlap(std::vector<double> strip1, std::vector<double> strip2){

  // Get the minimum and maximum X, Y, Z coordinates
  double minX = std::max(strip1[0], strip2[0]);
  double maxX = std::min(strip1[1], strip2[1]);
  double minY = std::max(strip1[2], strip2[2]);
  double maxY = std::min(strip1[3], strip2[3]);
  double minZ = std::max(strip1[4], strip2[4]);
  double maxZ = std::min(strip1[5], strip2[5]);

  std::vector<double> null = {-99999, -99999, -99999, -99999, -99999, -99999};
  std::vector<double> overlap = {minX, maxX, minY, maxY, minZ, maxZ};

  // If the two strips overlap in 2 dimensions then return the overlap
  if ((minX<maxX && minY<maxY) || (minX<maxX && minZ<maxZ) || (minY<maxY && minZ<maxZ)) return overlap;
  // Otherwise return a "null" value
  return null;

} // CRTHitRecoAlg::CRTOverlap()


// Function to return the CRT tagger name and module position from the channel ID
std::pair<std::string,unsigned> CRTHitRecoAlg::ChannelToTagger(uint32_t channel){

  std::string stripName = fCrtGeo.ChannelToStripName(channel);
  size_t planeID = fCrtGeo.GetModule(fCrtGeo.GetStrip(stripName).module).planeID;
  std::string tagName = fCrtGeo.GetModule(fCrtGeo.GetStrip(stripName).module).tagger;
  
  std::pair<std::string, unsigned> output = std::make_pair(tagName, planeID);

  return output;

} // CRTHitRecoAlg::ChannelToTagger()


// Function to check if a CRT strip overlaps with a perpendicular module
bool CRTHitRecoAlg::CheckModuleOverlap(uint32_t channel){

  std::string stripName = fCrtGeo.ChannelToStripName(channel);
  return fCrtGeo.StripHasOverlap(stripName);

} // CRTHitRecoAlg::CheckModuleOverlap


// Function to make filling a CRTHit a bit faster
sbn::crt::CRTHit CRTHitRecoAlg::FillCrtHit(std::vector<uint8_t> tfeb_id, std::map<uint8_t, 
                              std::vector<std::pair<int,float>>> tpesmap, float peshit, double time, int plane, 
                              double x, double ex, double y, double ey, double z, double ez, std::string tagger){

  sbn::crt::CRTHit crtHit;

  crtHit.feb_id      = tfeb_id;
  crtHit.pesmap      = tpesmap;
  crtHit.peshit      = peshit;
  crtHit.ts0_s_corr  = 0; 
  crtHit.ts0_ns      = time * 1e3;
  crtHit.ts0_ns_corr = 0; 
  crtHit.ts1_ns      = time * 1e3;
  crtHit.ts0_s       = time * 1e-6;
  crtHit.plane       = plane;
  crtHit.x_pos       = x;
  crtHit.x_err       = ex;
  crtHit.y_pos       = y; 
  crtHit.y_err       = ey;
  crtHit.z_pos       = z;
  crtHit.z_err       = ez;
  crtHit.tagger      = tagger;

  return crtHit;

} // CRTHitRecoAlg::FillCrtHit()


// Function to correct number of photoelectrons by distance down strip
double CRTHitRecoAlg::CorrectNpe(CRTStrip strip1, CRTStrip strip2, TVector3 position){
  geo::Point_t pos {position.X(), position.Y(), position.Z()};

  // Get the strip name from the channel ID
  std::string name1 = fCrtGeo.ChannelToStripName(strip1.channel);
  std::string name2 = fCrtGeo.ChannelToStripName(strip2.channel);

  // Get the distance from the CRT hit to the sipm end
  double stripDist1 = fCrtGeo.DistanceDownStrip(pos, name1);
  double stripDist2 = fCrtGeo.DistanceDownStrip(pos, name2);

  // Correct the measured pe
  double pesCorr1 = strip1.pes * pow(stripDist1 - fNpeScaleShift, 2) / pow(fNpeScaleShift, 2);
  double pesCorr2 = strip2.pes * pow(stripDist2 - fNpeScaleShift, 2) / pow(fNpeScaleShift, 2);

  // Add the two strips together
  return pesCorr1 + pesCorr2;
}

}<|MERGE_RESOLUTION|>--- conflicted
+++ resolved
@@ -182,12 +182,7 @@
             int plane = sbnd::CRTCommonUtils::GetPlaneIndex(tagStrip.first.first);
 
             // Create a CRT hit
-<<<<<<< HEAD
-            std::cout << "Time resolution: " << std::abs(t0_1 - t0_2) << std::endl;
-            sbn::crt::CRTHit crtHit = FillCrtHit(tfeb_id, tpesmap, pes, time, 0, mean.X(), error.X(), 
-=======
             sbn::crt::CRTHit crtHit = FillCrtHit(tfeb_id, tpesmap, pes, time, plane, mean.X(), error.X(), 
->>>>>>> 72d70290
                                             mean.Y(), error.Y(), mean.Z(), error.Z(), tagStrip.first.first);
             std::vector<int> dataIds;
             dataIds.push_back(tagStrip.second[hit_i].dataID);
