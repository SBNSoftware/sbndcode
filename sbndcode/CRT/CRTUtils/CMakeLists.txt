--- conflicted
+++ resolved
@@ -7,11 +7,7 @@
          lardataobj::Simulation
          larcore::Geometry_Geometry_service
          nusimdata::SimulationBase
-<<<<<<< HEAD
-         sbnobj_SBND_CRT
-=======
          sbnobj::SBND_CRT
->>>>>>> aa33e497
 )
 
 install_headers()
