art_make(
         LIBRARY_NAME sbndcode_CRTUtils

         LIB_LIBRARIES
         messagefacility::MF_MessageLogger
         art::Persistency_Common
         lardataobj::Simulation
         larcore::Geometry_Geometry_service
         nusimdata::SimulationBase
<<<<<<< HEAD
         sbnobj_SBND_CRT
=======
         sbnobj::SBND_CRT
>>>>>>> de944d6b
)

install_headers()
install_fhicl()
install_source()<|MERGE_RESOLUTION|>--- conflicted
+++ resolved
@@ -7,11 +7,7 @@
          lardataobj::Simulation
          larcore::Geometry_Geometry_service
          nusimdata::SimulationBase
-<<<<<<< HEAD
-         sbnobj_SBND_CRT
-=======
          sbnobj::SBND_CRT
->>>>>>> de944d6b
 )
 
 install_headers()
