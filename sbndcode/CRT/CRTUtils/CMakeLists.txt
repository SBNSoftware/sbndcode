--- conflicted
+++ resolved
@@ -1,61 +1,10 @@
-<<<<<<< HEAD
 art_make(
 	 LIBRARY_NAME sbndcode_CRTUtils
 	 
 	 LIB_LIBRARIES
 	 messagefacility::MF_MessageLogger	 
 )
-=======
-art_make_library(    LIBRARY_NAME sbndcode_CRTUtils
-                   SOURCE
-                           CRTBackTracker.cc
-                           CRTCommonUtils.cc
-                           CRTEventDisplay.cc
-                           CRTHitRecoAlg.cc
-                           CRTT0MatchAlg.cc
-                           CRTTrackMatchAlg.cc
-                           CRTTrackRecoAlg.cc
-                           TPCGeoUtil.cc
-                 LIBRARIES larcorealg::Geometry
-                           larcore::Geometry_Geometry_service
-                           larsim::Simulation
-                           lardataobj::Simulation
-                           larsim::MCCheater_BackTrackerService_service
-                           larsim::MCCheater_ParticleInventoryService_service
-                           lardata::Utilities
-                           larevt::Filters
-                           lardataobj::RawData
-                           lardataobj::RecoBase
-                           lardata::RecoObjects
-                           lardataalg::DetectorInfo
-                           larpandora::LArPandoraInterface
-                           nusimdata::SimulationBase
-                           cetlib::cetlib
-                           cetlib_except::cetlib_except
-                           art::Framework_Core
-                           art::Framework_Principal
-                           art::Framework_Services_Registry
-                           art_root_io::tfile_support
-                           art_root_io::TFileService_service
-                           art::Persistency_Common
-                           art::Persistency_Provenance
-                           art::Utilities
-                           messagefacility::MF_MessageLogger
-                           fhiclcpp::fhiclcpp
-                           ROOT::Geom
-                           ROOT::XMLIO
-                           ROOT::Gdml
-                           ROOT::Core
-                           ROOT::Graf3d
-                           ROOT::Gpad
-                           sbndcode_CRT
-                           sbnobj::Common_CRT
-                           sbnobj::SBND_CRT
-                           sbndcode_GeoWrappers
-                           sbndcode_RecoUtils
-        )
 
 install_headers()
 install_fhicl()
-install_source()
->>>>>>> 98987b6e
+install_source()