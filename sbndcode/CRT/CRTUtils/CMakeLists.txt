art_make(
         LIBRARY_NAME sbndcode_CRTUtils

         LIB_LIBRARIES
         messagefacility::MF_MessageLogger
         art::Persistency_Common
         lardataobj::Simulation
         larcore::Geometry_Geometry_service
         nusimdata::SimulationBase
<<<<<<< HEAD
         sbnobj_SBND_CRT
=======
         sbnobj::SBND_CRT
>>>>>>> e8effc30
)

install_headers()
install_fhicl()
install_source()<|MERGE_RESOLUTION|>--- conflicted
+++ resolved
@@ -7,11 +7,7 @@
          lardataobj::Simulation
          larcore::Geometry_Geometry_service
          nusimdata::SimulationBase
-<<<<<<< HEAD
-         sbnobj_SBND_CRT
-=======
          sbnobj::SBND_CRT
->>>>>>> e8effc30
 )
 
 install_headers()
