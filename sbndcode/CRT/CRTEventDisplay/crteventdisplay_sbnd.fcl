--- conflicted
+++ resolved
@@ -8,17 +8,13 @@
    module_type:        "CRTEventDisplay"
 }
 
-<<<<<<< HEAD
 crteventdisplay_sbnd_data:
 {
    EventDisplayConfig: @local::crteventdisplayalg_sbnd_data
    module_type:        "CRTEventDisplay"
 }
 
-crteventdisplay_sbnd_feb_layout_debug:
-=======
 crteventdisplay_sbnd_channel_mapping:
->>>>>>> e7563cb0
 {
    EventDisplayConfig: @local::crteventdisplayalg_sbnd_channel_mapping
    module_type:        "CRTChannelMappingEventDisplay"
