--- conflicted
+++ resolved
@@ -249,13 +249,8 @@
             if(fChoseTaggers && std::find(fChosenTaggers.begin(), fChosenTaggers.end(), fCRTGeoAlg.ChannelToTaggerEnum(strip.channel0)) == fChosenTaggers.end())
               continue;
 
-<<<<<<< HEAD
-            double rmin[3] = {strip.minX,  strip.minY, strip.minZ};
-            double rmax[3] = {strip.maxX,  strip.maxY, strip.maxZ};
-=======
             double rmin[3] = {strip.minX, strip.minY, strip.minZ};
             double rmax[3] = {strip.maxX, strip.maxY, strip.maxZ};
->>>>>>> e8849d21
 
             DrawCube(c1, rmin, rmax, fTaggerColour, 1);
           }
@@ -266,15 +261,7 @@
       {
         double rmin[3] = {fTPCGeoAlg.MinX(), fTPCGeoAlg.MinY(), fTPCGeoAlg.MinZ()};
         double rmax[3] = {-fTPCGeoAlg.CpaWidth(), fTPCGeoAlg.MaxY(), fTPCGeoAlg.MaxZ()};
-<<<<<<< HEAD
-
         DrawCube(c1, rmin, rmax, fTPCColour);
-
-        double rmin2[3] = {fTPCGeoAlg.CpaWidth(), fTPCGeoAlg.MinY(), fTPCGeoAlg.MinZ()};
-        double rmax2[3] = {fTPCGeoAlg.MaxX(), fTPCGeoAlg.MaxY(), fTPCGeoAlg.MaxZ()};
-=======
-        DrawCube(c1, rmin, rmax, fTPCColour);
->>>>>>> e8849d21
 
         double rmin2[3] = {fTPCGeoAlg.CpaWidth(), fTPCGeoAlg.MinY(), fTPCGeoAlg.MinZ()};
         double rmax2[3] = {fTPCGeoAlg.MaxX(), fTPCGeoAlg.MaxY(), fTPCGeoAlg.MaxZ()};
