--- conflicted
+++ resolved
@@ -145,11 +145,7 @@
     if(fMC)
       fCRTBackTrackerAlg.SetupMaps(event);
 
-<<<<<<< HEAD
-    const double G4RefTime = fMC ? clockData.G4ToElecTime(0) * 1e3 : 0;
-=======
     const double G4RefTime = fMC ? clockData.G4ToElecTime(0) * 1e3 : 0.;
->>>>>>> 77978036
     if(fPrint) std::cout << "G4RefTime: " << G4RefTime << std::endl;
 
     // Create a canvas 
@@ -562,27 +558,16 @@
       {
         TView3D *view = (TView3D*) TView::CreateView(1);
 
-<<<<<<< HEAD
-        double c[3] = { 0, 0, 250 };
-        double s[3] = { 800, -800, 800 };
-=======
         double c[3] = { 0., 0., 250. };
         double s[3] = { 800., -800., 800. };
->>>>>>> 77978036
 
         if(std::find(fChosenTaggers.begin(), fChosenTaggers.end(), 5) != fChosenTaggers.end()
            || std::find(fChosenTaggers.begin(), fChosenTaggers.end(), 6) != fChosenTaggers.end())
           {
             view->SetRange(-750, -500, -450, 750, 1000, 1050);
-<<<<<<< HEAD
-            s[0] = 1200;
-            s[1] = -1200;
-            s[2] = 1200;
-=======
             s[0] = 1200.;
             s[1] = -1200.;
             s[2] = 1200.;
->>>>>>> 77978036
           }
         else
           view->SetRange(-600, -600, -300, 600, 600, 900);
