--- conflicted
+++ resolved
@@ -144,11 +144,7 @@
   void CRTEventDisplayAlg::Draw(detinfo::DetectorClocksData const& clockData,
                                 const art::Event& event, const TString& saveName)
   {
-<<<<<<< HEAD
     if(fMC)
-=======
-    if(!fDataMode)
->>>>>>> e7563cb0
       fCRTBackTrackerAlg.SetupMaps(event);
 
     double G4RefTime(clockData.G4ToElecTime(0) * 1e3);
@@ -389,7 +385,6 @@
                           << rmax[0] << ", " << rmax[1] << ", " << rmax[2] << ") at t1 = " << stripHit->Ts1()
                           << " (" << stripHit->Ts1() - G4RefTime << ")";
 
-<<<<<<< HEAD
                 if(fMC)
                   {
                     CRTBackTrackerAlg::TruthMatchMetrics truthMatch = fCRTBackTrackerAlg.TruthMatching(event, stripHit);
@@ -400,17 +395,6 @@
                   }
 
                 std::cout << std::endl;
-=======
-                if(!fDataMode)
-                  {
-                    CRTBackTrackerAlg::TruthMatchMetrics truthMatch = fCRTBackTrackerAlg.TruthMatching(event, stripHit);
-                    std::cout << "\t Matches to trackID: " << truthMatch.trackid
-                              << " with completeness: " << truthMatch.completeness
-                              << " and purity: " << truthMatch.purity << std::endl;
-                  }
-                else
-                  std::cout << std::endl;
->>>>>>> e7563cb0
               }
 
             DrawCube(c1, rmin, rmax, fStripHitColour);
@@ -450,16 +434,11 @@
                     DrawCube(c1, rmin, rmax, colour);
                   }
 
-<<<<<<< HEAD
-=======
-
->>>>>>> e7563cb0
                 if(fPrint)
                   {
                     std::cout << "Cluster of " << cluster->NHits() << " hits at t1 = " << cluster->Ts1()
                               << " (" << cluster->Ts1() - G4RefTime << ")";
 
-<<<<<<< HEAD
                     if(fMC)
                       {
                         CRTBackTrackerAlg::TruthMatchMetrics truthMatch = fCRTBackTrackerAlg.TruthMatching(event, cluster);
@@ -470,17 +449,6 @@
                       }
 
                     std::cout << std::endl;
-=======
-                    if(!fDataMode)
-                      {
-                        CRTBackTrackerAlg::TruthMatchMetrics truthMatch = fCRTBackTrackerAlg.TruthMatching(event, cluster);
-                        std::cout << "\t Matches to trackID: " << truthMatch.trackid
-                                  << " with completeness: " << truthMatch.completeness
-                                  << " and purity: " << truthMatch.purity << std::endl;
-                      }
-                    else
-                      std::cout << std::endl;
->>>>>>> e7563cb0
                   }
 
                 colour += fClusterColourInterval;
