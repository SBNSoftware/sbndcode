<<<<<<< HEAD
=======

add_subdirectory(CRTTools)
add_subdirectory(CRTUtils)
>>>>>>> 98987b6e
add_subdirectory(CRTAna)
add_subdirectory(CRTBackTracker)
add_subdirectory(CRTEventDisplay)
add_subdirectory(CRTReco)
add_subdirectory(CRTSimulation)
<<<<<<< HEAD
add_subdirectory(CRTUtils)
=======
add_subdirectory(Examples)

art_make_library(
    SOURCE
        CRTGeoObjectSorter.cxx
    LIBRARY_NAME
        sbndcode_CRTData
    LIBRARIES
        larcorealg::Geometry
        larcore::Geometry_Geometry_service
        lardataobj::RecoBase
        art::Framework_Core
        art::Framework_IO_Sources
        art::Framework_Principal
        canvas::canvas
        art::Framework_Services_Registry
        messagefacility::MF_MessageLogger
        fhiclcpp::fhiclcpp
        ROOT::Core
        ROOT::Geom
        cetlib::cetlib
)

art_make_library( LIBRARY_NAME sbndcode_CRT
    SOURCE
        CRTChannelMapAlg.cxx
    LIBRARIES
        larcorealg::Geometry
        sbndcode_CRTData
        cetlib_except::cetlib_except
        messagefacility::MF_MessageLogger
        fhiclcpp::fhiclcpp
        ROOT::Core
        ROOT::Geom
        cetlib::cetlib
)

cet_build_plugin( CRTGeometryHelper art::service SOURCE CRTGeometryHelper_service.cc
    LIBRARIES
        larcorealg::Geometry
        sbndcode_CRT
        art::Framework_Core
        art::Framework_IO_Sources
        art::Framework_Principal
        canvas::canvas
        cetlib_except::cetlib_except
        art::Framework_Services_Registry
        messagefacility::MF_MessageLogger
        ROOT::Core
        cetlib::cetlib
)

cet_build_plugin( CRTDetSim art::module SOURCE CRTDetSim_module.cc
    LIBRARIES
        larcorealg::Geometry
        sbndcode_CRT
        sbndcode_CRT_CRTSimulation
        sbndcode_CRTData
        sbnobj::SBND_CRT
        sbnobj::Common_CRT
        art::Framework_Core
        art::Framework_IO_Sources
        art::Framework_Principal
        art::Persistency_Provenance
        canvas::canvas
        cetlib_except::cetlib_except
        lardata::DetectorInfoServices_DetectorClocksServiceStandard_service
        nurandom::RandomUtils_NuRandomService_service
        art::Framework_Services_Registry
        art::Framework_Services_Optional_RandomNumberGenerator_service
        messagefacility::MF_MessageLogger
        ROOT::Core
        CLHEP::CLHEP
        cetlib::cetlib
)

cet_build_plugin( CRTSlimmer art::module SOURCE CRTSlimmer_module.cc
    LIBRARIES
        larcorealg::Geometry
        sbndcode_CRT
        sbndcode_CRT_CRTSimulation
        sbndcode_CRTData
        sbnobj::SBND_CRT
        sbnobj::Common_CRT
        art::Framework_Core
        art::Framework_IO_Sources
        art::Framework_Principal
        art::Persistency_Provenance
        canvas::canvas
        cetlib_except::cetlib_except
        lardata::DetectorInfoServices_DetectorClocksServiceStandard_service
        nurandom::RandomUtils_NuRandomService_service
        art::Framework_Services_Registry
        art::Framework_Services_Optional_RandomNumberGenerator_service
        messagefacility::MF_MessageLogger
        ROOT::Core
        CLHEP::CLHEP
        cetlib::cetlib
)

cet_build_plugin( CRTSimHitProducer art::module SOURCE CRTSimHitProducer_module.cc
    LIBRARIES
        larcorealg::Geometry
        sbndcode_CRT
        sbndcode_CRTData
        sbnobj::Common_CRT
        sbndcode_CRTUtils
        sbndcode_GeoWrappers
        art::Framework_Core
        art::Framework_IO_Sources
        art::Framework_Principal
	art::Persistency_Provenance
        canvas::canvas
        cetlib_except::cetlib_except
        lardata::DetectorInfoServices_DetectorClocksServiceStandard_service
        nurandom::RandomUtils_NuRandomService_service
        art::Framework_Services_Registry
        art::Framework_Services_Optional_RandomNumberGenerator_service
	art_root_io::TFileService_service
        messagefacility::MF_MessageLogger
        ROOT::Core
        CLHEP::CLHEP
        cetlib::cetlib
)

cet_build_plugin(CRTTrackProducer art::module SOURCE CRTTrackProducer_module.cc
    LIBRARIES
        larcorealg::Geometry
        sbndcode_CRT
        sbndcode_CRTData
        sbnobj::Common_CRT
        sbndcode_CRTUtils
        sbndcode_GeoWrappers
        art::Framework_Core
        art::Framework_IO_Sources
        art::Framework_Principal
	art::Persistency_Provenance
        canvas::canvas
        cetlib_except::cetlib_except
        lardata::DetectorInfoServices_DetectorClocksServiceStandard_service
        nurandom::RandomUtils_NuRandomService_service
        art::Framework_Services_Registry
        art::Framework_Services_Optional_RandomNumberGenerator_service
	art_root_io::TFileService_service
        messagefacility::MF_MessageLogger
        ROOT::Core
        CLHEP::CLHEP
        cetlib::cetlib
)

cet_build_plugin(CRTTzeroProducer art::module SOURCE CRTTzeroProducer_module.cc
    LIBRARIES
        larcorealg::Geometry
        sbndcode_CRT
        sbndcode_CRTData
        sbnobj::Common_CRT
        art::Framework_Core
        art::Framework_IO_Sources
        art::Framework_Principal
	art::Persistency_Provenance
        canvas::canvas
        cetlib_except::cetlib_except
        lardata::DetectorInfoServices_DetectorClocksServiceStandard_service
        nurandom::RandomUtils_NuRandomService_service
        art::Framework_Services_Registry
        art::Framework_Services_Optional_RandomNumberGenerator_service
	art_root_io::TFileService_service
        messagefacility::MF_MessageLogger
        ROOT::Core
        CLHEP::CLHEP
        cetlib::cetlib
)
>>>>>>> 98987b6e

art_make(
	 EXCLUDE
		CRTChannelMapAlg.cxx
		CRTGeometryHelper_service.cc
	 LIBRARY_NAME
		sbndcode_CRTData
	 LIB_LIBRARIES
		larcorealg_Geometry
		larcore_Geometry_Geometry_service
		lardataobj_RecoBase
		art::Framework_Core
		art::Framework_IO_Sources
		art::Framework_Principal
		canvas::canvas
		art::Framework_Services_Registry
		messagefacility::MF_MessageLogger
		
		fhiclcpp::fhiclcpp
		${ROOT_BASIC_LIB_LIST}
		ROOT::Geom
		cetlib::cetlib
)

art_make_library(
		 LIBRARY_NAME sbndcode_CRT
    		 SOURCE       CRTChannelMapAlg.cxx
		 LIBRARIES
			larcorealg_Geometry
        		sbndcode_CRTData
        		cetlib_except::cetlib_except
        		messagefacility::MF_MessageLogger
			fhiclcpp::fhiclcpp
			${ROOT_BASIC_LIB_LIST}
        		ROOT::Geom
        		cetlib::cetlib
)
simple_plugin(
	      CRTGeometryHelper service
	      sbndcode_CRT
	      art::Framework_Core
	      art::Framework_IO_Sources
	      art::Framework_Principal
	      canvas::canvas
	      art::Framework_Services_Registry
	      messagefacility::MF_MessageLogger
)<|MERGE_RESOLUTION|>--- conflicted
+++ resolved
@@ -1,190 +1,9 @@
-<<<<<<< HEAD
-=======
-
-add_subdirectory(CRTTools)
-add_subdirectory(CRTUtils)
->>>>>>> 98987b6e
 add_subdirectory(CRTAna)
 add_subdirectory(CRTBackTracker)
 add_subdirectory(CRTEventDisplay)
 add_subdirectory(CRTReco)
 add_subdirectory(CRTSimulation)
-<<<<<<< HEAD
 add_subdirectory(CRTUtils)
-=======
-add_subdirectory(Examples)
-
-art_make_library(
-    SOURCE
-        CRTGeoObjectSorter.cxx
-    LIBRARY_NAME
-        sbndcode_CRTData
-    LIBRARIES
-        larcorealg::Geometry
-        larcore::Geometry_Geometry_service
-        lardataobj::RecoBase
-        art::Framework_Core
-        art::Framework_IO_Sources
-        art::Framework_Principal
-        canvas::canvas
-        art::Framework_Services_Registry
-        messagefacility::MF_MessageLogger
-        fhiclcpp::fhiclcpp
-        ROOT::Core
-        ROOT::Geom
-        cetlib::cetlib
-)
-
-art_make_library( LIBRARY_NAME sbndcode_CRT
-    SOURCE
-        CRTChannelMapAlg.cxx
-    LIBRARIES
-        larcorealg::Geometry
-        sbndcode_CRTData
-        cetlib_except::cetlib_except
-        messagefacility::MF_MessageLogger
-        fhiclcpp::fhiclcpp
-        ROOT::Core
-        ROOT::Geom
-        cetlib::cetlib
-)
-
-cet_build_plugin( CRTGeometryHelper art::service SOURCE CRTGeometryHelper_service.cc
-    LIBRARIES
-        larcorealg::Geometry
-        sbndcode_CRT
-        art::Framework_Core
-        art::Framework_IO_Sources
-        art::Framework_Principal
-        canvas::canvas
-        cetlib_except::cetlib_except
-        art::Framework_Services_Registry
-        messagefacility::MF_MessageLogger
-        ROOT::Core
-        cetlib::cetlib
-)
-
-cet_build_plugin( CRTDetSim art::module SOURCE CRTDetSim_module.cc
-    LIBRARIES
-        larcorealg::Geometry
-        sbndcode_CRT
-        sbndcode_CRT_CRTSimulation
-        sbndcode_CRTData
-        sbnobj::SBND_CRT
-        sbnobj::Common_CRT
-        art::Framework_Core
-        art::Framework_IO_Sources
-        art::Framework_Principal
-        art::Persistency_Provenance
-        canvas::canvas
-        cetlib_except::cetlib_except
-        lardata::DetectorInfoServices_DetectorClocksServiceStandard_service
-        nurandom::RandomUtils_NuRandomService_service
-        art::Framework_Services_Registry
-        art::Framework_Services_Optional_RandomNumberGenerator_service
-        messagefacility::MF_MessageLogger
-        ROOT::Core
-        CLHEP::CLHEP
-        cetlib::cetlib
-)
-
-cet_build_plugin( CRTSlimmer art::module SOURCE CRTSlimmer_module.cc
-    LIBRARIES
-        larcorealg::Geometry
-        sbndcode_CRT
-        sbndcode_CRT_CRTSimulation
-        sbndcode_CRTData
-        sbnobj::SBND_CRT
-        sbnobj::Common_CRT
-        art::Framework_Core
-        art::Framework_IO_Sources
-        art::Framework_Principal
-        art::Persistency_Provenance
-        canvas::canvas
-        cetlib_except::cetlib_except
-        lardata::DetectorInfoServices_DetectorClocksServiceStandard_service
-        nurandom::RandomUtils_NuRandomService_service
-        art::Framework_Services_Registry
-        art::Framework_Services_Optional_RandomNumberGenerator_service
-        messagefacility::MF_MessageLogger
-        ROOT::Core
-        CLHEP::CLHEP
-        cetlib::cetlib
-)
-
-cet_build_plugin( CRTSimHitProducer art::module SOURCE CRTSimHitProducer_module.cc
-    LIBRARIES
-        larcorealg::Geometry
-        sbndcode_CRT
-        sbndcode_CRTData
-        sbnobj::Common_CRT
-        sbndcode_CRTUtils
-        sbndcode_GeoWrappers
-        art::Framework_Core
-        art::Framework_IO_Sources
-        art::Framework_Principal
-	art::Persistency_Provenance
-        canvas::canvas
-        cetlib_except::cetlib_except
-        lardata::DetectorInfoServices_DetectorClocksServiceStandard_service
-        nurandom::RandomUtils_NuRandomService_service
-        art::Framework_Services_Registry
-        art::Framework_Services_Optional_RandomNumberGenerator_service
-	art_root_io::TFileService_service
-        messagefacility::MF_MessageLogger
-        ROOT::Core
-        CLHEP::CLHEP
-        cetlib::cetlib
-)
-
-cet_build_plugin(CRTTrackProducer art::module SOURCE CRTTrackProducer_module.cc
-    LIBRARIES
-        larcorealg::Geometry
-        sbndcode_CRT
-        sbndcode_CRTData
-        sbnobj::Common_CRT
-        sbndcode_CRTUtils
-        sbndcode_GeoWrappers
-        art::Framework_Core
-        art::Framework_IO_Sources
-        art::Framework_Principal
-	art::Persistency_Provenance
-        canvas::canvas
-        cetlib_except::cetlib_except
-        lardata::DetectorInfoServices_DetectorClocksServiceStandard_service
-        nurandom::RandomUtils_NuRandomService_service
-        art::Framework_Services_Registry
-        art::Framework_Services_Optional_RandomNumberGenerator_service
-	art_root_io::TFileService_service
-        messagefacility::MF_MessageLogger
-        ROOT::Core
-        CLHEP::CLHEP
-        cetlib::cetlib
-)
-
-cet_build_plugin(CRTTzeroProducer art::module SOURCE CRTTzeroProducer_module.cc
-    LIBRARIES
-        larcorealg::Geometry
-        sbndcode_CRT
-        sbndcode_CRTData
-        sbnobj::Common_CRT
-        art::Framework_Core
-        art::Framework_IO_Sources
-        art::Framework_Principal
-	art::Persistency_Provenance
-        canvas::canvas
-        cetlib_except::cetlib_except
-        lardata::DetectorInfoServices_DetectorClocksServiceStandard_service
-        nurandom::RandomUtils_NuRandomService_service
-        art::Framework_Services_Registry
-        art::Framework_Services_Optional_RandomNumberGenerator_service
-	art_root_io::TFileService_service
-        messagefacility::MF_MessageLogger
-        ROOT::Core
-        CLHEP::CLHEP
-        cetlib::cetlib
-)
->>>>>>> 98987b6e
 
 art_make(
 	 EXCLUDE
@@ -193,9 +12,9 @@
 	 LIBRARY_NAME
 		sbndcode_CRTData
 	 LIB_LIBRARIES
-		larcorealg_Geometry
-		larcore_Geometry_Geometry_service
-		lardataobj_RecoBase
+		larcorealg::Geometry
+		larcore::Geometry_Geometry_service
+		lardataobj::RecoBase
 		art::Framework_Core
 		art::Framework_IO_Sources
 		art::Framework_Principal
@@ -204,7 +23,7 @@
 		messagefacility::MF_MessageLogger
 		
 		fhiclcpp::fhiclcpp
-		${ROOT_BASIC_LIB_LIST}
+		ROOT::Core
 		ROOT::Geom
 		cetlib::cetlib
 )
@@ -213,12 +32,12 @@
 		 LIBRARY_NAME sbndcode_CRT
     		 SOURCE       CRTChannelMapAlg.cxx
 		 LIBRARIES
-			larcorealg_Geometry
+			larcorealg::Geometry
         		sbndcode_CRTData
         		cetlib_except::cetlib_except
         		messagefacility::MF_MessageLogger
 			fhiclcpp::fhiclcpp
-			${ROOT_BASIC_LIB_LIST}
+			ROOT::Core
         		ROOT::Geom
         		cetlib::cetlib
 )
