--- conflicted
+++ resolved
@@ -28,14 +28,10 @@
         cetlib::cetlib
 )
 
-<<<<<<< HEAD
-cet_build_plugin( CRTAuxDetInitializer art::tool
-=======
 cet_build_plugin( CRTAuxDetInitializerSBND art::tool
     SOURCE
     CRTAuxDetInitializerSBND_tool.cc
     CRTAuxDetInitializerSBND.cxx
->>>>>>> e8c36a11
     LIBRARIES REG
         larcorealg::Geometry
         sbndcode_CRTData
