--- conflicted
+++ resolved
@@ -120,170 +120,7 @@
       std::cout << std::endl;
     }
 
-<<<<<<< HEAD
-    TGeoManager* manager = geoService->ROOTGeoManager();
-    manager->cd(path.c_str());
-
-    // We get the array of strips first, which is the AuxDet,
-    // then from the AuxDet, we get the strip by picking the
-    // daughter with the ID of the AuxDetSensitive, and finally
-    // from the AuxDet, we go up and pick the module and tagger
-    TGeoNode* nodeArray = manager->GetCurrentNode();
-    TGeoNode* nodeStrip = nodeArray->GetDaughter(adsc.AuxDetSensitiveID());
-    TGeoNode* nodeModule = manager->GetMother(1);
-    TGeoNode* nodeTagger = manager->GetMother(2);
-
-    // Module position in parent (tagger) frame
-    double origin[3] = {0, 0, 0};
-    double modulePosMother[3];
-    nodeModule->LocalToMaster(origin, modulePosMother);
-
-    // Determine plane ID (1 for z > 0, 0 for z < 0 in local coordinates)
-    unsigned planeID = (modulePosMother[2] > 0);
-
-    // Determine module orientation: which way is the top (readout end)?
-    bool top = (planeID == 1) ? (modulePosMother[1] > 0) : (modulePosMother[0] < 0);
-
-    // Simulate the CRT response for each hit
-    for (size_t ide_i = 0; ide_i < ides.size(); ide_i++) {
-
-      sim::AuxDetIDE ide = ides[ide_i];
-
-      // Finally, what is the distance from the hit (centroid of the entry
-      // and exit points) to the readout end?
-      double x = (ide.entryX + ide.exitX) / 2;
-      double y = (ide.entryY + ide.exitY) / 2;
-      double z = (ide.entryZ + ide.exitZ) / 2;
-      int nides = 1;
-
-      double tTrue = (ide.entryT + ide.exitT) / 2 + fGlobalT0Offset;
-      double tTrueLast = (ide.entryT + ide.exitT) / 2 + fGlobalT0Offset;
-      // double eDep = ide.energyDeposited;
-      double eDep = ide.energyDeposited * 1e-3; // from MeV to GeV
-
-      std::vector<sim::AuxDetIDE> trueIdes;
-      trueIdes.push_back(ide);
-
-      //ADD UP HITS AT THE SAME TIME - FIXME 2NS DIFF IS A GUESS -VERY APPROXIMATE
-      if(ide_i < ides.size() - 1){
-        while(ide_i < ides.size() - 1 && std::abs(tTrueLast-((ides[ide_i+1].entryT + ides[ide_i+1].exitT) / 2 + fGlobalT0Offset)) < fSipmTimeResponse){
-          ide_i++;
-          x += (ides[ide_i].entryX + ides[ide_i].exitX) / 2;
-          y += (ides[ide_i].entryY + ides[ide_i].exitY) / 2;
-          z += (ides[ide_i].entryZ + ides[ide_i].exitZ) / 2;
-          eDep += ides[ide_i].energyDeposited;
-          tTrue += (ides[ide_i].entryT + ides[ide_i].exitT) / 2;
-          tTrueLast = (ides[ide_i].entryT + ides[ide_i].exitT) / 2;
-
-          nides++;
-
-          trueIdes.push_back(ides[ide_i]);
-        }
-      }
-
-      x = x/nides;
-      y = y/nides;
-      z = z/nides;
-      tTrue = tTrue/nides;
-
-      double world[3] = {x, y, z};
-      double svHitPosLocal[3];
-      adsGeo.WorldToLocal(world, svHitPosLocal);
-
-      double distToReadout;
-      if (top) {
-        distToReadout = abs( adsGeo.HalfWidth1() - svHitPosLocal[0]);
-      }
-      else {
-        distToReadout = abs(-adsGeo.HalfWidth1() - svHitPosLocal[0]);
-      }
-
-      // The expected number of PE, using a quadratic model for the distance
-      // dependence, and scaling linearly with deposited energy.
-      double qr = fUseEdep ? 1.0 * eDep / fQ0 : 1.0;
-
-      double npeExpected =
-        fNpeScaleNorm / pow(distToReadout - fNpeScaleShift, 2) * qr;
-
-      // Put PE on channels weighted by transverse distance across the strip,
-      // using an exponential model
-      double d0 = abs(-adsGeo.HalfHeight() - svHitPosLocal[1]);  // L
-      double d1 = abs( adsGeo.HalfHeight() - svHitPosLocal[1]);  // R
-      double abs0 = exp(-d0 / fAbsLenEff);
-      double abs1 = exp(-d1 / fAbsLenEff);
-      double npeExp0 = npeExpected * abs0 / (abs0 + abs1);
-      double npeExp1 = npeExpected * abs1 / (abs0 + abs1);
-
-      // Observed PE (Poisson-fluctuated)
-      long npe0 = CLHEP::RandPoisson::shoot(&fEngine, npeExp0);
-      long npe1 = CLHEP::RandPoisson::shoot(&fEngine, npeExp1);
-
-      // Time relative to trigger, accounting for propagation delay and 'walk'
-      // for the fixed-threshold discriminator
-      uint32_t t0 =
-        getChannelTriggerTicks(&fEngine, /*trigClock,*/ tTrue, npe0, distToReadout);
-      uint32_t t1 =
-        getChannelTriggerTicks(&fEngine, /*trigClock,*/ tTrue, npe1, distToReadout);
-
-      // Time relative to PPS: Random for now! (FIXME)
-      uint32_t ppsTicks =
-        CLHEP::RandFlat::shootInt(&fEngine, /*trigClock.Frequency()*/ fClockSpeedCRT * 1e6);
-
-      // SiPM and ADC response: Npe to ADC counts
-      uint32_t q0 =
-        CLHEP::RandGauss::shoot(&fEngine, fQPed + fQSlope * npe0, fQRMS * sqrt(npe0));
-      if(q0 > fAdcSaturation) q0 = fAdcSaturation;
-      uint32_t q1 =
-        CLHEP::RandGauss::shoot(&fEngine, fQPed + fQSlope * npe1, fQRMS * sqrt(npe1));
-      if(q1 > fAdcSaturation) q1 = fAdcSaturation;
-
-      // Adjacent channels on a strip are numbered sequentially.
-      //
-      // In the AuxDetChannelMapAlg methods, channels are identified by an
-      // AuxDet name (retrievable given the hit AuxDet ID) which specifies a
-      // module, and a channel number from 0 to 32.
-      uint32_t moduleID = adsc.AuxDetID();
-      uint32_t stripID = adsc.AuxDetSensitiveID();
-      uint32_t channel0ID = 32 * moduleID + 2 * stripID + 0;
-      uint32_t channel1ID = 32 * moduleID + 2 * stripID + 1;
-
-      if (moduleID >= 127) {continue;}        //Ignoring MINOS modules for now.
-
-      // Apply ADC threshold and strip-level coincidence (both fibers fire)
-      if (q0 > fQThreshold &&
-          q1 > fQThreshold &&
-          util::absDiff(t0, t1) < fStripCoincidenceWindow) {
-        Tagger& tagger = taggers[nodeTagger->GetName()];
-        tagger.planesHit.push_back({planeID, t0});
-        tagger.data.push_back(sbnd::crt::CRTData(channel0ID, t0, ppsTicks, q0));
-        tagger.ides.push_back(trueIdes);
-        tagger.data.push_back(sbnd::crt::CRTData(channel1ID, t1, ppsTicks, q1));
-        tagger.ides.push_back(trueIdes);
-      }
-
-      double poss[3];
-      adsGeo.LocalToWorld(origin, poss);
-      mf::LogInfo("CRT")
-        << "CRT HIT in " << adsc.AuxDetID() << "/" << adsc.AuxDetSensitiveID() << "\n"
-        << "CRT HIT POS " << x << " " << y << " " << z << "\n"
-        << "CRT STRIP POS " << poss[0] << " " << poss[1] << " " << poss[2] << "\n"
-        << "CRT MODULE POS " << modulePosMother[0] << " "
-                             << modulePosMother[1] << " "
-                             << modulePosMother[2] << " "
-                             << "\n"
-        << "CRT PATH: " << path << "\n"
-        << "CRT level 0 (strip): " << nodeStrip->GetName() << "\n"
-        << "CRT level 1 (array): " << nodeArray->GetName() << "\n"
-        << "CRT level 2 (module): " << nodeModule->GetName() << "\n"
-        << "CRT level 3 (tagger): " << nodeTagger->GetName() << "\n"
-        << "CRT PLANE ID: " << planeID << "\n"
-        << "CRT distToReadout: " << distToReadout << " " << (top ? "top" : "bot") << "\n"
-        << "CRT q0: " << q0 << ", q1: " << q1 << ", t0: " << t0 << ", t1: " << t1 << ", dt: " << util::absDiff(t0,t1) << "\n";
-    }
-  }
-=======
   } // loop over AuxDetSimChannels
->>>>>>> 7ce0f25d
 
 
   //
