--- conflicted
+++ resolved
@@ -1749,13 +1749,8 @@
           _tpc_tr_score[nActualTracks]   = trackMatch.TriggerConfidence();
 
           const std::vector<CRTTagger> taggers = crttrack->Taggers();
-<<<<<<< HEAD
-          const geo::Point_t start          = crttrack->Start();
-          const geo::Point_t end            = crttrack->End();
-=======
           const geo::Point_t start             = crttrack->Start();
           const geo::Point_t end               = crttrack->End();
->>>>>>> 9c69a9a8
 
           _tpc_tr_taggers[nActualTracks] = std::vector<int>();
 
