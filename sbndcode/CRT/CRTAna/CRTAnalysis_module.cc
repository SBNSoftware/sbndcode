--- conflicted
+++ resolved
@@ -103,13 +103,9 @@
     fCRTClusterModuleLabel, fCRTSpacePointModuleLabel, fCRTTrackModuleLabel, fTPCTrackModuleLabel,
     fCRTSpacePointMatchingModuleLabel, fCRTTrackMatchingModuleLabel, fPFPModuleLabel, fPTBModuleLabel,
     fTDCModuleLabel, fTimingReferenceModuleLabel;
-<<<<<<< HEAD
-  bool fDebug, fDataMode, fNoTPC, fHasPTB, fHasTDC;
-=======
   bool fDebug, fDataMode, fNoTPC, fHasPTB, fHasTDC, fTruthMatch;
   //! Adding some of the reco parameters to save corrections
   double fPEAttenuation, fTimeWalkNorm, fTimeWalkScale, fPropDelay;
->>>>>>> e8c36a11
 
   TTree* fTree;
 
@@ -712,17 +708,6 @@
       _crt_timing_reference_channel = TimingReferenceHandle->timingChannel;
     }
 
-  _crt_timing_reference_type    = -1;
-  _crt_timing_reference_channel = -1;
-
-  art::Handle<raw::TimingReferenceInfo> TimingReferenceHandle;
-  e.getByLabel(fTimingReferenceModuleLabel, TimingReferenceHandle);
-  if(TimingReferenceHandle.isValid())
-    {
-      _crt_timing_reference_type    = TimingReferenceHandle->timingType;
-      _crt_timing_reference_channel = TimingReferenceHandle->timingChannel;
-    }
-
   if(fHasPTB)
     {
       if(fDebug)
