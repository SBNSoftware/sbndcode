--- conflicted
+++ resolved
@@ -3,10 +3,7 @@
          ROOT::Tree
          larsim::Utils
          sbnobj::SBND_CRT
-<<<<<<< HEAD
-=======
          sbnobj::SBND_Timing
->>>>>>> bbf2ea0f
          sbndcode_GeoWrappers
          sbndcode_CRT_CRTBackTracker
 )
