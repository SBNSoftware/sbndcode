--- conflicted
+++ resolved
@@ -13,24 +13,14 @@
       module_type:     "sbndcode/CRT/CRTAna/CRTDetSimAna"
 
       # The input parameters
-<<<<<<< HEAD
-      SimModuleLabel:       "largeant"    # Simulation producer module label
-      CRTSimLabel:          "crt"         # CRT producer module label
-      Verbose:              false         # Print extra information about what's going on
-      QPed:                 @local::sbnd_crtsim.DetSimParams.QPed
-      QSlope:               @local::sbnd_crtsim.DetSimParams.QSlope
-      ClockSpeedCRT:        @local::sbnd_crtsim.DetSimParams.ClockSpeedCRT
-      CrtBackTrack:         @local::standard_crtbacktracker
-=======
       SimModuleLabel:           "largeant"    # Simulation producer module label (for MCParticles)
       SimChannelModuleLabel:    "genericcrt"  # Sim Channel producer module label
       CRTSimLabel:              "crt"         # CRT producer module label
       Verbose:                  false         # Print extra information about what's going on
-      QPed:                     @local::sbnd_crtsim.QPed
-      QSlope:                   @local::sbnd_crtsim.QSlope
-      ClockSpeedCRT:            @local::sbnd_crtsim.ClockSpeedCRT
+      QPed:                     @local::sbnd_crtsim.DetSimParams.QPed
+      QSlope:                   @local::sbnd_crtsim.DetSimParams.QSlope
+      ClockSpeedCRT:            @local::sbnd_crtsim.DetSimParams.ClockSpeedCRT
       CrtBackTrack:             @local::standard_crtbacktracker
->>>>>>> 72d70290
 }
 
 sbnd_crthitrecoana:
