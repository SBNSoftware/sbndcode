--- conflicted
+++ resolved
@@ -56,15 +56,9 @@
       fft_flag: 0,  // 1 is faster but higher memory, 0 is slightly slower but lower memory
       postgain: 1.0,  // default 1.2
       ADC_mV: ADC_mV_ratio, // 4096 / (1400.0 * wc.mV), 
-<<<<<<< HEAD
-      #troi_col_th_factor: 5.0,  // default 5
-      troi_col_th_factor: 3.0,
-      troi_ind_th_factor: 3.0,  // default 3
-=======
       troi_col_th_factor: 3.0,  // default 5
       troi_ind_th_factor: 1.8,  // default 3
       troi_pad: 5, //default 5
->>>>>>> bc20993f
       lroi_rebin: 6, // default 6
       lroi_th_factor: 3.5, // default 3.5
       lroi_th_factor1: 0.7, // default 0.7
