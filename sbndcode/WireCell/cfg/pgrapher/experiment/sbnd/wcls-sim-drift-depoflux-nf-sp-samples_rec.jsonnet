// This is a main entry point for configuring a wire-cell CLI job to
// simulate SBND.  It is simplest signal-only simulation with
// one set of nominal field response function.  

local reality = std.extVar('reality');
local sigoutform = std.extVar('signal_output_form');  // eg "sparse" or "dense"
local savetid = std.extVar("save_track_id");

local g = import 'pgraph.jsonnet';
local f = import 'pgrapher/common/funcs.jsonnet';
local wc = import 'wirecell.jsonnet';
local io = import 'pgrapher/common/fileio.jsonnet';
local tools_maker = import 'pgrapher/common/tools.jsonnet';

local data_params = import 'params.jsonnet';
local simu_params = import 'simparams.jsonnet';
local params = if reality == 'data' then data_params else simu_params;

local base = import 'pgrapher/experiment/sbnd/simparams.jsonnet';
local params = base {
  lar: super.lar { // <- super.lar overrides default values
    // Longitudinal diffusion constant
    DL: std.extVar('DL') * wc.cm2 / wc.s,
    // Transverse diffusion constant
    DT: std.extVar('DT') * wc.cm2 / wc.s,
    // Electron lifetime
    lifetime: std.extVar('lifetime') * wc.ms,
    // Electron drift speed, assumes a certain applied E-field
    drift_speed: std.extVar('driftSpeed') * wc.mm / wc.us,
  },
};

local tools = tools_maker(params);
local sim_maker = import 'pgrapher/experiment/sbnd/sim.jsonnet';
local sim = sim_maker(params, tools);
local nanodes = std.length(tools.anodes);
local anode_iota = std.range(0, nanodes - 1);

local wcls_maker = import "pgrapher/ui/wcls/nodes.jsonnet";
local wcls = wcls_maker(params, tools);

// added Ewerton 2023-03-14
local wcls_input_sim = {
    depos: wcls.input.depos(name="", art_tag=std.extVar('inputTag')),
    deposet: g.pnode({
            type: 'wclsSimDepoSetSource',
            name: "",
            data: {
                model: "",
                scale: -1, //scale is -1 to correct a sign error in the SimDepoSource converter.
                art_tag: std.extVar('inputTag'), //name of upstream art producer of depos "label:instance:processName"
                id_is_track: if (savetid == 'true') then false else true,
                assn_art_tag: "",
            },
        }, nin=0, nout=1),
};
// Collect all the wc/ls output converters for use below.  Note the
// "name" MUST match what is used in theh "outputers" parameter in the
// FHiCL that loads this file.
local mega_anode = {
  type: 'MegaAnodePlane',
  name: 'meganodes',
  data: {
    anodes_tn: [wc.tn(anode) for anode in tools.anodes],
  },
};
local wcls_output_sim = {
  // ADC output from simulation
  // sim_digits: wcls.output.digits(name="simdigits", tags=["orig"]),
  sim_digits: g.pnode({
    type: 'wclsFrameSaver',
    name: 'simdigits',
    data: {
      anode: wc.tn(mega_anode),
      digitize: true,  // true means save as RawDigit, else recob::Wire
     frame_tags: ['daq'],
      nticks: params.daq.nticks,
      pedestal_mean: 'native',
    },
  }, nin=1, nout=1, uses=[mega_anode]),
 // The noise filtered "ADC" values.  These are truncated for
  // art::Event but left as floats for the WCT SP.  Note, the tag
  // "raw" is somewhat historical as the output is not equivalent to
  // "raw data".
  nf_digits: wcls.output.digits(name="nfdigits", tags=["raw"]),
  // The output of signal processing.  Note, there are two signal
  // sets each created with its own filter.  The "gauss" one is best
  // for charge reconstruction, the "wiener" is best for S/N
  // separation.  Both are used in downstream WC code.
  sp_signals: wcls.output.signals(name="spsignals", tags=["gauss", "wiener"]),
  // save "threshold" from normal decon for each channel noise
  // used in imaging
  sp_thresholds: wcls.output.thresholds(name="spthresholds", tags=["wiener"]),
};


local drifter = sim.drifter;

local setdrifter = g.pnode({
            type: 'DepoSetDrifter',
            data: {
                drifter: "Drifter"
            }
        }, nin=1, nout=1,
        uses=[drifter]);

// signal plus noise pipelines
local sn_pipes = sim.splusn_pipelines;

local hio_sp = [g.pnode({
      type: 'HDF5FrameTap',
      name: 'hio_sp%d' % n,
      data: {
        anode: wc.tn(tools.anodes[n]),
        trace_tags: ['loose_lf%d' % n
        #, 'tight_lf%d' % n
        #, 'cleanup_roi%d' % n
        #, 'break_roi_1st%d' % n
        #, 'break_roi_2nd%d' % n
        #, 'shrink_roi%d' % n
        #, 'extend_roi%d' % n
        , 'mp3_roi%d' % n
        , 'mp2_roi%d' % n
        , 'decon_charge%d' % n
        , 'gauss%d' % n],
        filename: "g4-rec-%d.h5" % n,
        chunk: [0, 0], // ncol, nrow
        gzip: 2,
        tick0: 0,
        nticks: 3427,
        high_throughput: true,
      },  
    }, nin=1, nout=1),
    for n in std.range(0, std.length(tools.anodes) - 1)
    ];


local rng = tools.random;
local wcls_depoflux_writer = g.pnode({
  type: 'wclsDepoFluxWriter',
  name: 'postdrift',
  data: {
    anodes: [wc.tn(anode) for anode in tools.anodes],
    field_response: wc.tn(tools.field),
    tick: 0.5 * wc.us,
    window_start: 0.0 * wc.ms,
    window_duration: self.tick * params.daq.nticks,
    nsigma: 3.0,

    reference_time: -1700 * wc.us,

    //energy: 1, # equivalent to use_energy = true
    simchan_label: 'simpleSC',
    sed_label: if (savetid == 'true') then 'ionandscint' else '',
    sparse: false,
  },
}, nin=1, nout=1, uses=tools.anodes + [tools.field]);

<<<<<<< HEAD
local sp_maker = import 'pgrapher/experiment/sbnd/sp-dnnsamples.jsonnet';
local sp = sp_maker(params, tools, { sparse: sigoutform == 'sparse' });
=======
local sp_maker = import 'pgrapher/experiment/sbnd/sp.jsonnet';

local sp_override = {
    sparse: true,
    use_roi_debug_mode: true,
    save_negative_charge: false, // TODO: no negative charge in gauss, default is false
    use_multi_plane_protection: true,
    do_not_mp_protect_traditional: false, // TODO: do_not_mp_protect_traditional to make a clear ref, defualt is false 
    mp_tick_resolution:4,
    tight_lf_tag: "",
    cleanup_roi_tag: "",
    break_roi_loop1_tag: "",
    break_roi_loop2_tag: "",
    shrink_roi_tag: "",
    extend_roi_tag: "",
    decon_charge_tag: "",
    gauss_tag: "",
    wiener_tag: "",
}; 

local sp = sp_maker(params, tools, sp_override);
>>>>>>> 09cb5e2e
local sp_pipes = [sp.make_sigproc(a) for a in tools.anodes];

local magoutput = 'sbnd-data-check.root';
local magnify = import 'pgrapher/experiment/sbnd/magnify-sinks.jsonnet';
local sinks = magnify(tools, magoutput);

local base = import 'pgrapher/experiment/sbnd/chndb-base.jsonnet';
//local perfect = import 'pgrapher/experiment/sbnd/chndb-perfect.jsonnet';

local chndb = [{
  type: 'OmniChannelNoiseDB',
  name: 'ocndbperfect%d' % n,
  data: base(params, tools.anodes[n], tools.field, n){dft:wc.tn(tools.dft)},
  //data: perfect(params, tools.anodes[n], tools.field, n){dft:wc.tn(tools.dft)},
  uses: [tools.anodes[n], tools.field, tools.dft],
} for n in anode_iota];

local nf_maker = import 'pgrapher/experiment/sbnd/nf.jsonnet';
local nf_pipes = [nf_maker(params, tools.anodes[n], chndb[n], n, name='nf%d' % n) for n in anode_iota];

local multipass2 = [
  g.pipeline([
               sn_pipes[n],
               //sinks.orig_pipe[n],
               
               nf_pipes[n], // NEED to include this pipe for channelmaskmaps    
               //sinks.raw_pipe[n], 
               
               sp_pipes[n], 
               hio_sp[n],

               //sinks.decon_pipe[n],
               //sinks.threshold_pipe[n],
             ],
             'multipass%d' % n)
  for n in anode_iota
];


local f_sp = import 'pgrapher/experiment/sbnd/funcs.jsonnet';

local outtags = ['orig%d' % n for n in anode_iota];
local bi_manifold2 = f_sp.fanpipe('DepoSetFanout', multipass2, 'FrameFanin', 'sn_mag_nf_mod2', outtags, "true");

local retagger_sim = g.pnode({
  type: 'Retagger',
  data: {
    // Note: retagger keeps tag_rules an array to be like frame fanin/fanout.
    tag_rules: [{
      // Retagger also handles "frame" and "trace" like fanin/fanout
      // merge separately all traces like gaussN to gauss.
      frame: {
        '.*': 'orig',
      },
      merge: {
        'orig\\d': 'daq',
      },
    }],
  },
}, nin=1, nout=1);

local sink_sim = sim.frame_sink;

//===============================NF+SP============================================

// Collect all the wc/ls output converters for use below.  Note the
// "name" MUST match what is used in theh "outputers" parameter in the
// FHiCL that loads this file.

local wcls_output_sp = {
  // The noise filtered "ADC" values.  These are truncated for
  // art::Event but left as floats for the WCT SP.  Note, the tag
  // "raw" is somewhat historical as the output is not equivalent to
  // "raw data".
  nf_digits: g.pnode({
    type: 'wclsFrameSaver',
    name: 'nfsaver',
    data: {
      anode: wc.tn(mega_anode),
      digitize: true,  // true means save as RawDigit, else recob::Wire
      frame_tags: ['raw'],
    },
  }, nin=1, nout=1, uses=[mega_anode]),


  // The output of signal processing.  Note, there are two signal
  // sets each created with its own filter.  The "gauss" one is best
  // for charge reconstruction, the "wiener" is best for S/N
  // separation.  Both are used in downstream WC code.
  sp_signals: g.pnode({
    type: 'wclsFrameSaver',
    name: 'spsaver',
    data: {
      anode: wc.tn(mega_anode),
      digitize: false,  // true means save as RawDigit, else recob::Wire
      frame_tags: ['gauss', 'wiener'],

      // this may be needed to convert the decon charge [units:e-] to be consistent with the LArSoft default
      // for SBND, this scale is about ~50. Frame scale needed when using LArSoft producers reading in recob::Wire.
      frame_scale: [0.02, 0.02],
      nticks: params.daq.nticks,

      // uncomment the below configs to save summaries and cmm
       summary_tags: ['wiener'],
       summary_operator: {wiener: 'set'},
       summary_scale: [0.02], # summary scale should be the same as frame_scale
       chanmaskmaps: ['bad'],
    },
  }, nin=1, nout=1, uses=[mega_anode]),

};


local chsel_pipes = [
  g.pnode({
    type: 'ChannelSelector',
    name: 'chsel%d' % n,
    data: {
      channels: std.range(5638 * n, 5638 * (n + 1) - 1),
    },
  }, nin=1, nout=1)
  for n in anode_iota
];


local nfsp_pipes = [
  g.pipeline([
               chsel_pipes[n],
               //sinks.orig_pipe[n],

               nf_pipes[n], // NEED to include this pipe for channelmaskmaps 
               //sinks.raw_pipe[n],

               sp_pipes[n],
               //sinks.decon_pipe[n],
               //sinks.threshold_pipe[n],
               // sinks.debug_pipe[n], // use_roi_debug_mode=true in sp.jsonnet
             ],
             'nfsp_pipe_%d' % n)
  for n in anode_iota
];

//local fanpipe = f_sp.fanpipe('FrameFanout', nfsp_pipes, 'FrameFanin', 'sn_mag_nf'); // commented Ewerton 2023-05-24
local fanpipe = f_sp.fanpipe('FrameFanout', nfsp_pipes, 'FrameFanin', 'sn_mag_nf_mod');   //added Ewerton 2023-05-24

local retagger_sp = g.pnode({
  type: 'Retagger',
  name: 'sp',  //added Ewerton 2023-05-24
  data: {
    // Note: retagger keeps tag_rules an array to be like frame fanin/fanout.
    tag_rules: [{
      // Retagger also handles "frame" and "trace" like fanin/fanout
      // merge separately all traces like gaussN to gauss.
      frame: {
        '.*': 'retagger',
      },
      merge: {
        'gauss\\d': 'gauss',
        'wiener\\d': 'wiener',
      },
    }],
  },
}, nin=1, nout=1);

local sink_sp = g.pnode({ type: 'DumpFrames' }, nin=1, nout=0);

local graph = g.pipeline([
wcls_input_sim.deposet,         //sim
setdrifter,                     //sim
wcls_depoflux_writer,           //sim
bi_manifold2,                   //sim
retagger_sp,                    //sp
wcls_output_sp.sp_signals,      //sp
sink_sp                         //sp
]);

local save_simdigits = std.extVar('save_simdigits');

local app = {
  type: 'TbbFlow',
  data: {
    edges: g.edges(graph),
  },
};

// Finally, the configuration sequence
g.uses(graph) + [app]
  <|MERGE_RESOLUTION|>--- conflicted
+++ resolved
@@ -156,10 +156,6 @@
   },
 }, nin=1, nout=1, uses=tools.anodes + [tools.field]);
 
-<<<<<<< HEAD
-local sp_maker = import 'pgrapher/experiment/sbnd/sp-dnnsamples.jsonnet';
-local sp = sp_maker(params, tools, { sparse: sigoutform == 'sparse' });
-=======
 local sp_maker = import 'pgrapher/experiment/sbnd/sp.jsonnet';
 
 local sp_override = {
@@ -181,7 +177,6 @@
 }; 
 
 local sp = sp_maker(params, tools, sp_override);
->>>>>>> 09cb5e2e
 local sp_pipes = [sp.make_sigproc(a) for a in tools.anodes];
 
 local magoutput = 'sbnd-data-check.root';
