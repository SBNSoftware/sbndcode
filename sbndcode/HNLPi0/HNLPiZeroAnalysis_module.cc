////////////////////////////////////////////////////////////////////////
// Class:       HNLPiZeroAnalysis
// Plugin Type: analyzer (Unknown Unknown)
// File:        HNLPiZeroAnalysis_module.cc
//
// Generated at Thu Sep 28 09:58:07 2023 by Vu Chi Lan Nguyen using cetskelgen
// from  version .
// This code was heavily stolen from Henry Lay ;)
// And then poorly modified by Rodrigo Alvarez too.
////////////////////////////////////////////////////////////////////////

#include "art/Framework/Core/EDAnalyzer.h"
#include "art/Framework/Core/ModuleMacros.h"
#include "art/Framework/Principal/Event.h"
#include "art/Framework/Principal/Handle.h"
#include "art/Framework/Principal/Run.h"
#include "art/Framework/Principal/SubRun.h"
#include "canvas/Utilities/InputTag.h"
#include "fhiclcpp/ParameterSet.h"
#include "messagefacility/MessageLogger/MessageLogger.h"
#include "art_root_io/TFileService.h"
#include "canvas/Persistency/Common/FindManyP.h"
#include "canvas/Persistency/Common/FindOneP.h"
#include "canvas/Persistency/Provenance/ProcessConfiguration.h"
#include "canvas/Persistency/Provenance/ProcessHistory.h"
#include "art_root_io/TFileService.h"

#include "TTree.h"

#include "nusimdata/SimulationBase/MCParticle.h"

#include "larsim/Utils/TruthMatchUtils.h"
#include "larsim/MCCheater/ParticleInventoryService.h"
#include "larsim/MCCheater/BackTrackerService.h"
#include "lardata/DetectorInfoServices/DetectorClocksService.h"
#include "larcore/CoreUtils/ServiceUtil.h"
#include "larcore/Geometry/Geometry.h"

#include "lardataobj/RecoBase/Slice.h"
#include "lardataobj/RecoBase/PFParticle.h"
#include "lardataobj/RecoBase/Vertex.h"
#include "lardataobj/RecoBase/Hit.h"
#include "lardataobj/RecoBase/Track.h"
#include "lardataobj/RecoBase/Shower.h"
#include "lardataobj/RecoBase/PFParticleMetadata.h"
#include "lardataobj/RecoBase/MCSFitResult.h"
#include "lardataobj/AnalysisBase/Calorimetry.h"
#include "lardataobj/AnalysisBase/ParticleID.h"
#include "lardataobj/RecoBase/OpFlash.h"
#include "lardataobj/RecoBase/OpHit.h"

#include "larcoreobj/SummaryData/POTSummary.h"

#include "sbnobj/Common/EventGen/MeVPrtl/MeVPrtlTruth.h"
#include "sbnobj/Common/Reco/CRUMBSResult.h"
#include "sbnobj/Common/Reco/MVAPID.h"
#include "sbnobj/Common/Reco/RangeP.h"
#include "sbnobj/Common/Reco/ScatterClosestApproach.h"
#include "sbnobj/Common/Reco/StoppingChi2Fit.h"
#include "sbnobj/Common/Reco/ShowerSelectionVars.h"
#include "sbnobj/Common/Reco/OpT0FinderResult.h"
#include "sbnobj/Common/Reco/CNNScore.h"

#include <numeric>
constexpr int def_int       = std::numeric_limits<int>::min();
constexpr size_t def_size   = std::numeric_limits<size_t>::max();
constexpr float def_float   = -std::numeric_limits<float>::max();
constexpr double def_double = -std::numeric_limits<double>::max();
constexpr double light_speed_cm_ns = 29.9792458; // cm/ns
constexpr double light_speed_cm_us = 29979.2458; // cm/ns
					   
template <typename T,
  typename TIter = decltype(std::begin(std::declval<T>())),
  typename = decltype(std::end(std::declval<T>()))>
  constexpr auto enumerate(T && iterable)
{
  struct iterator
  {
    size_t i;
    TIter iter;
    bool operator != (const iterator & other) const { return iter != other.iter; }
    void operator ++ () { ++i; ++iter; }
    auto operator * () const { return std::tie(i, *iter); }
  };
  struct iterable_wrapper
  {
    T iterable;
    auto begin() { return iterator{ 0, std::begin(iterable) }; }
    auto end() { return iterator{ 0, std::end(iterable) }; }
  };
  return iterable_wrapper{ std::forward<T>(iterable) };
}

enum EventType
{
  kHNL,
  kHNLNonFV,
  kHNLDirt,
  kNCPiZero,
  kOtherNC,
  kCCNuMu,
  kCCNuE,
  kNuNonFV,
  kNuDirt,
  kCosmic,
  kUnknownEv = -1
};

namespace sbnd {
  class HNLPiZeroAnalysis;
}

class sbnd::HNLPiZeroAnalysis : public art::EDAnalyzer {

public:
  explicit HNLPiZeroAnalysis(fhicl::ParameterSet const& p);
  // The compiler-generated destructor is fine for non-base
  // classes without bare pointers or other resource use.

  // Plugins should not be copied or assigned.
  HNLPiZeroAnalysis(HNLPiZeroAnalysis const&) = delete;
  HNLPiZeroAnalysis(HNLPiZeroAnalysis&&) = delete;
  HNLPiZeroAnalysis& operator=(HNLPiZeroAnalysis const&) = delete;
  HNLPiZeroAnalysis& operator=(HNLPiZeroAnalysis&&) = delete;

  // Required functions.
  void analyze(art::Event const& e) override;
  virtual void beginSubRun(const art::SubRun& sr);
  virtual void endSubRun(const art::SubRun& sr);

  int GetTotalGenEvents(const art::Event &e);
  void ResetSubRunVars();
  void ResetEventVars();
  
  void ResizeMCTruth1DVector(const int col);
  void ResizeSlice1DVector(const int col);
  void ResizeSlice2DVectorRow(const int row);
  void ResizeSlice2DVectorCol(const int row, const int col);

  void ClearMaps();
  void SetupMaps(const art::Event &e, const art::Handle<std::vector<recob::Hit>> &hitHandle,
                 const art::Handle<std::vector<recob::PFParticle>> &pfpHandle);
  void AnalyseMCTruthHandle(const art::Event &e, const std::vector<art::Handle<std::vector<simb::MCTruth>>> &MCTruthHandles);
  void AnalyseMCTruth(const art::Event &e, const art::Ptr<simb::MCTruth> &mct, const int mctCounter);
  void AnalyseMeVPrtlTruth(const art::Event &e, const art::Handle<std::vector<evgen::ldm::MeVPrtlTruth>> mevptHandle);
  void AnalyseSlices(const art::Event &e, const art::Handle<std::vector<recob::Slice>> &sliceHandle,
                     const art::Handle<std::vector<recob::PFParticle>> &pfpHandle,
                     const art::Handle<std::vector<recob::Track>> &trackHandle,
                     const art::Handle<std::vector<recob::Shower>> &showerHandle);
  
  void AnalysePFPs(const art::Event &e, const int slcCounter,
		   const art::Ptr<recob::PFParticle> &prim, 
		   const art::Ptr<recob::Vertex> &vtx, 
		   const art::Handle<std::vector<recob::PFParticle>> &pfpHandle, 
		   const art::Handle<std::vector<recob::Track>> &trackHandle,
		   const art::Handle<std::vector<recob::Shower>> &showerHandle);
  
  void AnalyseTrack(const art::Event &e, const art::Ptr<recob::Track> &track, 
                    const int slcCounter, const int pfpCounter,
	            const art::Handle<std::vector<recob::Track>> &trackHandle);
  
  void AnalyseShower(const art::Event &e, const art::Ptr<recob::Shower> &shower,
		     const int slcCounter, const int pfpCounter,
		     const art::Handle<std::vector<recob::Shower>> &showerHandle, 
		     const art::Ptr<recob::Vertex> &vtx,
                     const std::vector<art::Ptr<recob::Hit>> &hits);
  
  void AnalyseSliceTruth(const art::Event &e, const art::Ptr<recob::Slice> &slc, const int slcCounter,
                         const art::Handle<std::vector<recob::Slice>> &sliceHandle);
  
  void AnalyseSliceMCTruth(const art::Event &e, const art::Ptr<simb::MCTruth> &mct, const int slcCounter);

  bool VolumeCheck(const geo::Point_t &pos, const double &walls = 0., const double &cath = 0., const double &front = 0., const double &back = 0.);
  bool VolumeCheck(const TVector3 &pos, const double &walls = 0., const double &cath = 0., const double &front = 0., const double &back = 0.);

  art::Ptr<recob::PFParticle> GetPrimaryPFP(const std::vector<art::Ptr<recob::PFParticle>> &pfps);

  float Completeness(const art::Event &e, const std::vector<art::Ptr<recob::Hit>> &objectHits, const int trackID);
  float Purity(const art::Event &e, const std::vector<art::Ptr<recob::Hit>> &objectHits, const int trackID);

  void ExtractRazzled(const art::Ptr<sbn::MVAPID> &razzled, const int slcCounter, const int pfpCounter); 
  void ExtractDazzle(const art::Ptr<sbn::MVAPID> &dazzle, const int slcCounter, const int pfpCounter);
  void ExtractCalo(const art::Ptr<anab::Calorimetry> &calo, const int slcCounter, const int pfpCounter);
  void ExtractChi2PID(const art::Ptr<anab::ParticleID> &chi2pid, const int slcCounter, const int pfpCounter);
  void ExtractMCS(const art::Ptr<recob::MCSFitResult> &mcs, const int slcCounter, const int pfpCounter);
  void ExtractStoppingChi2(const art::Ptr<sbn::StoppingChi2Fit> &stoppingChi2, const int slcCounter, const int pfpCounter);
  void ExtractRazzle(const art::Ptr<sbn::MVAPID> &razzle, const int slcCounter, const int pfpCounter);
  void ExtractCalo(const art::Ptr<recob::Shower> &shower, const int slcCounter, const int pfpCounter,
                   const std::vector<art::Ptr<recob::Hit>> &hits);  
  void ExtractCNNScores(const sbn::PFPCNNScore *cnnscore, const int slcCounter, const int pfpCounter);
private:

  art::ServiceHandle<cheat::ParticleInventoryService> particleInv;
  art::ServiceHandle<cheat::BackTrackerService>       backTracker;

  // Module Labels
  art::InputTag fPOTModuleLabel, fMeVPrtlTruthModuleLabel, fMCParticleModuleLabel,
	  fHitModuleLabel, fPFParticleModuleLabel, fSliceModuleLabel, 
	  fVertexModuleLabel, fTrackModuleLabel, fShowerModuleLabel,
	  fCRUMBSModuleLabel, fOpT0ModuleLabel,fDazzleModuleLabel, 
	  fCaloModuleLabel, fMCSModuleLabel, fChi2ModuleLabel, 
	  fRangeModuleLabel, fClosestApproachModuleLabel, fStoppingChi2ModuleLabel,
	  fRazzleModuleLabel, fCosmicDistModuleLabel, fShowerDensityFitModuleLabel,
	  fShowerTrackFitModuleLabel, fCNNScoreModuleLabel, fRazzledModuleLabel,
	  fSpacePointModuleLabel;

  std::vector<std::string> fOpFlashesModuleLabel;
 
  bool fBeamOff; 
  bool fMeVPrtl;
  bool fGenie;
  bool fDebug;

  // Map
  std::map<int, int> fHitsMap; //track ID , nHits
  std::map<const art::Ptr<simb::MCTruth>, int> fMCTruthHitsMap; //mctruth id, nHits 
  std::map<int, art::Ptr<recob::PFParticle>> fPFPMap; //pfp ID, pfp
  std::map<int, std::set<art::Ptr<recob::PFParticle>>> fRecoPFPMap; 

  // Event Tree
  TTree *fEventTree;
  int _run, _subrun, _event;

  // Event Tree: MeVPrtl Truth
  int _n_hnl;
  std::vector<double> mevprtl_decay_pos_x, mevprtl_decay_pos_y, mevprtl_decay_pos_z, mevprtl_decay_pos_t;
  std::vector<double> mevprtl_mom_x, mevprtl_mom_y, mevprtl_mom_z, mevprtl_mom_e;
  std::vector<double> mevprtl_mass;
  std::vector<double> mevprtl_flux_weight, mevprtl_ray_weight, mevprtl_decay_weight;
  std::vector<double> mevprtl_total_decay_width, mevprtl_total_mean_lifetime, mevprtl_total_mean_distance, mevprtl_allowed_decay_fraction;
  std::vector<double> mevprtl_C1, mevprtl_C2, mevprtl_C3, mevprtl_C4, mevprtl_C5;

  // Event Tree: MCTruth Neutrino
  int _n_mctruth, _n_nu;
  std::vector<size_t> 	nu_mctruth_id;
  std::vector<int> 	nu_event_type;
  std::vector<bool> 	nu_signal;
  std::vector<float> 	nu_en_dep;
  std::vector<int> 	nu_ccnc;
  std::vector<int> 	nu_mode;
  std::vector<int> 	nu_int_type;
  std::vector<double> 	nu_w;
  std::vector<double> 	nu_x;
  std::vector<double> 	nu_y;
  std::vector<double> 	nu_q_sqr;
  std::vector<double> 	nu_pt;
  std::vector<double> 	nu_theta;
  std::vector<double> 	nu_e;
  std::vector<double> 	nu_vtx_x, nu_vtx_y, nu_vtx_z, nu_vtx_t;
  std::vector<int>	nu_n_protons, nu_n_neutrons, nu_n_charged_pions, nu_n_neutral_pions, nu_n_photons, nu_n_others;

  // Event Tree: Slice -- 1D vector
  int _n_slc;
  std::vector<size_t> 	slc_n_pfps;
  std::vector<bool> 	slc_is_clear_cosmics;
  std::vector<size_t>  	slc_primary_pfp_id;
  std::vector<int> 	slc_primary_pfp_pdg;
  std::vector<int>	slc_n_primary_daughters;
  std::vector<double>	slc_vtx_x, slc_vtx_y, slc_vtx_z;
  std::vector<bool>	slc_is_fv;
  std::vector<float> 	slc_crumbs_score, slc_crumbs_nc_score, slc_crumbs_ccnue_score;
  std::vector<double>	slc_opt0_time, slc_opt0_score, slc_opt0_measPE, slc_opt0_hypoPE,slc_opt0_time_corrected_Z_pandora;
  std::vector<int>	slc_n_trks, slc_n_shws;
  std::vector<int> 	slc_n_primary_trks, slc_n_primary_shws;
  std::vector<int>	slc_n_dazzle_muons, slc_n_dazzle_pions, slc_n_dazzle_pions_thresh, slc_n_dazzle_protons, slc_n_dazzle_protons_thresh, slc_n_dazzle_other;
  std::vector<int>	slc_n_primary_dazzle_muons, slc_n_primary_dazzle_pions, slc_n_primary_dazzle_pions_thresh, slc_n_primary_dazzle_protons, slc_n_primary_dazzle_protons_thresh, slc_n_primary_dazzle_other;
  std::vector<int>	slc_n_razzle_electrons, slc_n_razzle_photons, slc_n_razzle_other;
  std::vector<int>	slc_n_razzled_electrons, slc_n_razzled_muons, slc_n_razzled_photons, slc_n_razzled_pions, slc_n_razzled_pions_thresh, slc_n_razzled_protons, slc_n_razzled_protons_thresh;
  std::vector<int>	slc_n_primary_razzle_electrons, slc_n_primary_razzle_photons, slc_n_primary_razzle_other;
  std::vector<int>	slc_n_primary_razzled_electrons, slc_n_primary_razzled_muons, slc_n_primary_razzled_photons, slc_n_primary_razzled_pions, slc_n_primary_razzled_pions_thresh, slc_n_primary_razzled_protons, slc_n_primary_razzled_protons_thresh;
 
  // Event Tree: Slice Truth
  std::vector<float> 	slc_comp, slc_pur;
  std::vector<size_t> 	slc_true_mctruth_id;
  std::vector<int> 	slc_true_event_type;
  std::vector<float> 	slc_true_en_dep;
  std::vector<float> 	slc_true_vtx_x, slc_true_vtx_y, slc_true_vtx_z, slc_true_vtx_t, slc_true_vtx_t_corrected_Z;
  
  // Event Tree: Slice -> PFP -- 2D vector
  std::vector<std::vector<size_t>>	slc_pfp_id;
  std::vector<std::vector<int>> 	slc_pfp_pdg;
  std::vector<std::vector<int>>  	slc_pfp_n_children;
  std::vector<std::vector<bool>>	slc_pfp_primary;
  std::vector<std::vector<bool>>	slc_pfp_primary_child;
  std::vector<std::vector<size_t>>	slc_pfp_n_hits;
  std::vector<std::vector<size_t>>	slc_pfp_n_sps;
  std::vector<std::vector<float>> 	slc_pfp_track_score;
  std::vector<std::vector<bool>> 	slc_pfp_good_track;
  std::vector<std::vector<bool>> 	slc_pfp_good_shower;
  std::vector<std::vector<float>>	slc_pfp_comp;
  std::vector<std::vector<float>>	slc_pfp_pur;
  std::vector<std::vector<float>> 	slc_pfp_cnnscore_track, slc_pfp_cnnscore_shower, slc_pfp_cnnscore_noise, slc_pfp_cnnscore_michel, slc_pfp_cnnscore_endmichel;
  std::vector<std::vector<int>>		slc_pfp_cnnscore_nclusters;
  std::vector<std::vector<float>>	slc_pfp_razzled_electron_score, slc_pfp_razzled_muon_score, slc_pfp_razzled_photon_score, slc_pfp_razzled_pion_score, slc_pfp_razzled_proton_score;
  std::vector<std::vector<int>> 	slc_pfp_razzled_pdg;
  
  // Event Tree: Slice -> PFP -> True MCParticle -- 2D vector
  std::vector<std::vector<int>>		slc_pfp_true_trackid;
  std::vector<std::vector<int>>        	slc_pfp_true_pdg;
  std::vector<std::vector<float>>      	slc_pfp_true_energy;
  std::vector<std::vector<float>>      	slc_pfp_true_p_x;
  std::vector<std::vector<float>>      	slc_pfp_true_p_y;
  std::vector<std::vector<float>>      	slc_pfp_true_p_z;

  // Event Tree: Slice -> PFP -> Track -- 2D vector
  std::vector<std::vector<double>>	slc_pfp_track_start_x, slc_pfp_track_start_y, slc_pfp_track_start_z;
  std::vector<std::vector<double>>	slc_pfp_track_end_x, slc_pfp_track_end_y, slc_pfp_track_end_z;
  std::vector<std::vector<double>> 	slc_pfp_track_dir_x, slc_pfp_track_dir_y, slc_pfp_track_dir_z;
  std::vector<std::vector<double>> 	slc_pfp_track_length;
  std::vector<std::vector<float>>   	slc_pfp_track_dazzle_muon_score, slc_pfp_track_dazzle_pion_score, slc_pfp_track_dazzle_proton_score, slc_pfp_track_dazzle_other_score;
  std::vector<std::vector<int>>		slc_pfp_track_dazzle_pdg;
  std::vector<std::vector<float>>	slc_pfp_track_ke, slc_pfp_track_charge;
  std::vector<std::vector<float>>	slc_pfp_track_chi2_muon, slc_pfp_track_chi2_pion, slc_pfp_track_chi2_kaon, slc_pfp_track_chi2_proton;	
  std::vector<std::vector<int>>		slc_pfp_track_chi2_pdg;
  std::vector<std::vector<float>> 	slc_pfp_track_mcs_mean_scatter, slc_pfp_track_mcs_max_scatter_ratio;
  std::vector<std::vector<float>> 	slc_pfp_track_range_p;
  std::vector<std::vector<float>>	slc_pfp_track_closest_approach_mean_dca;
  std::vector<std::vector<float>>	slc_pfp_track_stopping_dedx_chi2_ratio, slc_pfp_track_stopping_dedx_pol0_fit;
  
  // Event Tree: Slice -> PFP -> Shower -- 2D vector
  std::vector<std::vector<double>>	slc_pfp_shower_start_x, slc_pfp_shower_start_y, slc_pfp_shower_start_z;
  std::vector<std::vector<double>>	slc_pfp_shower_end_x, slc_pfp_shower_end_y, slc_pfp_shower_end_z;
  std::vector<std::vector<double>>	slc_pfp_shower_conv_gap;
  std::vector<std::vector<double>>	slc_pfp_shower_dir_x, slc_pfp_shower_dir_y, slc_pfp_shower_dir_z;
  std::vector<std::vector<double>>	slc_pfp_shower_length;
  std::vector<std::vector<double>>	slc_pfp_shower_open_angle;
  std::vector<std::vector<double>>	slc_pfp_shower_energy, slc_pfp_shower_dedx;
  std::vector<std::vector<double>>	slc_pfp_shower_sqrt_energy_density, slc_pfp_shower_modified_hit_density;
  std::vector<std::vector<float>>	slc_pfp_shower_razzle_electron_score, slc_pfp_shower_razzle_photon_score, slc_pfp_shower_razzle_other_score;
  std::vector<std::vector<int>>		slc_pfp_shower_razzle_pdg;
  std::vector<std::vector<float>>	slc_pfp_shower_cosmic_dist;
  std::vector<std::vector<double>>	slc_pfp_shower_track_length, slc_pfp_shower_track_width;
  std::vector<std::vector<double>>	slc_pfp_shower_density_grad, slc_pfp_shower_density_pow;
  
  // Event Tree: OpFlashes
  std::vector<int> _flash_id;
  std::vector<double> _flash_time;
  std::vector<double> _flash_total_pe;
  std::vector<std::vector<double>> _flash_pe_v;
  std::vector<double> _flash_y;
  std::vector<double> _flash_yerr ;
  std::vector<double> _flash_z;
  std::vector<double> _flash_zerr;
  std::vector<int> _flash_tpc;

  //Sub Run Tree
  TTree *fSubRunTree;
  double _pot;
  int _spills, _ngenevts;
};

sbnd::HNLPiZeroAnalysis::HNLPiZeroAnalysis(fhicl::ParameterSet const& p)
  : EDAnalyzer{p}  // ,
  // More initializers here.
{
  // Module Labels
  fPOTModuleLabel              	= p.get<art::InputTag>("POTModuleLabel", "generator");
  fMeVPrtlTruthModuleLabel      = p.get<art::InputTag>("MeVPrtlTruthModuleLabel", "generator");
  fMCParticleModuleLabel        = p.get<art::InputTag>("MCParticleModuleLabel", "largeant");
  fHitModuleLabel 		= p.get<art::InputTag>("HitModuleLabel", "gaushit");
  fPFParticleModuleLabel 	= p.get<art::InputTag>("PFParticleModuleLabel", "pandoraSCE");
  fSliceModuleLabel 		= p.get<art::InputTag>("SlideModuleLabel", "pandoraSCE");
  fTrackModuleLabel		= p.get<art::InputTag>("TrackModuleLabel", "pandoraTrack");
  fShowerModuleLabel 		= p.get<art::InputTag>("ShowerModuleLabel", "pandoraShowerSBN");
  fOpFlashesModuleLabel = p.get<std::vector<std::string>>("OpFlashesModuleLabel",   {"opflashtpc0", "opflashtpc1"});
  fVertexModuleLabel 		= p.get<art::InputTag>("VertexModuleLabel", "pandoraSCE");
  fCRUMBSModuleLabel 		= p.get<art::InputTag>("CRUMBSModuleLabelr", "crumbs");
  fOpT0ModuleLabel 		= p.get<art::InputTag>("OpT0ModuleLabel", "opt0finder");
  fDazzleModuleLabel 		= p.get<art::InputTag>("DazzleModuleLabel", "dazzle");
  fCaloModuleLabel 		= p.get<art::InputTag>("CaloModuleLabel", "pandoraCalo");
  fMCSModuleLabel 		= p.get<art::InputTag>("MCSModuleLabel", "pandoraTrackMCS:muon");
  fChi2ModuleLabel 		= p.get<art::InputTag>("Chi2ModuleLabel", "pandoraPid");
  fRangeModuleLabel 		= p.get<art::InputTag>("RangeModuleLabel", "pandoraTrackRange:muon");
  fClosestApproachModuleLabel 	= p.get<art::InputTag>("ClosestApproachModuleLabel", "pandoraTrackClosestApproach");
  fStoppingChi2ModuleLabel 	= p.get<art::InputTag>("StoppingChi2ModuleLabel", "pandoraTrackStoppingChi2");
  fRazzleModuleLabel 		= p.get<art::InputTag>("RazzleModuleLabel", "razzle");
  fCosmicDistModuleLabel 	= p.get<art::InputTag>("CosmicDistModuleLabel", "pandoraShowerCosmicDist");
  fShowerTrackFitModuleLabel 	= p.get<art::InputTag>("ShowerTrackFitModuleLabel", "pandoraShowerSelectionVars");
  fShowerDensityFitModuleLabel 	= p.get<art::InputTag>("ShowerDensityFitModuleLabel", "pandoraShowerSelectionVars");
  fCNNScoreModuleLabel        	= p.get<art::InputTag>("CNNScoreModuleLabel", "cnnid");
  fRazzledModuleLabel           = p.get<art::InputTag>("RazzledModuleLabel", "razzled");
  fSpacePointModuleLabel        = p.get<art::InputTag>("SpacePointModuleLabel", "pandoraSCE");
  fGenie 			= p.get<bool>("Genie", true);
  fBeamOff			= p.get<bool>("BeamOff", false);
  fMeVPrtl			= p.get<bool>("MeVPrtl", false);
  fDebug			= p.get<bool>("Debug", false);

  art::ServiceHandle<art::TFileService> tfs;

  //Sub Run Tree
  fSubRunTree = tfs->make<TTree>("subruns","");

  fSubRunTree->Branch("run", &_run);
  fSubRunTree->Branch("subrun", &_subrun);
  fSubRunTree->Branch("pot", &_pot);
  fSubRunTree->Branch("spills", &_spills);
  fSubRunTree->Branch("ngenevts", &_ngenevts);

  //Event Tree
  fEventTree = tfs->make<TTree>("events", "");

  fEventTree->Branch("run", &_run);
  fEventTree->Branch("subrun", &_subrun);
  fEventTree->Branch("event", &_event);

  //Event Tree: MeVPrtl Truth
  fEventTree->Branch("n_hnl",&_n_hnl);
  fEventTree->Branch("mevprtl_decay_pos_x", &mevprtl_decay_pos_x);
  fEventTree->Branch("mevprtl_decay_pos_y", &mevprtl_decay_pos_y);
  fEventTree->Branch("mevprtl_decay_pos_z", &mevprtl_decay_pos_z);
  fEventTree->Branch("mevprtl_decay_pos_t", &mevprtl_decay_pos_t);
  fEventTree->Branch("mevprtl_mom_x", &mevprtl_mom_x); 
  fEventTree->Branch("mevprtl_mom_y", &mevprtl_mom_y); 
  fEventTree->Branch("mevprtl_mom_z", &mevprtl_mom_z); 
  fEventTree->Branch("mevprtl_mom_e", &mevprtl_mom_e); 
  fEventTree->Branch("mevprtl_mass", &mevprtl_mass);
  fEventTree->Branch("mevprtl_flux_weight", &mevprtl_flux_weight);
  fEventTree->Branch("mevprtl_ray_weight", &mevprtl_ray_weight);
  fEventTree->Branch("mevprtl_decay_weight", &mevprtl_decay_weight);
  fEventTree->Branch("mevprtl_total_decay_width", &mevprtl_total_decay_width);
  fEventTree->Branch("mevprtl_total_mean_lifetime", &mevprtl_total_mean_lifetime);
  fEventTree->Branch("mevprtl_total_mean_distance", &mevprtl_total_mean_distance);
  fEventTree->Branch("mevprtl_allowed_decay_fraction", &mevprtl_allowed_decay_fraction);
  fEventTree->Branch("mevprtl_C1", &mevprtl_C1);
  fEventTree->Branch("mevprtl_C2", &mevprtl_C2);
  fEventTree->Branch("mevprtl_C3", &mevprtl_C3);
  fEventTree->Branch("mevprtl_C4", &mevprtl_C4);
  fEventTree->Branch("mevprtl_C5", &mevprtl_C5);

  //Event Tree: MCTruth 
  fEventTree->Branch("n_nu",&_n_nu);
  fEventTree->Branch("nu_mctruth_id", &nu_mctruth_id); 
  fEventTree->Branch("nu_event_type", &nu_event_type); 
  fEventTree->Branch("nu_signal", &nu_signal); 
  fEventTree->Branch("nu_en_dep", &nu_en_dep); 
  fEventTree->Branch("nu_ccnc", &nu_ccnc); 
  fEventTree->Branch("nu_mode", &nu_mode); 
  fEventTree->Branch("nu_int_type", &nu_int_type); 
  fEventTree->Branch("nu_w", &nu_w); 
  fEventTree->Branch("nu_x", &nu_x); 
  fEventTree->Branch("nu_y", &nu_y); 
  fEventTree->Branch("nu_q_sqr", &nu_q_sqr); 
  fEventTree->Branch("nu_pt", &nu_pt); 
  fEventTree->Branch("nu_theta", &nu_theta); 
  fEventTree->Branch("nu_e", &nu_e); 
  fEventTree->Branch("nu_vtx_x", &nu_vtx_x); 
  fEventTree->Branch("nu_vtx_y", &nu_vtx_y); 
  fEventTree->Branch("nu_vtx_z", &nu_vtx_z); 
  fEventTree->Branch("nu_vtx_t", &nu_vtx_t); 
  fEventTree->Branch("nu_n_protons", &nu_n_protons); 
  fEventTree->Branch("nu_n_neutrons", &nu_n_neutrons); 
  fEventTree->Branch("nu_n_charged_pions", &nu_n_charged_pions); 
  fEventTree->Branch("nu_n_neutral_pions", &nu_n_neutral_pions); 
  fEventTree->Branch("nu_n_photons", &nu_n_photons); 
  fEventTree->Branch("nu_n_others", &nu_n_others); 
  
  //Event Tree: Slice
  fEventTree->Branch("n_slc", &_n_slc);
  fEventTree->Branch("slc_n_pfps", &slc_n_pfps);
  fEventTree->Branch("slc_is_clear_cosmics", &slc_is_clear_cosmics);
  fEventTree->Branch("slc_primary_pfp_id", &slc_primary_pfp_id);
  fEventTree->Branch("slc_primary_pfp_pdg", &slc_primary_pfp_pdg);
  fEventTree->Branch("slc_n_primary_daughters", &slc_n_primary_daughters);
  fEventTree->Branch("slc_vtx_x", &slc_vtx_x);
  fEventTree->Branch("slc_vtx_y", &slc_vtx_y);
  fEventTree->Branch("slc_vtx_z", &slc_vtx_z);
  fEventTree->Branch("slc_is_fv", &slc_is_fv);
  fEventTree->Branch("slc_crumbs_score", &slc_crumbs_score);
  fEventTree->Branch("slc_crumbs_nc_score", &slc_crumbs_nc_score);
  fEventTree->Branch("slc_crumbs_ccnue_score", &slc_crumbs_ccnue_score);
  fEventTree->Branch("slc_opt0_time", &slc_opt0_time);
  fEventTree->Branch("slc_opt0_time_corrected_Z_pandora", &slc_opt0_time_corrected_Z_pandora);
  fEventTree->Branch("slc_opt0_score", &slc_opt0_score);
  fEventTree->Branch("slc_opt0_measPE", &slc_opt0_measPE);
  fEventTree->Branch("slc_opt0_hypoPE", &slc_opt0_hypoPE);
  fEventTree->Branch("slc_n_trks", &slc_n_trks);
  fEventTree->Branch("slc_n_shws", &slc_n_shws);
  fEventTree->Branch("slc_n_primary_trks", &slc_n_primary_trks);
  fEventTree->Branch("slc_n_primary_shws", &slc_n_primary_shws);
  fEventTree->Branch("slc_n_dazzle_muons", &slc_n_dazzle_muons);
  fEventTree->Branch("slc_n_dazzle_pions", &slc_n_dazzle_pions);
  fEventTree->Branch("slc_n_dazzle_pions_thresh", &slc_n_dazzle_pions_thresh);
  fEventTree->Branch("slc_n_dazzle_protons", &slc_n_dazzle_protons);
  fEventTree->Branch("slc_n_dazzle_protons_thresh", &slc_n_dazzle_protons_thresh);
  fEventTree->Branch("slc_n_dazzle_other", &slc_n_dazzle_other);
  fEventTree->Branch("slc_n_primary_dazzle_muons", &slc_n_primary_dazzle_muons);
  fEventTree->Branch("slc_n_primary_dazzle_pions", &slc_n_primary_dazzle_pions);
  fEventTree->Branch("slc_n_primary_dazzle_pions_thresh", &slc_n_primary_dazzle_pions_thresh);
  fEventTree->Branch("slc_n_primary_dazzle_protons", &slc_n_primary_dazzle_protons);
  fEventTree->Branch("slc_n_primary_dazzle_protons_thresh", &slc_n_primary_dazzle_protons_thresh);
  fEventTree->Branch("slc_n_primary_dazzle_other", &slc_n_primary_dazzle_other);
  fEventTree->Branch("slc_n_razzle_electrons", &slc_n_razzle_electrons);
  fEventTree->Branch("slc_n_razzle_photons", &slc_n_razzle_photons);
  fEventTree->Branch("slc_n_razzle_other", &slc_n_razzle_other);
  fEventTree->Branch("slc_n_primary_razzle_electrons", &slc_n_primary_razzle_electrons);
  fEventTree->Branch("slc_n_primary_razzle_photons", &slc_n_primary_razzle_photons);
  fEventTree->Branch("slc_n_primary_razzle_other", &slc_n_primary_razzle_other);
  fEventTree->Branch("slc_n_razzled_electrons", &slc_n_razzled_electrons);
  fEventTree->Branch("slc_n_razzled_muons", &slc_n_razzled_muons);
  fEventTree->Branch("slc_n_razzled_photons", &slc_n_razzled_photons);
  fEventTree->Branch("slc_n_razzled_pions", &slc_n_razzled_pions);
  fEventTree->Branch("slc_n_razzled_pions_thresh", &slc_n_razzled_pions_thresh);
  fEventTree->Branch("slc_n_razzled_protons", &slc_n_razzled_protons);
  fEventTree->Branch("slc_n_razzled_protons_thresh", &slc_n_razzled_protons_thresh);
  fEventTree->Branch("slc_n_primary_razzled_electrons", &slc_n_primary_razzled_electrons);
  fEventTree->Branch("slc_n_primary_razzled_muons", &slc_n_primary_razzled_muons);
  fEventTree->Branch("slc_n_primary_razzled_photons", &slc_n_primary_razzled_photons);
  fEventTree->Branch("slc_n_primary_razzled_pions", &slc_n_primary_razzled_pions);
  fEventTree->Branch("slc_n_primary_razzled_pions_thresh", &slc_n_primary_razzled_pions_thresh);
  fEventTree->Branch("slc_n_primary_razzled_protons", &slc_n_primary_razzled_protons);
  fEventTree->Branch("slc_n_primary_razzled_protons_thresh", &slc_n_primary_razzled_protons_thresh);
  
  
  //Event Tree: Slice Truth
  fEventTree->Branch("slc_comp" , &slc_comp);
  fEventTree->Branch("slc_pur" , &slc_pur);
  fEventTree->Branch("slc_true_mctruth_id", &slc_true_mctruth_id);
  fEventTree->Branch("slc_true_event_type", &slc_true_event_type);
  fEventTree->Branch("slc_true_en_dep", &slc_true_en_dep);
  fEventTree->Branch("slc_true_vtx_x", &slc_true_vtx_x);
  fEventTree->Branch("slc_true_vtx_y", &slc_true_vtx_y);
  fEventTree->Branch("slc_true_vtx_z", &slc_true_vtx_z);
  fEventTree->Branch("slc_true_vtx_t", &slc_true_vtx_t);
  fEventTree->Branch("slc_true_vtx_t_corrected_Z", &slc_true_vtx_t_corrected_Z);

  // Event Tree: Slice -> PFP
  fEventTree->Branch("slc_pfp_id", &slc_pfp_id);
  fEventTree->Branch("slc_pfp_pdg", &slc_pfp_pdg);
  fEventTree->Branch("slc_pfp_n_children", &slc_pfp_n_children);
  fEventTree->Branch("slc_pfp_primary", &slc_pfp_primary);
  fEventTree->Branch("slc_pfp_primary_child", &slc_pfp_primary_child);
  fEventTree->Branch("slc_pfp_n_hits", &slc_pfp_n_hits);
  fEventTree->Branch("slc_pfp_n_sps", &slc_pfp_n_sps);
  fEventTree->Branch("slc_pfp_track_score", &slc_pfp_track_score);
  fEventTree->Branch("slc_pfp_good_track", &slc_pfp_good_track);
  fEventTree->Branch("slc_pfp_good_shower", &slc_pfp_good_shower);
  fEventTree->Branch("slc_pfp_true_trackid", &slc_pfp_true_trackid);
  fEventTree->Branch("slc_pfp_comp", &slc_pfp_comp);
  fEventTree->Branch("slc_pfp_pur", &slc_pfp_pur);
//  fEventTree->Branch("slc_pfp_cnnscore_track", &slc_pfp_cnnscore_track);
//  fEventTree->Branch("slc_pfp_cnnscore_shower", &slc_pfp_cnnscore_shower);
//  fEventTree->Branch("slc_pfp_cnnscore_noise", &slc_pfp_cnnscore_noise);
//  fEventTree->Branch("slc_pfp_cnnscore_michel", &slc_pfp_cnnscore_michel);
//  fEventTree->Branch("slc_pfp_cnnscore_endmichel", &slc_pfp_cnnscore_endmichel);
//  fEventTree->Branch("slc_pfp_cnnscore_nclusters", &slc_pfp_cnnscore_nclusters);
  fEventTree->Branch("slc_pfp_razzled_electron_score", &slc_pfp_razzled_electron_score);
  fEventTree->Branch("slc_pfp_razzled_muon_score", &slc_pfp_razzled_muon_score);
  fEventTree->Branch("slc_pfp_razzled_photon_score", &slc_pfp_razzled_photon_score);
  fEventTree->Branch("slc_pfp_razzled_pion_score", &slc_pfp_razzled_pion_score);
  fEventTree->Branch("slc_pfp_razzled_proton_score", &slc_pfp_razzled_proton_score);
  fEventTree->Branch("slc_pfp_razzled_pdg", &slc_pfp_razzled_pdg);
  
  // Event Tree: Slice -> PFP -> MCParticle
  fEventTree->Branch("slc_pfp_true_trackid", &slc_pfp_true_trackid);
  fEventTree->Branch("slc_pfp_true_pdg", &slc_pfp_true_pdg);
  fEventTree->Branch("slc_pfp_true_energy", &slc_pfp_true_energy);
  fEventTree->Branch("slc_pfp_true_p_x", &slc_pfp_true_p_x);
  fEventTree->Branch("slc_pfp_true_p_y", &slc_pfp_true_p_y);
  fEventTree->Branch("slc_pfp_true_p_z", &slc_pfp_true_p_z);

  // Event Tree: Slice -> PFP -> Track
  fEventTree->Branch("slc_pfp_track_start_x", &slc_pfp_track_start_x);
  fEventTree->Branch("slc_pfp_track_start_y", &slc_pfp_track_start_y);
  fEventTree->Branch("slc_pfp_track_start_z", &slc_pfp_track_start_z);
  fEventTree->Branch("slc_pfp_track_end_x", &slc_pfp_track_end_x);
  fEventTree->Branch("slc_pfp_track_end_y", &slc_pfp_track_end_y);
  fEventTree->Branch("slc_pfp_track_end_z", &slc_pfp_track_end_z);
  fEventTree->Branch("slc_pfp_track_dir_x", &slc_pfp_track_dir_x);
  fEventTree->Branch("slc_pfp_track_dir_y", &slc_pfp_track_dir_y);
  fEventTree->Branch("slc_pfp_track_dir_z", &slc_pfp_track_dir_z);
  fEventTree->Branch("slc_pfp_track_length", &slc_pfp_track_length);
  fEventTree->Branch("slc_pfp_track_dazzle_muon_score", &slc_pfp_track_dazzle_muon_score);
  fEventTree->Branch("slc_pfp_track_dazzle_pion_score", &slc_pfp_track_dazzle_pion_score);
  fEventTree->Branch("slc_pfp_track_dazzle_proton_score", &slc_pfp_track_dazzle_proton_score);
  fEventTree->Branch("slc_pfp_track_dazzle_other_score", &slc_pfp_track_dazzle_other_score);
  fEventTree->Branch("slc_pfp_track_dazzle_pdg", &slc_pfp_track_dazzle_pdg);
  fEventTree->Branch("slc_pfp_track_ke", &slc_pfp_track_ke);
  fEventTree->Branch("slc_pfp_track_charge", &slc_pfp_track_charge);
  fEventTree->Branch("slc_pfp_track_chi2_muon", &slc_pfp_track_chi2_muon);
  fEventTree->Branch("slc_pfp_track_chi2_pion", &slc_pfp_track_chi2_pion);
  fEventTree->Branch("slc_pfp_track_chi2_kaon", &slc_pfp_track_chi2_kaon);
  fEventTree->Branch("slc_pfp_track_chi2_proton", &slc_pfp_track_chi2_proton);
  fEventTree->Branch("slc_pfp_track_chi2_pdg", &slc_pfp_track_chi2_pdg);
  fEventTree->Branch("slc_pfp_track_mcs_mean_scatter", &slc_pfp_track_mcs_mean_scatter);
  fEventTree->Branch("slc_pfp_track_mcs_max_scatter_ratio", &slc_pfp_track_mcs_max_scatter_ratio);
  fEventTree->Branch("slc_pfp_track_range_p", &slc_pfp_track_range_p);
  fEventTree->Branch("slc_pfp_track_closest_approach_mean_dca", &slc_pfp_track_closest_approach_mean_dca);
  fEventTree->Branch("slc_pfp_track_stopping_dedx_chi2_ratio", &slc_pfp_track_stopping_dedx_chi2_ratio);
  fEventTree->Branch("slc_pfp_track_stopping_dedx_pol0_fit", &slc_pfp_track_stopping_dedx_pol0_fit);
  
  // Event Tree: Slice -> PFP -> Shower -- 2D vector
  fEventTree->Branch("slc_pfp_shower_start_x", &slc_pfp_shower_start_x);
  fEventTree->Branch("slc_pfp_shower_start_y", &slc_pfp_shower_start_y);
  fEventTree->Branch("slc_pfp_shower_start_z", &slc_pfp_shower_start_z);
  fEventTree->Branch("slc_pfp_shower_end_x", &slc_pfp_shower_end_x);
  fEventTree->Branch("slc_pfp_shower_end_y", &slc_pfp_shower_end_y);
  fEventTree->Branch("slc_pfp_shower_end_z", &slc_pfp_shower_end_z);
  fEventTree->Branch("slc_pfp_shower_conv_gap", &slc_pfp_shower_conv_gap);
  fEventTree->Branch("slc_pfp_shower_dir_x", &slc_pfp_shower_dir_x);
  fEventTree->Branch("slc_pfp_shower_dir_y", &slc_pfp_shower_dir_y);
  fEventTree->Branch("slc_pfp_shower_dir_z", &slc_pfp_shower_dir_z);
  fEventTree->Branch("slc_pfp_shower_length", &slc_pfp_shower_length);
  fEventTree->Branch("slc_pfp_shower_open_angle", &slc_pfp_shower_open_angle);
  fEventTree->Branch("slc_pfp_shower_energy", &slc_pfp_shower_energy);
  fEventTree->Branch("slc_pfp_shower_dedx", &slc_pfp_shower_dedx);
  fEventTree->Branch("slc_pfp_shower_sqrt_energy_density", &slc_pfp_shower_sqrt_energy_density);
  fEventTree->Branch("slc_pfp_shower_modified_hit_density", &slc_pfp_shower_modified_hit_density);
  fEventTree->Branch("slc_pfp_shower_razzle_electron_score", &slc_pfp_shower_razzle_electron_score);
  fEventTree->Branch("slc_pfp_shower_razzle_photon_score", &slc_pfp_shower_razzle_photon_score);
  fEventTree->Branch("slc_pfp_shower_razzle_other_score", &slc_pfp_shower_razzle_other_score);
  fEventTree->Branch("slc_pfp_shower_razzle_pdg", &slc_pfp_shower_razzle_pdg);
  fEventTree->Branch("slc_pfp_shower_cosmic_dist", &slc_pfp_shower_cosmic_dist);
  fEventTree->Branch("slc_pfp_shower_track_length", &slc_pfp_shower_track_length);
  fEventTree->Branch("slc_pfp_shower_track_width", &slc_pfp_shower_track_width);
  fEventTree->Branch("slc_pfp_shower_density_grad", &slc_pfp_shower_density_grad);
  fEventTree->Branch("slc_pfp_shower_density_pow", &slc_pfp_shower_density_pow);

  // Event Tree: OpFlashes
  fEventTree->Branch("flash_time","std::vector<double>", &_flash_time);
  fEventTree->Branch("flash_total_pe", "std::vector<double>", &_flash_total_pe);
  fEventTree->Branch("flash_pe_v","std::vector<std::vector<double>>", &_flash_pe_v);
  fEventTree->Branch("flash_tpc", "std::vector<int>", &_flash_tpc);
  fEventTree->Branch("flash_y","std::vector<double>", &_flash_y);
  fEventTree->Branch("flash_yerr", "std::vector<double>", &_flash_yerr);
  fEventTree->Branch("flash_z","std::vector<double>", &_flash_z);
  fEventTree->Branch("flash_zerr", "std::vector<double>", &_flash_zerr);

}

void sbnd::HNLPiZeroAnalysis::analyze(art::Event const& e)
{
  ResetEventVars(); 
  ClearMaps();

  _run    = e.id().run();
  _subrun = e.id().subRun();
  _event  =  e.id().event();

  // Note this can only be accessed from the event object but is a subrun level quantity.
  // Hence, we override it every event but it is only filled in the subrun tree.
  _ngenevts = GetTotalGenEvents(e);

  if(fDebug)
    std::cout << std::endl << ">>>> This is event " << _run << "-" << _subrun << "-" << _event << std::endl;
  
  // Get MeVPrtl
  art::Handle<std::vector<evgen::ldm::MeVPrtlTruth>> mevptHandle;
  e.getByLabel(fMeVPrtlTruthModuleLabel, mevptHandle);

  // Get MCTruths
  std::vector<art::Handle<std::vector<simb::MCTruth>>> MCTruthHandles = e.getMany<std::vector<simb::MCTruth>>();

  // Get Hits
  art::Handle<std::vector<recob::Hit>> hitHandle;
  e.getByLabel(fHitModuleLabel, hitHandle);
  if(!hitHandle.isValid()){
    std::cout << "Hit product " << fHitModuleLabel << " not found..." << std::endl;
    throw std::exception();
  }

  // Get Slices
  art::Handle<std::vector<recob::Slice>> sliceHandle;
  e.getByLabel(fSliceModuleLabel, sliceHandle);
  if(!sliceHandle.isValid()){
    std::cout << "Slice product " << fSliceModuleLabel << " not found..." << std::endl;
    throw std::exception();
  }

  // Get PFParticles
  art::Handle<std::vector<recob::PFParticle>> pfpHandle;
  e.getByLabel(fPFParticleModuleLabel, pfpHandle);
  if(!pfpHandle.isValid()){
    std::cout << "PFParticle product " << fPFParticleModuleLabel << " not found..." << std::endl;
    throw std::exception();
  }

  // Get Tracks
  art::Handle<std::vector<recob::Track>> trackHandle;
  e.getByLabel(fTrackModuleLabel, trackHandle);
  if(!trackHandle.isValid()){
    std::cout << "Track product " << fTrackModuleLabel << " not found..." << std::endl;
    throw std::exception();
  }

  // Get Showers
  art::Handle<std::vector<recob::Shower>> showerHandle;
  e.getByLabel(fShowerModuleLabel, showerHandle);
  if(!showerHandle.isValid()){
    std::cout << "Shower product " << fShowerModuleLabel << " not found..." << std::endl;
    throw std::exception();
  }

  // Get OpFlashes
  art::Handle<std::vector<recob::OpFlash>> opflashListHandle; // 2 opflashes objects, one for each TPC

  std::cout<<"Saving OpFlashes..."<<std::endl;
  _flash_id.clear();
  _flash_time.clear();
  _flash_total_pe.clear();
  _flash_pe_v.clear();
  _flash_tpc.clear();
  _flash_y.clear();
  _flash_yerr.clear();
  _flash_z.clear();
  _flash_zerr.clear();
    for (size_t s = 0; s < fOpFlashesModuleLabel.size(); s++) 
    {
      std::cout<<"  --OpFlash Module Label:"<<fOpFlashesModuleLabel[s]<<std::endl;
      e.getByLabel(fOpFlashesModuleLabel[s], opflashListHandle);
      if(!opflashListHandle.isValid())
      {
        std::cout<<"Did not find any OpFlash for label "<<fOpFlashesModuleLabel[s]<<std::endl;
      }
      else
      {
        for (unsigned int i = 0; i < opflashListHandle->size(); ++i) 
        {
          // Get OpFlash
          art::Ptr<recob::OpFlash> FlashPtr(opflashListHandle, i);
          recob::OpFlash Flash = *FlashPtr;
          _flash_time.push_back( Flash.AbsTime() );
          _flash_total_pe.push_back( Flash.TotalPE() );
          _flash_pe_v.push_back( Flash.PEs() );
          _flash_tpc.push_back( s );
          _flash_y.push_back( Flash.YCenter() );
          _flash_yerr.push_back( Flash.YWidth() );
          _flash_z.push_back( Flash.ZCenter() );
          _flash_zerr.push_back( Flash.ZWidth() );
        }
      }
    }


  SetupMaps(e, hitHandle, pfpHandle);
  AnalyseMeVPrtlTruth(e, mevptHandle);
  AnalyseMCTruthHandle(e, MCTruthHandles);
  AnalyseSlices(e, sliceHandle, pfpHandle, trackHandle, showerHandle);

  // Fill Tree
  fEventTree->Fill();
}

void sbnd::HNLPiZeroAnalysis::beginSubRun(const art::SubRun &sr)
{
  ResetSubRunVars();

  if(fBeamOff)
    return;

  // Get POT
  art::Handle<sumdata::POTSummary> potHandle;
  sr.getByLabel(fPOTModuleLabel, potHandle);
  if(!potHandle.isValid()){
    std::cout << "POT product " << fPOTModuleLabel << " not found..." << std::endl;
    throw std::exception();
  }

  _pot    = potHandle->totpot;
  _spills = potHandle->totspills;

//  if(fDebug)
    std::cout << "---POT this subrun is " << _pot << std::endl;
    std::cout << "---SPILL this subrun is " << _spills << std::endl;
}

void sbnd::HNLPiZeroAnalysis::endSubRun(const art::SubRun &sr)
{
  fSubRunTree->Fill();
}

void sbnd::HNLPiZeroAnalysis::ResetSubRunVars()
{
  _pot = 0.; _spills = 0; _ngenevts = 0;
}

void sbnd::HNLPiZeroAnalysis::ResetEventVars()
{
  _run = -1; _subrun = -1; _event = -1;

  _n_hnl = 0; _n_mctruth = 0; _n_nu = 0; _n_slc = 0;

  mevprtl_decay_pos_x.clear(); mevprtl_decay_pos_y.clear(); mevprtl_decay_pos_z.clear(); mevprtl_decay_pos_t.clear();
  mevprtl_mom_x.clear(); mevprtl_mom_y.clear(); mevprtl_mom_z.clear(); mevprtl_mom_e.clear();
  mevprtl_mass.clear();
  mevprtl_flux_weight.clear(); mevprtl_ray_weight.clear(); mevprtl_decay_weight.clear();
  mevprtl_total_decay_width.clear(); mevprtl_total_mean_lifetime.clear(); mevprtl_total_mean_distance.clear(); mevprtl_allowed_decay_fraction.clear();
  mevprtl_C1.clear(); mevprtl_C2.clear(); mevprtl_C3.clear(); mevprtl_C4.clear(); mevprtl_C5.clear();
  
  nu_mctruth_id.clear();
  nu_event_type.clear(); 
  nu_signal.clear(); 
  nu_en_dep.clear();
  nu_ccnc.clear();
  nu_mode.clear();
  nu_int_type.clear();
  nu_w.clear();
  nu_x.clear();
  nu_y.clear();
  nu_q_sqr.clear();
  nu_pt.clear();
  nu_theta.clear();
  nu_e.clear();
  nu_vtx_x.clear(); nu_vtx_y.clear(); nu_vtx_z.clear(); nu_vtx_t.clear();
  nu_n_protons.clear();
  nu_n_neutrons.clear();
  nu_n_charged_pions.clear();
  nu_n_neutral_pions.clear();
  nu_n_photons.clear();
  nu_n_others.clear();

  slc_n_pfps.clear();
  slc_is_clear_cosmics.clear();
  slc_primary_pfp_id.clear();
  slc_primary_pfp_pdg.clear();
  slc_n_primary_daughters.clear();
  slc_vtx_x.clear();
  slc_vtx_y.clear();
  slc_vtx_z.clear();
  slc_is_fv.clear();
  slc_crumbs_score.clear();
  slc_crumbs_nc_score.clear();
  slc_crumbs_ccnue_score.clear();
  slc_opt0_time.clear();
  slc_opt0_time_corrected_Z_pandora.clear();
  slc_opt0_score.clear();
  slc_opt0_measPE.clear();
  slc_opt0_hypoPE.clear();
  slc_n_trks.clear();
  slc_n_shws.clear();
  slc_n_primary_trks.clear(); 
  slc_n_primary_shws.clear(); 
  slc_n_dazzle_muons.clear(); 
  slc_n_dazzle_pions.clear(); 
  slc_n_dazzle_pions_thresh.clear();
  slc_n_dazzle_protons.clear();
  slc_n_dazzle_protons_thresh.clear();
  slc_n_dazzle_other.clear();
  slc_n_primary_dazzle_muons.clear();
  slc_n_primary_dazzle_pions.clear();
  slc_n_primary_dazzle_pions_thresh.clear(); 
  slc_n_primary_dazzle_protons.clear();
  slc_n_primary_dazzle_protons_thresh.clear(); 
  slc_n_primary_dazzle_other.clear();
  slc_n_razzle_electrons.clear();
  slc_n_razzle_photons.clear();
  slc_n_razzle_other.clear();
  slc_n_primary_razzle_electrons.clear(); 
  slc_n_primary_razzle_photons.clear();
  slc_n_primary_razzle_other.clear();
  slc_n_razzled_electrons.clear();
  slc_n_razzled_muons.clear();
  slc_n_razzled_photons.clear();
  slc_n_razzled_pions.clear();
  slc_n_razzled_pions_thresh.clear();
  slc_n_razzled_protons.clear();
  slc_n_razzled_protons_thresh.clear();
  slc_n_primary_razzled_electrons.clear(); 
  slc_n_primary_razzled_muons.clear();
  slc_n_primary_razzled_photons.clear();
  slc_n_primary_razzled_pions.clear();
  slc_n_primary_razzled_pions_thresh.clear(); 
  slc_n_primary_razzled_protons.clear();
  slc_n_primary_razzled_protons_thresh.clear(); 

  slc_comp.clear();
  slc_pur.clear();
  slc_true_mctruth_id.clear();
  slc_true_event_type.clear();
  slc_true_en_dep.clear();
  slc_true_vtx_x.clear();
  slc_true_vtx_y.clear();
  slc_true_vtx_z.clear();
  slc_true_vtx_t.clear();
  slc_true_vtx_t_corrected_Z.clear();

  slc_pfp_id.clear();
  slc_pfp_pdg.clear();
  slc_pfp_n_children.clear();
  slc_pfp_primary.clear();
  slc_pfp_primary_child.clear();
  slc_pfp_n_hits.clear();
  slc_pfp_n_sps.clear();
  slc_pfp_track_score.clear();
  slc_pfp_good_track.clear();
  slc_pfp_good_shower.clear();
  slc_pfp_comp.clear();
  slc_pfp_pur.clear();
  slc_pfp_cnnscore_track.clear();
  slc_pfp_cnnscore_shower.clear();
  slc_pfp_cnnscore_noise.clear();
  slc_pfp_cnnscore_michel.clear();
  slc_pfp_cnnscore_endmichel.clear();
  slc_pfp_cnnscore_nclusters.clear();
  slc_pfp_razzled_electron_score.clear();
  slc_pfp_razzled_muon_score.clear();
  slc_pfp_razzled_photon_score.clear();
  slc_pfp_razzled_pion_score.clear();
  slc_pfp_razzled_proton_score.clear();
  slc_pfp_razzled_pdg.clear();

  slc_pfp_true_trackid.clear();
  slc_pfp_true_pdg.clear();
  slc_pfp_true_energy.clear();
  slc_pfp_true_p_x.clear();
  slc_pfp_true_p_y.clear();
  slc_pfp_true_p_z.clear();
  
  slc_pfp_track_start_x.clear();
  slc_pfp_track_start_y.clear();
  slc_pfp_track_start_z.clear();
  slc_pfp_track_end_x.clear();
  slc_pfp_track_end_y.clear();
  slc_pfp_track_end_z.clear();
  slc_pfp_track_dir_x.clear();
  slc_pfp_track_dir_y.clear();
  slc_pfp_track_dir_z.clear();
  slc_pfp_track_length.clear();
  slc_pfp_track_dazzle_muon_score.clear();
  slc_pfp_track_dazzle_pion_score.clear();
  slc_pfp_track_dazzle_proton_score.clear();
  slc_pfp_track_dazzle_other_score.clear();
  slc_pfp_track_dazzle_pdg.clear();
  slc_pfp_track_ke.clear();
  slc_pfp_track_charge.clear();
  slc_pfp_track_chi2_muon.clear();
  slc_pfp_track_chi2_pion.clear();
  slc_pfp_track_chi2_kaon.clear();
  slc_pfp_track_chi2_muon.clear();
  slc_pfp_track_chi2_pdg.clear();
  slc_pfp_track_mcs_mean_scatter.clear();
  slc_pfp_track_mcs_max_scatter_ratio.clear();
  slc_pfp_track_range_p.clear();
  slc_pfp_track_closest_approach_mean_dca.clear();
  slc_pfp_track_stopping_dedx_chi2_ratio.clear();
  slc_pfp_track_stopping_dedx_pol0_fit.clear();

  slc_pfp_shower_start_x.clear();
  slc_pfp_shower_start_y.clear();
  slc_pfp_shower_start_z.clear();
  slc_pfp_shower_end_x.clear();
  slc_pfp_shower_end_y.clear();
  slc_pfp_shower_end_z.clear();
  slc_pfp_shower_conv_gap.clear();
  slc_pfp_shower_dir_x.clear();
  slc_pfp_shower_dir_y.clear();
  slc_pfp_shower_dir_z.clear();
  slc_pfp_shower_length.clear();
  slc_pfp_shower_open_angle.clear();
  slc_pfp_shower_energy.clear();
  slc_pfp_shower_dedx.clear();
  slc_pfp_shower_sqrt_energy_density.clear();
  slc_pfp_shower_modified_hit_density.clear();
  slc_pfp_shower_razzle_electron_score.clear();
  slc_pfp_shower_razzle_photon_score.clear();
  slc_pfp_shower_razzle_other_score.clear();
  slc_pfp_shower_razzle_pdg.clear();
  slc_pfp_shower_cosmic_dist.clear();
  slc_pfp_shower_track_length.clear();
  slc_pfp_shower_track_width.clear();
  slc_pfp_shower_density_grad.clear();
  slc_pfp_shower_density_pow.clear();
}

void sbnd::HNLPiZeroAnalysis::ClearMaps()
{
  fHitsMap.clear();
  fMCTruthHitsMap.clear();
  fPFPMap.clear();
  fRecoPFPMap.clear();
}

int sbnd::HNLPiZeroAnalysis::GetTotalGenEvents(const art::Event &e)
{
  int nGenEvt = 0;
  for (const art::ProcessConfiguration &process: e.processHistory()) {
    std::optional<fhicl::ParameterSet> genConfig = e.getProcessParameterSet(process.processName());
    if (genConfig && genConfig->has_key("source") && genConfig->has_key("source.maxEvents") && genConfig->has_key("source.module_type") ) {
      int maxEvents = genConfig->get<int>("source.maxEvents");
      std::string moduleType = genConfig->get<std::string>("source.module_type");
      if (moduleType == "EmptyEvent") {
        nGenEvt += maxEvents;
      }
    }
  }

  return nGenEvt;
}

bool sbnd::HNLPiZeroAnalysis::VolumeCheck(const geo::Point_t &pos, const double &walls, const double &cath, const double &front, const double &back)
{
  const TVector3 posVec(pos.X(), pos.Y(), pos.Z());
  return VolumeCheck(posVec, walls, cath, front, back);
}

bool sbnd::HNLPiZeroAnalysis::VolumeCheck(const TVector3 &pos, const double &walls, const double &cath, const double &front, const double &back)
{
  const bool xedges = pos.X() < (200. - walls) && pos.X() > (-200. + walls);
  const bool yedges = pos.Y() < (200. - walls) && pos.Y() > (-200. + walls);
  const bool zedges = pos.Z() < (500. - back)  && pos.Z() > (0. + front);
  const bool caths  = pos.X() > cath || pos.X() < -cath;

  return xedges && yedges && zedges && caths;
}

void sbnd::HNLPiZeroAnalysis::SetupMaps(const art::Event &e, const art::Handle<std::vector<recob::Hit>> &hitHandle,
                                       const art::Handle<std::vector<recob::PFParticle>> &pfpHandle)
{
  const detinfo::DetectorClocksData clockData = art::ServiceHandle<detinfo::DetectorClocksService>()->DataFor(e);

  std::vector<art::Ptr<recob::Hit>> hitVec;
  art::fill_ptr_vector(hitVec, hitHandle);

  for(auto const& hit : hitVec)
  {
    const int trackID = TruthMatchUtils::TrueParticleID(clockData,hit,true);
    fHitsMap[trackID]++;
    const art::Ptr<simb::MCTruth> mct = trackID == def_int ? art::Ptr<simb::MCTruth>() : particleInv->TrackIdToMCTruth_P(trackID);
    fMCTruthHitsMap[mct]++;
  }

  std::vector<art::Ptr<recob::PFParticle>> pfpVec;
  art::fill_ptr_vector(pfpVec, pfpHandle);

  for(auto const& pfp : pfpVec)
    fPFPMap[pfp->Self()] = pfp;

}

void sbnd::HNLPiZeroAnalysis::AnalyseMeVPrtlTruth(const art::Event &e, const art::Handle<std::vector<evgen::ldm::MeVPrtlTruth>> mevptHandle)
{
  if(fDebug)
    std::cout << "Analysing MeVPrtlTruth...";

  std::vector<art::Ptr<evgen::ldm::MeVPrtlTruth>> mevptVec;
  if (mevptHandle.isValid()) art::fill_ptr_vector(mevptVec, mevptHandle);

  if(fDebug)
    std::cout << "Found " << mevptVec.size() << " hnl(s)..." << std::endl;

  for (auto const &mevpt: mevptVec){

    mevprtl_decay_pos_x.push_back(mevpt->decay_pos.X()); 
    mevprtl_decay_pos_y.push_back(mevpt->decay_pos.Y()); 
    mevprtl_decay_pos_z.push_back(mevpt->decay_pos.Z()); 
    mevprtl_decay_pos_t.push_back(mevpt->decay_pos.T());

    mevprtl_mom_x.push_back(mevpt->mevprtl_mom.X());
    mevprtl_mom_y.push_back(mevpt->mevprtl_mom.Y());
    mevprtl_mom_z.push_back(mevpt->mevprtl_mom.Z());
    mevprtl_mom_e.push_back(mevpt->mevprtl_mom.E());

    mevprtl_mass.push_back(mevpt->mass);

    mevprtl_flux_weight.push_back(mevpt->flux_weight);
    mevprtl_ray_weight.push_back(mevpt->ray_weight);
    mevprtl_decay_weight.push_back(mevpt->decay_weight);

    mevprtl_total_decay_width.push_back(mevpt->total_decay_width);
    mevprtl_total_mean_distance.push_back(mevpt->total_mean_distance);
    mevprtl_total_mean_lifetime.push_back(mevpt->total_mean_lifetime);
    mevprtl_allowed_decay_fraction.push_back(mevpt->allowed_decay_fraction);

    mevprtl_C1.push_back(mevpt->C1);
    mevprtl_C2.push_back(mevpt->C2);
    mevprtl_C3.push_back(mevpt->C3);
    mevprtl_C4.push_back(mevpt->C4);
    mevprtl_C5.push_back(mevpt->C5);
    _n_hnl++;
  }
}

void sbnd::HNLPiZeroAnalysis::ResizeMCTruth1DVector(const int col){
  nu_mctruth_id.resize(col);
  nu_event_type.resize(col);
  nu_signal.resize(col);
  nu_en_dep.resize(col);
  nu_ccnc.resize(col);
  nu_mode.resize(col);
  nu_int_type.resize(col);
  nu_w.resize(col);
  nu_x.resize(col);
  nu_y.resize(col);
  nu_q_sqr.resize(col);
  nu_pt.resize(col);
  nu_theta.resize(col);
  nu_e.resize(col);
  nu_vtx_x.resize(col);
  nu_vtx_y.resize(col);
  nu_vtx_z.resize(col);
  nu_vtx_t.resize(col);
  nu_n_protons.resize(col);
  nu_n_neutrons.resize(col);
  nu_n_charged_pions.resize(col);
  nu_n_neutral_pions.resize(col);
  nu_n_photons.resize(col);
  nu_n_others.resize(col);
}

void sbnd::HNLPiZeroAnalysis::AnalyseMCTruthHandle(const art::Event &e, const std::vector<art::Handle<std::vector<simb::MCTruth>>> &MCTruthHandles)
{
  if(fDebug){
    std::cout << "Analysing MCTruth Handle...";
    std::cout << "Found " << MCTruthHandles.size() << " MCTruth Handle(s)..." << std::endl;
  }

  for(auto const& MCTruthHandle : MCTruthHandles)
  {
    std::vector<art::Ptr<simb::MCTruth>> MCTruthVec;
    art::fill_ptr_vector(MCTruthVec, MCTruthHandle);
    
    for(auto const& mct : MCTruthVec)
    {
      if (fMeVPrtl){
        if(mct->Origin() == 2) continue;
        ++_n_mctruth;
      }
      if (fBeamOff | fGenie){
	if(mct->Origin() != 1) continue;
        ++_n_mctruth;
      }
	
    }
  }

  ResizeMCTruth1DVector(_n_mctruth); 
 
  int mctCounter = 0;

  for(auto const& MCTruthHandle : MCTruthHandles)
  {
    std::vector<art::Ptr<simb::MCTruth>> MCTruthVec;
    art::fill_ptr_vector(MCTruthVec, MCTruthHandle);
    
    for(auto const& mct : MCTruthVec)
    {
      if (fMeVPrtl){
        if(mct->Origin() == 2) continue;
      	AnalyseMCTruth(e, mct, mctCounter);
      	++mctCounter;
      }
      if (fBeamOff | fGenie){
	if(mct->Origin() != 1) continue;
      	AnalyseMCTruth(e, mct, mctCounter);
      }
    }
  }
}

void sbnd::HNLPiZeroAnalysis::AnalyseMCTruth(const art::Event &e, const art::Ptr<simb::MCTruth> &mct, const int mctCounter)
{
  if(fDebug){
    std::cout << "Analysing MCTruth ...";
    std::cout << "This MCTruth Origin is " << mct->Origin() << "..." << std::endl;
  }

  if (mct->Origin() == 1) _n_nu++; //beam neutrino counter
  
  const simb::MCNeutrino mcn = mct->GetNeutrino();
  const simb::MCParticle nu  = mcn.Nu();
  
  const bool nc = mcn.CCNC() == 1;
  const bool av = VolumeCheck(nu.Position().Vect());
  const bool fv = VolumeCheck(nu.Position().Vect(), 20., 5., 10., 50.);
  
  art::FindManyP<simb::MCParticle> MCTruthToMCParticles( { mct }, e, fMCParticleModuleLabel);
  const std::vector<art::Ptr<simb::MCParticle>> MCParticleVec = MCTruthToMCParticles.at(0);
  
  if(fDebug)
    std::cout << "Found " << MCParticleVec.size() << " MCParticle(s)..." << std::endl;
  
  int protons = 0, neutrons = 0, charged_pions = 0, neutral_pions = 0, photons = 0, others = 0;
  float trueEnDep = 0.;
  
  for(auto const& mcp : MCParticleVec)
  {
    if(mcp->Process() == "primary" && mcp->StatusCode() == 1)
    {
      switch(abs(mcp->PdgCode()))
      { 
        case 2212:
          ++protons;
          break;
        case 2112:
          ++neutrons;
          break;
        case 211:
          ++charged_pions;
          break;
        case 111:
          ++neutral_pions;
          break;
        case 22:
          ++photons;
          break;
        default:
          ++others;
          break;
      }
    }
    std::vector<const sim::IDE*> ides = backTracker->TrackIdToSimIDEs_Ps(mcp->TrackId());
    for(auto const& ide : ides)
      trueEnDep += ide->energy / 1000.;
  }
  
  const bool pizero = neutral_pions > 0;
  const bool _is_hnl = mct->Origin() == 0 && _n_hnl > 0; //MeVPrtl check always run before truth matching so n_hnl == 1 if running on HNL sample
  const bool _is_nu = mct->Origin() == 1? 1:0;
  const bool _is_cosmic = mct->Origin() == 2? 1:0;
  
  // Event Classification
  if (_is_hnl && fv)
  {
    nu_event_type[mctCounter] = (int) kHNL;
    nu_signal[mctCounter] = true;
  }else
  {
    nu_signal[mctCounter] = false;

    if(_is_hnl && !fv && av)
      nu_event_type[mctCounter] = (int) kHNLNonFV;
    else if(_is_hnl && !av)
      nu_event_type[mctCounter] = (int) kHNLDirt;
    else if(_is_nu && nc && pizero && fv)
      nu_event_type[mctCounter] = (int) kNCPiZero;
    else if(_is_nu && nc && !pizero && fv)
      nu_event_type[mctCounter] = (int) kOtherNC;
    else if(_is_nu && abs(nu.PdgCode()) == 14 && fv)
      nu_event_type[mctCounter] = (int) kCCNuMu;
    else if(_is_nu && abs(nu.PdgCode()) == 12 && fv)
      nu_event_type[mctCounter] = (int) kCCNuE;
    else if(_is_nu && !fv && av)
      nu_event_type[mctCounter] = (int) kNuNonFV;
    else if(_is_nu && !av)
      nu_event_type[mctCounter] = (int) kNuDirt;
    else if(_is_cosmic)
      nu_event_type[mctCounter] = (int) kCosmic;
    else
      nu_event_type[mctCounter] = (int) kUnknownEv;
  }

  nu_mctruth_id[mctCounter] = mct.key();
  nu_en_dep[mctCounter] = trueEnDep;
  nu_ccnc[mctCounter] = mcn.CCNC();
  nu_mode[mctCounter] = mcn.Mode();
  nu_int_type[mctCounter] = mcn.InteractionType();
  nu_w[mctCounter] = mcn.W();
  nu_x[mctCounter] = mcn.X();
  nu_y[mctCounter] = mcn.Y();
  nu_q_sqr[mctCounter] = mcn.QSqr();
  nu_pt[mctCounter] = mcn.Pt();
  nu_theta[mctCounter] = mcn.Theta();
  nu_e[mctCounter] = nu.E();
  nu_vtx_x[mctCounter] = nu.Vx();
  nu_vtx_y[mctCounter] = nu.Vy();
  nu_vtx_z[mctCounter] = nu.Vz();
  nu_vtx_t[mctCounter] = nu.T();
  nu_n_protons[mctCounter] = protons;  
  nu_n_neutrons[mctCounter] = neutrons;  
  nu_n_charged_pions[mctCounter] = charged_pions;  
  nu_n_neutral_pions[mctCounter] = neutral_pions;  
  nu_n_photons[mctCounter] = photons;  
  nu_n_others[mctCounter] = others;  
}

art::Ptr<recob::PFParticle> sbnd::HNLPiZeroAnalysis::GetPrimaryPFP(const std::vector<art::Ptr<recob::PFParticle>> &pfps)
{
  for(auto pfp : pfps)
    if(pfp->IsPrimary())
      return pfp;

  return art::Ptr<recob::PFParticle>();
}

void sbnd::HNLPiZeroAnalysis::ResizeSlice1DVector(const int col){
  slc_n_pfps.resize(col);
  slc_is_clear_cosmics.resize(col);
  slc_primary_pfp_id.resize(col);
  slc_primary_pfp_pdg.resize(col);
  slc_n_primary_daughters.resize(col);
  slc_vtx_x.resize(col);
  slc_vtx_y.resize(col);
  slc_vtx_z.resize(col);
  slc_is_fv.resize(col);
  slc_crumbs_score.resize(col);
  slc_crumbs_nc_score.resize(col);
  slc_crumbs_ccnue_score.resize(col);
  slc_opt0_time.resize(col);
  slc_opt0_time_corrected_Z_pandora.resize(col);
  slc_opt0_score.resize(col);
  slc_opt0_measPE.resize(col);
  slc_opt0_hypoPE.resize(col);

  slc_n_trks.resize(col);
  slc_n_shws.resize(col);
  slc_n_primary_trks.resize(col);
  slc_n_primary_shws.resize(col);
  slc_n_dazzle_muons.resize(col);
  slc_n_dazzle_pions.resize(col);
  slc_n_dazzle_pions_thresh.resize(col);
  slc_n_dazzle_protons.resize(col);
  slc_n_dazzle_protons_thresh.resize(col);
  slc_n_dazzle_other.resize(col);
  slc_n_primary_dazzle_muons.resize(col);
  slc_n_primary_dazzle_pions.resize(col);
  slc_n_primary_dazzle_pions_thresh.resize(col);
  slc_n_primary_dazzle_protons.resize(col);
  slc_n_primary_dazzle_protons_thresh.resize(col);
  slc_n_primary_dazzle_other.resize(col);
  slc_n_razzle_electrons.resize(col);
  slc_n_razzle_photons.resize(col);
  slc_n_razzle_other.resize(col);
  slc_n_razzled_electrons.resize(col);
  slc_n_razzled_muons.resize(col);
  slc_n_razzled_photons.resize(col);
  slc_n_razzled_pions.resize(col);
  slc_n_razzled_pions_thresh.resize(col);
  slc_n_razzled_protons.resize(col);
  slc_n_razzled_protons_thresh.resize(col);
  slc_n_primary_razzle_electrons.resize(col);
  slc_n_primary_razzle_photons.resize(col);
  slc_n_primary_razzle_other.resize(col);
  slc_n_primary_razzled_electrons.resize(col);
  slc_n_primary_razzled_muons.resize(col);
  slc_n_primary_razzled_photons.resize(col);
  slc_n_primary_razzled_pions.resize(col);
  slc_n_primary_razzled_pions_thresh.resize(col);
  slc_n_primary_razzled_protons.resize(col);
  slc_n_primary_razzled_protons_thresh.resize(col);
  
  slc_comp.resize(col, -999);
  slc_pur.resize(col, -999);
  slc_true_mctruth_id.resize(col, -999);
  slc_true_event_type.resize(col, -1);
  slc_true_en_dep.resize(col, -999);
  slc_true_vtx_x.resize(col, -999);
  slc_true_vtx_y.resize(col, -999);
  slc_true_vtx_z.resize(col, -999);
  slc_true_vtx_t.resize(col, -999);
  slc_true_vtx_t_corrected_Z.resize(col, -999);
}

void sbnd::HNLPiZeroAnalysis::ResizeSlice2DVectorRow(const int row){

   slc_pfp_id.resize(row); 
   slc_pfp_pdg.resize(row);
   slc_pfp_n_children.resize(row);
   slc_pfp_primary.resize(row);
   slc_pfp_primary_child.resize(row);
   slc_pfp_n_hits.resize(row);
   slc_pfp_n_sps.resize(row);
   slc_pfp_track_score.resize(row); 
   slc_pfp_good_track.resize(row); 
   slc_pfp_good_shower.resize(row);
   slc_pfp_comp.resize(row);
   slc_pfp_pur.resize(row);
   slc_pfp_cnnscore_track.resize(row);
   slc_pfp_cnnscore_shower.resize(row);
   slc_pfp_cnnscore_noise.resize(row);
   slc_pfp_cnnscore_michel.resize(row);
   slc_pfp_cnnscore_endmichel.resize(row);
   slc_pfp_cnnscore_nclusters.resize(row);
   slc_pfp_razzled_electron_score.resize(row);
   slc_pfp_razzled_muon_score.resize(row);
   slc_pfp_razzled_photon_score.resize(row);
   slc_pfp_razzled_pion_score.resize(row);
   slc_pfp_razzled_proton_score.resize(row);
   slc_pfp_razzled_pdg.resize(row);

   slc_pfp_true_trackid.resize(row);
   slc_pfp_true_pdg.resize(row);
   slc_pfp_true_energy.resize(row);
   slc_pfp_true_p_x.resize(row);
   slc_pfp_true_p_y.resize(row);
   slc_pfp_true_p_z.resize(row);

   slc_pfp_track_start_x.resize(row); 
   slc_pfp_track_start_y.resize(row); 
   slc_pfp_track_start_z.resize(row); 
   slc_pfp_track_end_x.resize(row); 
   slc_pfp_track_end_y.resize(row); 
   slc_pfp_track_end_z.resize(row); 
   slc_pfp_track_dir_x.resize(row); 
   slc_pfp_track_dir_y.resize(row); 
   slc_pfp_track_dir_z.resize(row); 

   slc_pfp_track_length.resize(row);
   slc_pfp_track_dazzle_muon_score.resize(row);
   slc_pfp_track_dazzle_pion_score.resize(row);
   slc_pfp_track_dazzle_proton_score.resize(row);
   slc_pfp_track_dazzle_other_score.resize(row);
   slc_pfp_track_dazzle_pdg.resize(row);
   slc_pfp_track_ke.resize(row);
   slc_pfp_track_charge.resize(row);
   slc_pfp_track_chi2_muon.resize(row);
   slc_pfp_track_chi2_pion.resize(row);
   slc_pfp_track_chi2_kaon.resize(row);
   slc_pfp_track_chi2_proton.resize(row);
   slc_pfp_track_chi2_pdg.resize(row);
   slc_pfp_track_mcs_mean_scatter.resize(row);
   slc_pfp_track_mcs_max_scatter_ratio.resize(row);
   slc_pfp_track_range_p.resize(row);
   slc_pfp_track_closest_approach_mean_dca.resize(row);
   slc_pfp_track_stopping_dedx_chi2_ratio.resize(row);
   slc_pfp_track_stopping_dedx_pol0_fit.resize(row);

   slc_pfp_shower_start_x.resize(row);
   slc_pfp_shower_start_y.resize(row);
   slc_pfp_shower_start_z.resize(row);
   slc_pfp_shower_end_x.resize(row);
   slc_pfp_shower_end_y.resize(row);
   slc_pfp_shower_end_z.resize(row);
   slc_pfp_shower_conv_gap.resize(row);
   slc_pfp_shower_dir_x.resize(row);
   slc_pfp_shower_dir_y.resize(row);
   slc_pfp_shower_dir_z.resize(row);
   slc_pfp_shower_length.resize(row);
   slc_pfp_shower_open_angle.resize(row);
   slc_pfp_shower_energy.resize(row);
   slc_pfp_shower_dedx.resize(row);
   slc_pfp_shower_sqrt_energy_density.resize(row);
   slc_pfp_shower_modified_hit_density.resize(row);
   slc_pfp_shower_razzle_electron_score.resize(row);
   slc_pfp_shower_razzle_photon_score.resize(row);
   slc_pfp_shower_razzle_other_score.resize(row);
   slc_pfp_shower_razzle_pdg.resize(row);
   slc_pfp_shower_cosmic_dist.resize(row);
   slc_pfp_shower_track_length.resize(row);
   slc_pfp_shower_track_width.resize(row);
   slc_pfp_shower_density_grad.resize(row);
   slc_pfp_shower_density_pow.resize(row);
}

void sbnd::HNLPiZeroAnalysis::ResizeSlice2DVectorCol(const int row, const int col){

   slc_pfp_id[row].resize(col); 
   slc_pfp_pdg[row].resize(col);
   slc_pfp_n_children[row].resize(col);
   slc_pfp_primary[row].resize(col);
   slc_pfp_primary_child[row].resize(col);
   slc_pfp_n_hits[row].resize(col);
   slc_pfp_n_sps[row].resize(col);
   slc_pfp_track_score[row].resize(col); 
   slc_pfp_good_track[row].resize(col); 
   slc_pfp_good_shower[row].resize(col);
   slc_pfp_comp[row].resize(col);
   slc_pfp_pur[row].resize(col);
   slc_pfp_cnnscore_track[row].resize(col);
   slc_pfp_cnnscore_shower[row].resize(col);
   slc_pfp_cnnscore_noise[row].resize(col);
   slc_pfp_cnnscore_michel[row].resize(col);
   slc_pfp_cnnscore_endmichel[row].resize(col);
   slc_pfp_cnnscore_nclusters[row].resize(col);
   slc_pfp_razzled_electron_score[row].resize(col);
   slc_pfp_razzled_muon_score[row].resize(col);
   slc_pfp_razzled_photon_score[row].resize(col);
   slc_pfp_razzled_pion_score[row].resize(col);
   slc_pfp_razzled_proton_score[row].resize(col);
   slc_pfp_razzled_pdg[row].resize(col);

   slc_pfp_true_trackid[row].resize(col);
   slc_pfp_true_pdg[row].resize(col);
   slc_pfp_true_energy[row].resize(col);
   slc_pfp_true_p_x[row].resize(col);
   slc_pfp_true_p_y[row].resize(col);
   slc_pfp_true_p_z[row].resize(col);

   slc_pfp_track_start_x[row].resize(col); 
   slc_pfp_track_start_y[row].resize(col); 
   slc_pfp_track_start_z[row].resize(col); 
   slc_pfp_track_end_x[row].resize(col); 
   slc_pfp_track_end_y[row].resize(col); 
   slc_pfp_track_end_z[row].resize(col); 
   slc_pfp_track_dir_x[row].resize(col); 
   slc_pfp_track_dir_y[row].resize(col); 
   slc_pfp_track_dir_z[row].resize(col); 

   slc_pfp_track_length[row].resize(col);
   slc_pfp_track_dazzle_muon_score[row].resize(col);
   slc_pfp_track_dazzle_pion_score[row].resize(col);
   slc_pfp_track_dazzle_proton_score[row].resize(col);
   slc_pfp_track_dazzle_other_score[row].resize(col);
   slc_pfp_track_dazzle_pdg[row].resize(col);
   slc_pfp_track_ke[row].resize(col);
   slc_pfp_track_charge[row].resize(col);
   slc_pfp_track_chi2_muon[row].resize(col);
   slc_pfp_track_chi2_pion[row].resize(col);
   slc_pfp_track_chi2_kaon[row].resize(col);
   slc_pfp_track_chi2_proton[row].resize(col);
   slc_pfp_track_chi2_pdg[row].resize(col);
   slc_pfp_track_mcs_mean_scatter[row].resize(col);
   slc_pfp_track_mcs_max_scatter_ratio[row].resize(col);
   slc_pfp_track_range_p[row].resize(col);
   slc_pfp_track_closest_approach_mean_dca[row].resize(col);
   slc_pfp_track_stopping_dedx_chi2_ratio[row].resize(col);
   slc_pfp_track_stopping_dedx_pol0_fit[row].resize(col);

   slc_pfp_shower_start_x[row].resize(col);
   slc_pfp_shower_start_y[row].resize(col);
   slc_pfp_shower_start_z[row].resize(col);
   slc_pfp_shower_end_x[row].resize(col);
   slc_pfp_shower_end_y[row].resize(col);
   slc_pfp_shower_end_z[row].resize(col);
   slc_pfp_shower_conv_gap[row].resize(col);
   slc_pfp_shower_dir_x[row].resize(col);
   slc_pfp_shower_dir_y[row].resize(col);
   slc_pfp_shower_dir_z[row].resize(col);
   slc_pfp_shower_length[row].resize(col);
   slc_pfp_shower_open_angle[row].resize(col);
   slc_pfp_shower_energy[row].resize(col);
   slc_pfp_shower_dedx[row].resize(col);
   slc_pfp_shower_sqrt_energy_density[row].resize(col);
   slc_pfp_shower_modified_hit_density[row].resize(col);
   slc_pfp_shower_razzle_electron_score[row].resize(col);
   slc_pfp_shower_razzle_photon_score[row].resize(col);
   slc_pfp_shower_razzle_other_score[row].resize(col);
   slc_pfp_shower_razzle_pdg[row].resize(col);
   slc_pfp_shower_cosmic_dist[row].resize(col);
   slc_pfp_shower_track_length[row].resize(col);
   slc_pfp_shower_track_width[row].resize(col);
   slc_pfp_shower_density_grad[row].resize(col);
   slc_pfp_shower_density_pow[row].resize(col);
}
void sbnd::HNLPiZeroAnalysis::AnalyseSlices(const art::Event &e, const art::Handle<std::vector<recob::Slice>> &sliceHandle,
                                           const art::Handle<std::vector<recob::PFParticle>> &pfpHandle,
                                           const art::Handle<std::vector<recob::Track>> &trackHandle,
                                           const art::Handle<std::vector<recob::Shower>> &showerHandle)
{
  if(fDebug)
    std::cout << "Analysing slices...";

  std::vector<art::Ptr<recob::Slice>> sliceVec;
  art::fill_ptr_vector(sliceVec, sliceHandle);
    
  if(fDebug)
      std::cout << "Found " << sliceVec.size() << " slice(s)..." << std::endl;

  _n_slc = sliceVec.size();

  ResizeSlice1DVector(_n_slc);
  ResizeSlice2DVectorRow(_n_slc);

  art::FindManyP<recob::PFParticle> slicesToPFPs(sliceHandle, e, fPFParticleModuleLabel);
  art::FindOneP<recob::Vertex>      pfpToVertices(pfpHandle, e, fVertexModuleLabel);
  art::FindOneP<sbn::CRUMBSResult>  slicesToCRUMBS(sliceHandle, e, fCRUMBSModuleLabel);
  art::FindManyP<sbn::OpT0Finder>  slicesToOpT0(sliceHandle, e, fOpT0ModuleLabel);

  for (auto&& [slcCounter, slc] : enumerate(sliceVec))
  {
    const std::vector<art::Ptr<recob::PFParticle>> pfps = slicesToPFPs.at(slc.key());
    slc_n_pfps[slcCounter] = pfps.size();

    if(fDebug){
      std::cout << std::endl << "Slice #" << slcCounter << std::endl;
      std::cout << "Found " << pfps.size() << " pfp(s) with this slice..." << std::endl;
    }

    if(pfps.size() == 0)
    {
      slc_is_clear_cosmics[slcCounter] = true;
      continue;
    }

    const art::Ptr<recob::PFParticle> prim = GetPrimaryPFP(pfps);
    if(prim.isNull())
      continue;

    slc_primary_pfp_id[slcCounter] = prim->Self();
    slc_primary_pfp_pdg[slcCounter] = prim->PdgCode();
    slc_n_primary_daughters[slcCounter] = prim->NumDaughters();
    
    if(abs(prim->PdgCode()) == 13 || abs(prim->PdgCode()) == 11)
	slc_is_clear_cosmics[slcCounter] = true;
    else
	slc_is_clear_cosmics[slcCounter] = false;

    const art::Ptr<recob::Vertex> vtx = pfpToVertices.at(prim.key());
    geo::Point_t vtxPos = vtx.isNonnull() ? vtx->position() : geo::Point_t(def_double, def_double, def_double);
    slc_vtx_x[slcCounter] = vtxPos.X();
    slc_vtx_y[slcCounter] = vtxPos.Y();
    slc_vtx_z[slcCounter] = vtxPos.Z();
    slc_is_fv[slcCounter] = VolumeCheck(vtxPos, 20., 5., 10., 50.);

    const art::Ptr<sbn::CRUMBSResult> crumbs = slicesToCRUMBS.at(slc.key());
    if(crumbs.isNonnull())
    {
      slc_crumbs_score[slcCounter] = crumbs->score;  
      slc_crumbs_nc_score[slcCounter] = crumbs->ncscore;  
      slc_crumbs_ccnue_score[slcCounter] = crumbs->ccnuescore;  
    }

    std::vector<art::Ptr<sbn::OpT0Finder>> opT0Vec = slicesToOpT0.at(slc.key());
    if(opT0Vec.size() > 0)
    {
      std::sort(opT0Vec.begin(), opT0Vec.end(),
                [](auto const& a, auto const& b)
                { return a->score > b->score; });
      slc_opt0_time[slcCounter] = opT0Vec[0]->time;
      slc_opt0_score[slcCounter] = opT0Vec[0]->score;
      slc_opt0_measPE[slcCounter] = opT0Vec[0]->measPE;
      slc_opt0_hypoPE[slcCounter] = opT0Vec[0]->hypoPE;

      // Add corrected Z vertex variable
<<<<<<< HEAD
      double light_speed = 29.9792458; // cm/ns
      slc_opt0_time_corrected_Z_pandora [slcCounter] = slc_opt0_time[slcCounter] - slc_vtx_z[slcCounter]/light_speed;
=======
      slc_opt0_time_corrected_Z_pandora [slcCounter] = slc_opt0_time[slcCounter] - slc_vtx_z[slcCounter]/light_speed_cm_us;
>>>>>>> 50ccc9b1
    }

    ResizeSlice2DVectorCol(slcCounter, prim->Daughters().size());
    AnalysePFPs(e, slcCounter, prim, vtx, pfpHandle, trackHandle, showerHandle);
    AnalyseSliceTruth(e, slc, slcCounter, sliceHandle);
  } // End of loop sliceVec
}

void sbnd::HNLPiZeroAnalysis::AnalysePFPs(const art::Event &e, const int slcCounter,
					const art::Ptr<recob::PFParticle> &prim, 
					const art::Ptr<recob::Vertex> &vtx, 
					const art::Handle<std::vector<recob::PFParticle>> &pfpHandle, 
					const art::Handle<std::vector<recob::Track>> &trackHandle,
                                        const art::Handle<std::vector<recob::Shower>> &showerHandle)
{

  if(fDebug){
    std::cout << std::endl << "Analysing Primary PFP..." << std::endl;
    std::cout << "Found " << prim->Daughters().size() << " pfp daughters..."<< std::endl;
  }
  
  art::FindOneP<recob::Track>                      pfpToTrack(pfpHandle, e, fTrackModuleLabel);
  art::FindOneP<recob::Shower>                     pfpToShower(pfpHandle, e, fShowerModuleLabel);
  art::FindOneP<larpandoraobj::PFParticleMetadata> pfpToMeta(pfpHandle, e, fPFParticleModuleLabel);
  art::FindManyP<recob::Hit>                       showersToHits(showerHandle, e, fShowerModuleLabel);
  //art::FindOneP<sbn::PFPCNNScore> 		   pfpToCNNScore(pfpHandle, e, fCNNScoreModuleLabel);
  art::FindOneP<sbn::MVAPID>                       pfpToRazzled(pfpHandle, e, fRazzledModuleLabel);
  art::FindManyP<recob::SpacePoint>                pfpToSpacePoints(pfpHandle, e, fSpacePointModuleLabel);

  int ntrks = 0, nshws = 0, ndazzlemuons = 0, ndazzlepions = 0, ndazzlepionsthresh = 0, ndazzleprotons = 0,
    ndazzleprotonsthresh = 0, ndazzleother = 0, nrazzleelectrons = 0, nrazzlephotons = 0, nrazzleother = 0,
    nrazzledelectrons = 0, nrazzledmuons = 0, nrazzledphotons = 0, nrazzledpions = 0, nrazzledpionsthresh = 0,
    nrazzledprotons = 0, nrazzledprotonsthresh = 0;

  int nprimtrks = 0, nprimshws = 0, nprimdazzlemuons = 0, nprimdazzlepions = 0, nprimdazzlepionsthresh = 0, nprimdazzleprotons = 0,
    nprimdazzleprotonsthresh = 0, nprimdazzleother = 0, nprimrazzleelectrons = 0, nprimrazzlephotons = 0, nprimrazzleother = 0,
    nprimrazzledelectrons = 0, nprimrazzledmuons = 0, nprimrazzledphotons = 0, nprimrazzledpions = 0, nprimrazzledpionsthresh = 0,
    nprimrazzledprotons = 0, nprimrazzledprotonsthresh = 0;

  for(auto&& [pfpCounter, id]: enumerate(prim->Daughters()))
  {
    if(fDebug)
      std::cout << "Looking at slc#" << slcCounter << " & pfp#" << pfpCounter << std::endl;

    const art::Ptr<recob::PFParticle> pfp = fPFPMap[id];
    slc_pfp_id[slcCounter][pfpCounter] = id;
    slc_pfp_pdg[slcCounter][pfpCounter] = pfp->PdgCode(); 
    slc_pfp_n_children[slcCounter][pfpCounter] = pfp->NumDaughters();

    const bool primary_child = prim->Self() == pfp->Parent();
    slc_pfp_primary[slcCounter][pfpCounter] = pfp->IsPrimary();
    slc_pfp_primary_child[slcCounter][pfpCounter] = primary_child;

    if(abs(pfp->PdgCode()) == 11)
      {
        ++nshws;
        if(primary_child)
          ++nprimshws;
      }
    else if(abs(pfp->PdgCode()) == 13)
      {
        ++ntrks;
        if(primary_child)
          ++nprimtrks;
      }
    else
      {
        continue;
      }

    const art::Ptr<larpandoraobj::PFParticleMetadata> meta         = pfpToMeta.at(pfp.key());
    const larpandoraobj::PFParticleMetadata::PropertiesMap metaMap = meta->GetPropertiesMap();
    const std::map<std::string, float>::const_iterator scoreIter   = metaMap.find("TrackScore");

    if(scoreIter != metaMap.end())
        slc_pfp_track_score[slcCounter][pfpCounter] = scoreIter->second;

    const art::Ptr<recob::Track> track   = pfpToTrack.at(pfp.key());
    const art::Ptr<recob::Shower> shower = pfpToShower.at(pfp.key());

    slc_pfp_good_track[slcCounter][pfpCounter] = track.isNonnull();
    slc_pfp_good_shower[slcCounter][pfpCounter] = shower.isNonnull();

    const art::Ptr<sbn::MVAPID> razzled = pfpToRazzled.at(pfp.key());
    if(razzled.isNonnull())
      ExtractRazzled(razzled, slcCounter, pfpCounter);

    const detinfo::DetectorClocksData clockData = art::ServiceHandle<detinfo::DetectorClocksService>()->DataFor(e);
    const std::vector<art::Ptr<recob::Hit>> hits = showersToHits.at(shower.key());

    slc_pfp_n_hits[slcCounter][pfpCounter] = hits.size();

    const int trackID = TruthMatchUtils::TrueParticleIDFromTotalRecoHits(clockData, hits, true);

    slc_pfp_true_trackid[slcCounter][pfpCounter] = trackID;
    slc_pfp_comp[slcCounter][pfpCounter] = Completeness(e, hits, trackID);
    slc_pfp_pur[slcCounter][pfpCounter] = Purity(e, hits, trackID);

    //std::cout << "slice clear cosmics? = " << slc_is_clear_cosmics[slcCounter] << std::endl;
    //std::cout << "pfp2cnn valid? = " << pfpToCNNScore.isValid() << std::endl;
    // TODO: Why Seg Fault?
    //if(pfpToCNNScore.isValid() && !slc_is_clear_cosmics[slcCounter]){
    //  const sbn::PFPCNNScore *cnnscore = pfpToCNNScore.at(id).get();
    //  ExtractCNNScores(cnnscore, slcCounter, pfpCounter);
    //}

    const std::vector<art::Ptr<recob::SpacePoint>> spacepoints = pfpToSpacePoints.at(pfp.key());
    slc_pfp_n_sps[slcCounter][pfpCounter] = spacepoints.size();
    
    if(trackID != def_int)
    {
      const simb::MCParticle* mcp = particleInv->TrackIdToParticle_P(trackID);
      if(mcp != NULL)
        {
          slc_pfp_true_pdg[slcCounter][pfpCounter] = mcp->PdgCode();
          slc_pfp_true_energy[slcCounter][pfpCounter] = mcp->E();
          slc_pfp_true_p_x[slcCounter][pfpCounter] = mcp->Px();
          slc_pfp_true_p_y[slcCounter][pfpCounter] = mcp->Py();
          slc_pfp_true_p_z[slcCounter][pfpCounter] = mcp->Pz();
        }
    }

    if(track.isNonnull())
      AnalyseTrack(e, track, slcCounter, pfpCounter, trackHandle);

    double pfpenergy = def_double;
    
    if(pfp->PdgCode() == 13)
    {
      int dazzlepdg = slc_pfp_track_dazzle_pdg[slcCounter][pfpCounter];
      float trkenergy = slc_pfp_track_ke[slcCounter][pfpCounter];
      pfpenergy = trkenergy;

      if(dazzlepdg == 13)
        ++ndazzlemuons;
      if(dazzlepdg == 211)
        ++ndazzlepions;
      if(dazzlepdg == 211 && pfpenergy > 32.1)
        ++ndazzlepionsthresh;
      if(dazzlepdg == 2212)
        ++ndazzleprotons;
      if(dazzlepdg == 2212 && pfpenergy > 32.7)
        ++ndazzleprotonsthresh;
      if(dazzlepdg == 0)
        ++ndazzleother;

      if(primary_child)
        {
          if(dazzlepdg == 13)
            ++nprimdazzlemuons;
          if(dazzlepdg == 211)
            ++nprimdazzlepions;
          if(dazzlepdg == 211 && pfpenergy > 32.1)
            ++nprimdazzlepionsthresh;
          if(dazzlepdg == 2212)
            ++nprimdazzleprotons;
          if(dazzlepdg == 2212 && pfpenergy > 32.7)
            ++nprimdazzleprotonsthresh;
          if(dazzlepdg == 0)
            ++nprimdazzleother;
        }
     }

     if(shower.isNonnull())
       AnalyseShower(e, shower, slcCounter, pfpCounter, showerHandle, vtx, hits);

     if(pfp->PdgCode() == 11)
     {
        int razzlepdg = slc_pfp_shower_razzle_pdg[slcCounter][pfpCounter];
        pfpenergy = slc_pfp_shower_energy[slcCounter][pfpCounter];

        if(razzlepdg == 11)
          ++nrazzleelectrons;
        if(razzlepdg == 22)
          ++nrazzlephotons;
        if(razzlepdg == 0)
          ++nrazzleother;

        if(primary_child)
        {
          if(razzlepdg == 11)
            ++nprimrazzleelectrons;
          if(razzlepdg == 22)
            ++nprimrazzlephotons;
          if(razzlepdg == 0)
            ++nprimrazzleother;
        }
     }

     int razzledpdg = slc_pfp_razzled_pdg[slcCounter][pfpCounter];

     if(razzledpdg == 11)
       ++nrazzledelectrons;
     if(razzledpdg == 13)
       ++nrazzledmuons;
     if(razzledpdg == 22)
       ++nrazzledphotons;
     if(razzledpdg == 211)
       ++nrazzledpions;
     if(razzledpdg == 211 && pfpenergy > 32.1)
       ++nrazzledpionsthresh;
     if(razzledpdg == 2212)
       ++nrazzledprotons;
     if(razzledpdg == 2212 && pfpenergy > 32.7)
       ++nrazzledprotonsthresh;

     if(primary_child)
       {
         if(razzledpdg == 11)
           ++nprimrazzledelectrons;
         if(razzledpdg == 13)
           ++nprimrazzledmuons;
         if(razzledpdg == 22)
           ++nprimrazzledphotons;
         if(razzledpdg == 211)
           ++nprimrazzledpions;
         if(razzledpdg == 211 && pfpenergy > 32.1)
           ++nprimrazzledpionsthresh;
         if(razzledpdg == 2212)
           ++nprimrazzledprotons;
         if(razzledpdg == 2212 && pfpenergy > 32.7)
           ++nprimrazzledprotonsthresh;
       }
  } // End of loop pfp daughters

  slc_n_trks[slcCounter] = ntrks;
  slc_n_shws[slcCounter] = nshws;
  slc_n_dazzle_muons[slcCounter] = ndazzlemuons;
  slc_n_dazzle_pions[slcCounter] = ndazzlepions;
  slc_n_dazzle_pions_thresh[slcCounter] = ndazzlepionsthresh;
  slc_n_dazzle_protons[slcCounter] = ndazzleprotons;
  slc_n_dazzle_protons_thresh[slcCounter] = ndazzleprotonsthresh;
  slc_n_dazzle_other[slcCounter] = ndazzleother;
  slc_n_razzle_electrons[slcCounter] = nrazzleelectrons;
  slc_n_razzle_photons[slcCounter] = nrazzlephotons;
  slc_n_razzle_other[slcCounter] = nrazzleother;
  slc_n_razzled_electrons[slcCounter] = nrazzledelectrons;
  slc_n_razzled_muons[slcCounter] = nrazzledmuons;
  slc_n_razzled_photons[slcCounter] = nrazzledphotons;
  slc_n_razzled_pions[slcCounter] = nrazzledpions;
  slc_n_razzled_pions_thresh[slcCounter] = nrazzledpionsthresh;
  slc_n_razzled_protons[slcCounter] = nrazzledprotons;
  slc_n_razzled_protons_thresh[slcCounter] = nrazzledprotonsthresh;

  slc_n_primary_trks[slcCounter] = nprimtrks;
  slc_n_primary_shws[slcCounter] = nprimshws;
  slc_n_primary_dazzle_muons[slcCounter] = nprimdazzlemuons;
  slc_n_primary_dazzle_pions[slcCounter] = nprimdazzlepions;
  slc_n_primary_dazzle_pions_thresh[slcCounter] = nprimdazzlepionsthresh;
  slc_n_primary_dazzle_protons[slcCounter] = nprimdazzleprotons;
  slc_n_primary_dazzle_protons_thresh[slcCounter] = nprimdazzleprotonsthresh;
  slc_n_primary_dazzle_other[slcCounter] = nprimdazzleother;
  slc_n_primary_razzle_electrons[slcCounter] = nprimrazzleelectrons;
  slc_n_primary_razzle_photons[slcCounter] = nprimrazzlephotons;
  slc_n_primary_razzle_other[slcCounter] = nprimrazzleother;
  slc_n_primary_razzled_electrons[slcCounter] = nprimrazzledelectrons;
  slc_n_primary_razzled_muons[slcCounter] = nprimrazzledmuons;
  slc_n_primary_razzled_photons[slcCounter] = nprimrazzledphotons;
  slc_n_primary_razzled_pions[slcCounter] = nprimrazzledpions;
  slc_n_primary_razzled_pions_thresh[slcCounter] = nprimrazzledpionsthresh;
  slc_n_primary_razzled_protons[slcCounter] = nprimrazzledprotons;
  slc_n_primary_razzled_protons_thresh[slcCounter] = nprimrazzledprotonsthresh;

}

void sbnd::HNLPiZeroAnalysis::ExtractRazzled(const art::Ptr<sbn::MVAPID> &razzled, const int slcCounter, const int pfpCounter)
{
  const std::map<int, float> map = razzled->mvaScoreMap;

  slc_pfp_razzled_electron_score[slcCounter][pfpCounter] = map.at(11);
  slc_pfp_razzled_muon_score[slcCounter][pfpCounter] = map.at(13);
  slc_pfp_razzled_photon_score[slcCounter][pfpCounter] = map.at(22);
  slc_pfp_razzled_pion_score[slcCounter][pfpCounter] = map.at(211);
  slc_pfp_razzled_proton_score[slcCounter][pfpCounter] = map.at(2212);
  slc_pfp_razzled_pdg[slcCounter][pfpCounter] = razzled->BestPDG();
}


float sbnd::HNLPiZeroAnalysis::Completeness(const art::Event &e, const std::vector<art::Ptr<recob::Hit>> &objectHits, const int trackID){

  const detinfo::DetectorClocksData clockData = art::ServiceHandle<detinfo::DetectorClocksService>()->DataFor(e);

  std::map<int, int> objectHitsMap;

  for(unsigned int i = 0; i < objectHits.size(); ++i)
    ++objectHitsMap[TruthMatchUtils::TrueParticleID(clockData,objectHits[i],true)];

  return (fHitsMap[trackID] == 0) ? def_float : objectHitsMap[trackID]/static_cast<float>(fHitsMap[trackID]);
}

float sbnd::HNLPiZeroAnalysis::Purity(const art::Event &e, const std::vector<art::Ptr<recob::Hit>> &objectHits, const int trackID)
{
  const detinfo::DetectorClocksData clockData = art::ServiceHandle<detinfo::DetectorClocksService>()->DataFor(e);

  std::map<int, int> objectHitsMap;

  for(unsigned int i = 0; i < objectHits.size(); ++i)
    ++objectHitsMap[TruthMatchUtils::TrueParticleID(clockData,objectHits[i],true)];

  return (objectHits.size() == 0) ? def_float : objectHitsMap[trackID]/static_cast<float>(objectHits.size());
}

void sbnd::HNLPiZeroAnalysis::AnalyseTrack(const art::Event &e, const art::Ptr<recob::Track> &track, 
					  const int slcCounter, const int pfpCounter,
					  const art::Handle<std::vector<recob::Track>> &trackHandle)
{
  if(fDebug)
    std::cout << "Analysing track..." << std::endl;

  art::FindOneP<sbn::MVAPID> tracksToDazzle(trackHandle, e, fDazzleModuleLabel);
  art::FindManyP<anab::Calorimetry> tracksToCalos(trackHandle, e, fCaloModuleLabel);
  art::FindOneP<recob::MCSFitResult> tracksToMCSs(trackHandle, e, fMCSModuleLabel);
  art::FindManyP<anab::ParticleID> tracksToChi2s(trackHandle, e, fChi2ModuleLabel);
  art::FindOneP<sbn::RangeP> tracksToRangePs(trackHandle, e, fRangeModuleLabel);
  art::FindOneP<sbn::ScatterClosestApproach> tracksToClosestApproaches(trackHandle, e, fClosestApproachModuleLabel);
  art::FindOneP<sbn::StoppingChi2Fit> tracksToStoppingChi2s(trackHandle, e, fStoppingChi2ModuleLabel);

  geo::Point_t start = track->Start();
  slc_pfp_track_start_x[slcCounter][pfpCounter] = start.X();
  slc_pfp_track_start_y[slcCounter][pfpCounter] = start.Y();
  slc_pfp_track_start_z[slcCounter][pfpCounter] = start.Z();

  geo::Point_t end = track->End();
  slc_pfp_track_end_x[slcCounter][pfpCounter] = end.X();
  slc_pfp_track_end_y[slcCounter][pfpCounter] = end.Y();
  slc_pfp_track_end_z[slcCounter][pfpCounter] = end.Z();
  
  geo::Vector_t dir = track->StartDirection();
  slc_pfp_track_dir_x[slcCounter][pfpCounter] = dir.X();
  slc_pfp_track_dir_y[slcCounter][pfpCounter] = dir.Y();
  slc_pfp_track_dir_z[slcCounter][pfpCounter] = dir.Z();

  slc_pfp_track_length[slcCounter][pfpCounter] = track->Length();

  const art::Ptr<sbn::MVAPID> dazzle = tracksToDazzle.at(track.key());
  if(dazzle.isNonnull())
    ExtractDazzle(dazzle, slcCounter, pfpCounter);
  
  const std::vector<art::Ptr<anab::Calorimetry>> calos = tracksToCalos.at(track.key());
  const size_t maxHits = calos.size() != 3 ? -1 : std::max({calos[0]->dEdx().size(), calos[1]->dEdx().size(), calos[2]->dEdx().size()});
  const int bestPlane  = calos.size() != 3 ? -1 : (calos[2]->dEdx().size() == maxHits) ? 2 : (calos[0]->dEdx().size() == maxHits) ? 0 : 
    (calos[1]->dEdx().size() == maxHits) ? 1 : -1;

  if(calos.size() == 3)
    ExtractCalo(calos[bestPlane], slcCounter, pfpCounter);

  const std::vector<art::Ptr<anab::ParticleID>> chi2s = tracksToChi2s.at(track.key());
  if(chi2s.size() == 3)
    ExtractChi2PID(chi2s[bestPlane], slcCounter, pfpCounter);

  const art::Ptr<recob::MCSFitResult> mcs = tracksToMCSs.at(track.key());
  if(mcs.isNonnull())
    ExtractMCS(mcs, slcCounter, pfpCounter);

  const art::Ptr<sbn::RangeP> rangeP = tracksToRangePs.at(track.key());
  if(rangeP.isNonnull())
    slc_pfp_track_range_p[slcCounter][pfpCounter] = rangeP->range_p;

  const art::Ptr<sbn::ScatterClosestApproach> closestApproach = tracksToClosestApproaches.at(track.key());
  if(closestApproach.isNonnull())
    slc_pfp_track_closest_approach_mean_dca[slcCounter][pfpCounter] = closestApproach->mean;

  const art::Ptr<sbn::StoppingChi2Fit> stoppingChi2 = tracksToStoppingChi2s.at(track.key());
  if(stoppingChi2.isNonnull())
    ExtractStoppingChi2(stoppingChi2, slcCounter, pfpCounter);
}

void sbnd::HNLPiZeroAnalysis::ExtractDazzle(const art::Ptr<sbn::MVAPID> &dazzle, const int slcCounter, const int pfpCounter)
{
  const std::map<int, float> map = dazzle->mvaScoreMap;

  slc_pfp_track_dazzle_muon_score[slcCounter][pfpCounter] = map.at(13);
  slc_pfp_track_dazzle_pion_score[slcCounter][pfpCounter] = map.at(211);
  slc_pfp_track_dazzle_proton_score[slcCounter][pfpCounter] = map.at(211);
  slc_pfp_track_dazzle_other_score[slcCounter][pfpCounter] = map.at(0);
  slc_pfp_track_dazzle_pdg[slcCounter][pfpCounter] = dazzle->BestPDG();
}

void sbnd::HNLPiZeroAnalysis::ExtractCalo(const art::Ptr<anab::Calorimetry> &calo, const int slcCounter, const int pfpCounter)
{
  const std::vector<float> &dQdx = calo->dQdx();
  const std::vector<float> &dEdx = calo->dEdx();
  const std::vector<float> &pitch = calo->TrkPitchVec();

  float ke = 0., charge = 0.;

  for(size_t i = 0; i < dQdx.size(); ++i)
  {
    ke     += dEdx[i] * pitch[i];
    charge += dQdx[i] * pitch[i];
  }

  slc_pfp_track_ke[slcCounter][pfpCounter] = ke;
  slc_pfp_track_charge[slcCounter][pfpCounter] = charge;
}

void sbnd::HNLPiZeroAnalysis::ExtractChi2PID(const art::Ptr<anab::ParticleID> &chi2pid, const int slcCounter, const int pfpCounter)
{
  const std::vector<anab::sParticleIDAlgScores> AlgScoresVec = chi2pid->ParticleIDAlgScores();
  std::vector<std::pair<int, float>> chi2s;

  for(size_t i_algscore = 0; i_algscore < AlgScoresVec.size(); i_algscore++)
  {
    const anab::sParticleIDAlgScores AlgScore = AlgScoresVec.at(i_algscore);

    if(AlgScore.fAlgName == "Chi2")
      {
        chi2s.push_back({AlgScore.fAssumedPdg, AlgScore.fValue});

        switch(AlgScore.fAssumedPdg)
        {
          case 13:
            slc_pfp_track_chi2_muon[slcCounter][pfpCounter] = AlgScore.fValue;
            break;
          case 211:
            slc_pfp_track_chi2_pion[slcCounter][pfpCounter] = AlgScore.fValue;
            break;
          case 321:
            slc_pfp_track_chi2_kaon[slcCounter][pfpCounter] = AlgScore.fValue;
            break;
          case 2212:
            slc_pfp_track_chi2_proton[slcCounter][pfpCounter] = AlgScore.fValue;
            break;
        }
      }
  }

  if(chi2s.size() > 0)
  {
    std::sort(chi2s.begin(), chi2s.end(),
              [](auto const& a, auto const& b)
              { return a.second < b.second; });

    slc_pfp_track_chi2_pdg[slcCounter][pfpCounter] = chi2s[0].first;
  }
}

void sbnd::HNLPiZeroAnalysis::ExtractMCS(const art::Ptr<recob::MCSFitResult> &mcs, const int slcCounter, const int pfpCounter)
{
  if(mcs->scatterAngles().empty())
    return;

  unsigned int counter = 0;
  float maxScatter = 0.f, sumScatter = 0.f;

  for(auto const& angle : mcs->scatterAngles())
  {
    if(angle < 0)
      continue;

    maxScatter = std::max(maxScatter, angle);
    sumScatter += angle;
    counter++;
  }

  if(!counter)
    return;

  slc_pfp_track_mcs_mean_scatter[slcCounter][pfpCounter] = sumScatter / counter;
  slc_pfp_track_mcs_max_scatter_ratio[slcCounter][pfpCounter] = maxScatter / counter;
}

void sbnd::HNLPiZeroAnalysis::ExtractStoppingChi2(const art::Ptr<sbn::StoppingChi2Fit> &stoppingChi2, const int slcCounter, const int pfpCounter)
{
  const float pol0Chi2 = stoppingChi2->pol0Chi2;
  const float expChi2  = stoppingChi2->expChi2;
  const float ratio    = (pol0Chi2 > 0.f && expChi2 > 0.f) ? pol0Chi2 / expChi2 : -5.f;

  slc_pfp_track_stopping_dedx_chi2_ratio[slcCounter][pfpCounter] = ratio;
  slc_pfp_track_stopping_dedx_pol0_fit[slcCounter][pfpCounter] = stoppingChi2->pol0Fit;
}

void sbnd::HNLPiZeroAnalysis::AnalyseShower(const art::Event &e, const art::Ptr<recob::Shower> &shower, const int slcCounter, const int pfpCounter,
                                           const art::Handle<std::vector<recob::Shower>> &showerHandle, const art::Ptr<recob::Vertex> &vtx,
                                           const std::vector<art::Ptr<recob::Hit>> &hits)
{
  if(fDebug)
    std::cout << "Analysing shower..." << std::endl;
  
  art::FindOneP<sbn::MVAPID> showersToRazzle(showerHandle, e, fRazzleModuleLabel);
  art::FindOneP<float> showersToCosmicDist(showerHandle, e, fCosmicDistModuleLabel);
  art::FindOneP<sbn::ShowerTrackFit> showersToTrackFit(showerHandle, e, fShowerTrackFitModuleLabel);
  art::FindOneP<sbn::ShowerDensityFit> showersToDensityFit(showerHandle, e, fShowerDensityFitModuleLabel);

  geo::Point_t start(shower->ShowerStart().X(), shower->ShowerStart().Y(), shower->ShowerStart().Z());
  slc_pfp_shower_start_x[slcCounter][pfpCounter] = start.X();
  slc_pfp_shower_start_y[slcCounter][pfpCounter] = start.Y();
  slc_pfp_shower_start_z[slcCounter][pfpCounter] = start.Z();
  

  if (shower->Direction().Z()>-990 && shower->ShowerStart().Z()>-990 && shower->Length()>0) {
      auto end = shower->ShowerStart() + (shower->Length() * shower->Direction());
      slc_pfp_shower_end_x[slcCounter][pfpCounter] = end.X();
      slc_pfp_shower_end_y[slcCounter][pfpCounter] = end.Y();
      slc_pfp_shower_end_z[slcCounter][pfpCounter] = end.Z();
  }

  double convGap = vtx.isNonnull() ? (start - vtx->position()).R() : def_double;
  slc_pfp_shower_conv_gap[slcCounter][pfpCounter] = convGap;

  geo::Vector_t dir(shower->Direction().X(), shower->Direction().Y(), shower->Direction().Z());
  slc_pfp_shower_dir_x[slcCounter][pfpCounter] = dir.X();
  slc_pfp_shower_dir_y[slcCounter][pfpCounter] = dir.Y();
  slc_pfp_shower_dir_z[slcCounter][pfpCounter] = dir.Z();

  slc_pfp_shower_length[slcCounter][pfpCounter] = shower->Length();
  slc_pfp_shower_open_angle[slcCounter][pfpCounter] = shower->OpenAngle();

  ExtractCalo(shower, slcCounter, pfpCounter, hits);

  const art::Ptr<sbn::MVAPID> razzle = showersToRazzle.at(shower.key());
  if(razzle.isNonnull())
    ExtractRazzle(razzle, slcCounter, pfpCounter);

  const art::Ptr<float> cosmicDist = showersToCosmicDist.at(shower.key());
  if(cosmicDist.isNonnull())
    slc_pfp_shower_cosmic_dist[slcCounter][pfpCounter] = *cosmicDist;

  const art::Ptr<sbn::ShowerTrackFit> trackFit = showersToTrackFit.at(shower.key());
  if(trackFit.isNonnull())
  {
    slc_pfp_shower_track_length[slcCounter][pfpCounter] = trackFit->mTrackLength;
    slc_pfp_shower_track_width[slcCounter][pfpCounter] = trackFit->mTrackWidth;
  }

  const art::Ptr<sbn::ShowerDensityFit> densityFit = showersToDensityFit.at(shower.key());
  if(densityFit.isNonnull())
  {
    slc_pfp_shower_density_grad[slcCounter][pfpCounter] = densityFit->mDensityGrad;
    slc_pfp_shower_density_pow[slcCounter][pfpCounter] = densityFit->mDensityPow;
  }
}

void sbnd::HNLPiZeroAnalysis::ExtractRazzle(const art::Ptr<sbn::MVAPID> &razzle, const int slcCounter, const int pfpCounter)
{
  const std::map<int, float> map = razzle->mvaScoreMap;

  slc_pfp_shower_razzle_electron_score[slcCounter][pfpCounter] = map.at(11);
  slc_pfp_shower_razzle_photon_score[slcCounter][pfpCounter] = map.at(22);
  slc_pfp_shower_razzle_other_score[slcCounter][pfpCounter] = map.at(0);
  slc_pfp_shower_razzle_pdg[slcCounter][pfpCounter] = razzle->BestPDG();
}

void sbnd::HNLPiZeroAnalysis::ExtractCalo(const art::Ptr<recob::Shower> &shower, 
					const int slcCounter, const int pfpCounter,
					const std::vector<art::Ptr<recob::Hit>> &hits)
{
  const geo::GeometryCore* geom = lar::providerFrom<geo::Geometry>();

  std::array<int, 3> showerPlaneHits      = { 0, 0, 0 };
  std::array<double, 3> showerPlanePitches = { -1., -1., -1. };

  for(auto const& hit : hits)
    showerPlaneHits[hit->WireID().Plane]++;

  for(geo::PlaneGeo const& plane : geom->Iterate<geo::PlaneGeo>())
    {
      const double angleToVert = geom->WireAngleToVertical(plane.View(), plane.ID()) - 0.5 * M_PI;
      const double cosgamma    = std::abs(std::sin(angleToVert) * shower->Direction().Y() + std::cos(angleToVert) * shower->Direction().Z());

      showerPlanePitches[plane.ID().Plane] = plane.WirePitch() / cosgamma;
    }

  int bestPlane = shower->best_plane();

  slc_pfp_shower_energy[slcCounter][pfpCounter] = shower->Energy()[bestPlane];
  slc_pfp_shower_dedx[slcCounter][pfpCounter] = shower->dEdx()[bestPlane];

  const double length      = shower->Length();
  const double bestEnergy  = shower->Energy()[bestPlane];
  const int bestPlaneHits  = showerPlaneHits[bestPlane];
  const double bestPitch   = showerPlanePitches[bestPlane];
  const double wiresHit    = bestPitch > std::numeric_limits<double>::epsilon() ? length / bestPitch : -5.;

  slc_pfp_shower_sqrt_energy_density[slcCounter][pfpCounter] = (length > 0 && bestEnergy > 0) ? std::sqrt(bestEnergy) / length : -5.;
  slc_pfp_shower_modified_hit_density[slcCounter][pfpCounter] = wiresHit > 1. ? bestPlaneHits / wiresHit : -5.;
}

void sbnd::HNLPiZeroAnalysis::ExtractCNNScores(const sbn::PFPCNNScore *cnnscore, const int slcCounter, const int pfpCounter)
{
  slc_pfp_cnnscore_track[slcCounter][pfpCounter] = cnnscore->pfpTrackScore;
  slc_pfp_cnnscore_shower[slcCounter][pfpCounter] = cnnscore->pfpShowerScore;
  slc_pfp_cnnscore_noise[slcCounter][pfpCounter] = cnnscore->pfpNoiseScore;
  slc_pfp_cnnscore_michel[slcCounter][pfpCounter] = cnnscore->pfpMichelScore;
  slc_pfp_cnnscore_endmichel[slcCounter][pfpCounter] = cnnscore->pfpEndMichelScore;
  slc_pfp_cnnscore_nclusters[slcCounter][pfpCounter] = cnnscore->nClusters;
}

void sbnd::HNLPiZeroAnalysis::AnalyseSliceTruth(const art::Event &e, const art::Ptr<recob::Slice> &slc, 
						const int slcCounter,
						const art::Handle<std::vector<recob::Slice>> &sliceHandle)
{
  if(fDebug)
    std::cout << "Analysing Slice Truth..." << std::endl;

  art::FindManyP<recob::Hit> slicesToHits(sliceHandle, e, fSliceModuleLabel);

  const detinfo::DetectorClocksData clockData = art::ServiceHandle<detinfo::DetectorClocksService>()->DataFor(e);
  const std::vector<art::Ptr<recob::Hit>> sliceHits = slicesToHits.at(slc.key());

  //Get map of Track Id - nhits matched to slice
  std::map<int, int> objectHitMap;
  for(auto const &hit : sliceHits)
    objectHitMap[TruthMatchUtils::TrueParticleID(clockData, hit, true)]++;

  int maxHits  = def_int;
  int bestTrackID = def_int;

  //Get map of MCTruth - nhits matched to slice
  std::map<const art::Ptr<simb::MCTruth>, int> mcTruthHitMap;
  for(auto const& [trackID, nhits] : objectHitMap)
  {
    const art::Ptr<simb::MCTruth> mct = trackID == def_int ? art::Ptr<simb::MCTruth>() : particleInv->TrackIdToMCTruth_P(trackID);
    mcTruthHitMap[mct] += nhits;

    if(nhits > maxHits){
      bestTrackID = trackID; 
    }
  }
  
  maxHits  = def_int;
  art::Ptr<simb::MCTruth> bestMCT = art::Ptr<simb::MCTruth>();

  //Get MCTruth that deposits the most hits
  for(auto const& [mct, nhits] : mcTruthHitMap)
  {
    if(nhits > maxHits)
    {
      maxHits = nhits;
      bestMCT  = mct;
    }
  }
  
  const float comp = fMCTruthHitsMap[bestMCT] == 0 ? def_float : mcTruthHitMap[bestMCT] / static_cast<float>(fMCTruthHitsMap[bestMCT]);
  const float pur  = sliceHits.size() == 0 ? def_float : mcTruthHitMap[bestMCT] / static_cast<float>(sliceHits.size());

  slc_comp[slcCounter] = comp;
  slc_pur[slcCounter] = pur;

  if(bestMCT.isNonnull())
  {
    if (fGenie){
      if(bestMCT->Origin() == 2){
        auto const mcp = particleInv->TrackIdToParticle_P(bestTrackID);

        slc_true_event_type[slcCounter] = (int) kCosmic;
        slc_true_vtx_x[slcCounter] = mcp->Vx();
        slc_true_vtx_y[slcCounter] = mcp->Vy();
        slc_true_vtx_z[slcCounter] = mcp->Vz();
        slc_true_vtx_t[slcCounter] = mcp->T();
  	slc_true_vtx_t_corrected_Z[slcCounter] = slc_true_vtx_t[slcCounter] - slc_true_vtx_z[slcCounter]/light_speed_cm_ns;
      }else if(bestMCT->Origin() == 0){
        slc_true_event_type[slcCounter] = (int) kUnknownEv;
      }else{
        AnalyseSliceMCTruth(e, bestMCT, slcCounter);
      }
    }
    else if (fMeVPrtl){
      if(bestMCT->Origin() == 2){
        auto const mcp = particleInv->TrackIdToParticle_P(bestTrackID);

        slc_true_event_type[slcCounter] = (int) kCosmic;
        slc_true_vtx_x[slcCounter] = mcp->Vx();
        slc_true_vtx_y[slcCounter] = mcp->Vy();
        slc_true_vtx_z[slcCounter] = mcp->Vz();
        slc_true_vtx_t[slcCounter] = mcp->T();
  	slc_true_vtx_t_corrected_Z[slcCounter] = slc_true_vtx_t[slcCounter] - slc_true_vtx_z[slcCounter]/light_speed_cm_ns;
      }else{
        AnalyseSliceMCTruth(e, bestMCT, slcCounter);
      }

    }
    else if (fBeamOff){
      if(bestMCT->Origin() == 2){
        auto const mcp = particleInv->TrackIdToParticle_P(bestTrackID);

        slc_true_event_type[slcCounter] = (int) kCosmic;
        slc_true_vtx_x[slcCounter] = mcp->Vx();
        slc_true_vtx_y[slcCounter] = mcp->Vy();
        slc_true_vtx_z[slcCounter] = mcp->Vz();
        slc_true_vtx_t[slcCounter] = mcp->T();
  	slc_true_vtx_t_corrected_Z[slcCounter] = slc_true_vtx_t[slcCounter] - slc_true_vtx_z[slcCounter]/light_speed_cm_ns;
      }else{
        slc_true_event_type[slcCounter] = (int) kUnknownEv;
      }
    } 
  } //End of best MCT
}

void sbnd::HNLPiZeroAnalysis::AnalyseSliceMCTruth(const art::Event &e, const art::Ptr<simb::MCTruth> &mct, const int slcCounter)
{
  if(fDebug){
    std::cout << "Analysing Slice MCTruth ...";
  }

  const simb::MCNeutrino mcn = mct->GetNeutrino();
  const simb::MCParticle nu  = mcn.Nu();
  
  const bool nc = mcn.CCNC() == 1;
  const bool av = VolumeCheck(nu.Position().Vect());
  const bool fv = VolumeCheck(nu.Position().Vect(), 20., 5., 10., 50.);
  
  art::FindManyP<simb::MCParticle> MCTruthToMCParticles( { mct }, e, fMCParticleModuleLabel);
  const std::vector<art::Ptr<simb::MCParticle>> MCParticleVec = MCTruthToMCParticles.at(0);
  
  int neutral_pions = 0;
  float trueEnDep = 0.;
  
  for(auto const& mcp : MCParticleVec)
  {
    if(mcp->Process() == "primary" && mcp->StatusCode() == 1)
    {
      switch(abs(mcp->PdgCode()))
      { 
        case 111:
          ++neutral_pions;
          break;
      }
    }
    std::vector<const sim::IDE*> ides = backTracker->TrackIdToSimIDEs_Ps(mcp->TrackId());
    for(auto const& ide : ides)
      trueEnDep += ide->energy / 1000.;
  }
  
  const bool pizero = neutral_pions > 0;
  const bool _is_hnl = mct->Origin() == 0 && _n_hnl > 0; //MeVPrtl check always run before truth matching so n_hnl == 1 if running on HNL sample
  const bool _is_nu = mct->Origin() == 1? 1:0;
  
  // Event Classification
  if (_is_hnl && fv)
  {
    slc_true_event_type[slcCounter] = (int) kHNL;
  }else
  {
    if(_is_hnl && !fv && av)
      slc_true_event_type[slcCounter] = (int) kHNLNonFV;
    else if(_is_hnl && !av)
      slc_true_event_type[slcCounter] = (int) kHNLDirt;
    else if(_is_nu && nc && pizero && fv)
      slc_true_event_type[slcCounter] = (int) kNCPiZero;
    else if(_is_nu && nc && !pizero && fv)
      slc_true_event_type[slcCounter] = (int) kOtherNC;
    else if(_is_nu && abs(nu.PdgCode()) == 14 && fv)
      slc_true_event_type[slcCounter] = (int) kCCNuMu;
    else if(_is_nu && abs(nu.PdgCode()) == 12 && fv)
      slc_true_event_type[slcCounter] = (int) kCCNuE;
    else if(_is_nu && !fv && av)
      slc_true_event_type[slcCounter] = (int) kNuNonFV;
    else if(_is_nu && !av)
      slc_true_event_type[slcCounter] = (int) kNuDirt;
    else
      slc_true_event_type[slcCounter] = (int) kUnknownEv;
  }

  slc_true_mctruth_id[slcCounter] = mct.key();
  slc_true_en_dep[slcCounter] = trueEnDep;
  slc_true_vtx_x[slcCounter] = nu.Vx(); //cm
  slc_true_vtx_y[slcCounter] = nu.Vy(); //cm
  slc_true_vtx_z[slcCounter] = nu.Vz(); //cm 
  slc_true_vtx_t[slcCounter] = nu.T(); //ns ?
  slc_true_vtx_t_corrected_Z[slcCounter] = slc_true_vtx_t[slcCounter] - slc_true_vtx_z[slcCounter]/light_speed_cm_ns;
}

DEFINE_ART_MODULE(sbnd::HNLPiZeroAnalysis)<|MERGE_RESOLUTION|>--- conflicted
+++ resolved
@@ -1600,12 +1600,7 @@
       slc_opt0_hypoPE[slcCounter] = opT0Vec[0]->hypoPE;
 
       // Add corrected Z vertex variable
-<<<<<<< HEAD
-      double light_speed = 29.9792458; // cm/ns
-      slc_opt0_time_corrected_Z_pandora [slcCounter] = slc_opt0_time[slcCounter] - slc_vtx_z[slcCounter]/light_speed;
-=======
       slc_opt0_time_corrected_Z_pandora [slcCounter] = slc_opt0_time[slcCounter] - slc_vtx_z[slcCounter]/light_speed_cm_us;
->>>>>>> 50ccc9b1
     }
 
     ResizeSlice2DVectorCol(slcCounter, prim->Daughters().size());
