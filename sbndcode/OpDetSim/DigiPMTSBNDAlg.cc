#include "sbndcode/OpDetSim/DigiPMTSBNDAlg.hh"

//------------------------------------------------------------------------------
//--- opdet::simpmtsbndAlg implementation
//------------------------------------------------------------------------------

namespace opdet {


  DigiPMTSBNDAlg::DigiPMTSBNDAlg(ConfigurationParameters_t const& config)
    : fParams(config)
    , fSampling(fParams.frequency)
    , fPMTCoatedVUVEff(fParams.PMTCoatedVUVEff / fParams.larProp->ScintPreScale())
    , fPMTCoatedVISEff(fParams.PMTCoatedVISEff / fParams.larProp->ScintPreScale())
    , fPMTUncoatedEff(fParams.PMTUncoatedEff/ fParams.larProp->ScintPreScale())
      //  , fSinglePEmodel(fParams.SinglePEmodel)
    , fEngine(fParams.engine)
    , fFlatGen(*fEngine)
    , fPoissonQGen(*fEngine)
    , fGaussQGen(*fEngine)
    , fExponentialGen(*fEngine)
  {

    mf::LogInfo("DigiPMTSBNDAlg") << "PMT corrected efficiencies = "
                                  << fPMTCoatedVUVEff << " " << fPMTCoatedVISEff << " " << fPMTUncoatedEff <<"\n";

    if(fPMTCoatedVUVEff > 1.0001 || fPMTCoatedVISEff > 1.0001 || fPMTUncoatedEff > 1.0001)
      mf::LogWarning("DigiPMTSBNDAlg")
        << "Detection efficiencies set in fhicl file seem to be too large!\n"
        << "PMTCoatedVUVEff: " << fParams.PMTCoatedVUVEff << "\n"
        << "PMTCoatedVISEff: " << fParams.PMTCoatedVISEff << "\n"
        << "PMTUncoatedEff: " << fParams.PMTUncoatedEff << "\n"
        << "Final efficiency must be equal or smaller than the scintillation "
        << "pre scale applied at simulation time.\n"
        << "Please check this number (ScintPreScale): "
        << fParams.larProp->ScintPreScale();

    fSampling = fSampling / 1000.0; //in GHz, to cancel with ns

    std::string fname;
    cet::search_path sp("FW_SEARCH_PATH");
    sp.find_file(fParams.PMTDataFile, fname);
    TFile* file = TFile::Open(fname.c_str(), "READ");

    // TPB emission time histogram for pmt_coated histogram
    std::vector<double>* timeTPB_p;
    file->GetObject("timeTPB", timeTPB_p);
    fTimeTPB = std::make_unique<CLHEP::RandGeneral>
      (*fEngine, timeTPB_p->data(), timeTPB_p->size());

    //shape of single pulse
    if (fParams.PMTSinglePEmodel) {
      mf::LogDebug("DigiPMTSBNDAlg") << " using testbench pe response";
      std::vector<double>* SinglePEVec_p;
      file->GetObject("SinglePEVec_HD", SinglePEVec_p);
      fSinglePEWave = *SinglePEVec_p;

      // Prepare HD waveforms
      fPMTHDOpticalWaveformsPtr = art::make_tool<opdet::HDOpticalWaveform>(fParams.HDOpticalWaveformParams);
      fPMTHDOpticalWaveformsPtr->produceSER_HD(fSinglePEWave_HD,fSinglePEWave);

      pulsesize = fSinglePEWave_HD[0].size();
      mf::LogDebug("DigiPMTSBNDAlg")<<"HD wvfs size: "<<pulsesize;
    }
    else {
      mf::LogDebug("DigiPMTSBNDAlg") << " using ideal pe response";
      //shape of single pulse
      sigma1 = fParams.PMTRiseTime / (std::sqrt(2.0) * (std::sqrt(-std::log(0.1)) - std::sqrt(-std::log(0.9))));
      sigma2 = fParams.PMTFallTime / (std::sqrt(2.0) * (std::sqrt(-std::log(0.1)) - std::sqrt(-std::log(0.9))));

      pulsesize = (int)((6 * sigma2 + fParams.TransitTime) * fSampling);
      fSinglePEWave.resize(pulsesize);
      Pulse1PE(fSinglePEWave);
    }

    if(fParams.MakeGainFluctuations){
      fPMTGainFluctuationsPtr = art::make_tool<opdet::PMTGainFluctuations>(fParams.GainFluctuationsParams);
      std::cout<<" Constru: Simulating gain fluctuations"<<std::endl;
    }
    if(fParams.SimulateNonLinearity){
      fPMTNonLinearityPtr = art::make_tool<opdet::PMTNonLinearity>(fParams.NonLinearityParams);
      std::cout<<" Constru: Simulating non linearity"<<std::endl;
    }  

    // infer pulse polarity from SER peak sign
    double minADC_SinglePE = *min_element(fSinglePEWave.begin(), fSinglePEWave.end());
    double maxADC_SinglePE = *max_element(fSinglePEWave.begin(), fSinglePEWave.end());
    fPositivePolarity = std::abs(maxADC_SinglePE) > std::abs(minADC_SinglePE); 
    std::cout<<"Pulse polarity.... Positive="<<fPositivePolarity<<" Min: "<<minADC_SinglePE<<" maxSER: "<<maxADC_SinglePE<<std::endl;

    // get ADC saturation value
    // currently assumes all dynamic range for PE (no overshoot)
    fADCSaturation = (fPositivePolarity ? fParams.PMTBaseline + fParams.PMTADCDynamicRange : fParams.PMTBaseline - fParams.PMTADCDynamicRange);
    std::cout<<" ADCSatValue: "<<fADCSaturation<<std::endl;


    file->Close();
  } // end constructor


  DigiPMTSBNDAlg::~DigiPMTSBNDAlg(){}


  void DigiPMTSBNDAlg::ConstructWaveformUncoatedPMT(
    int ch,
    sim::SimPhotons const& simphotons,
    std::vector<short unsigned int>& waveform,
    std::string pdtype,
    double start_time,
    unsigned n_sample)
  {
    std::vector<double> waves(n_sample, fParams.PMTBaseline);
    CreatePDWaveformUncoatedPMT(simphotons, start_time, waves, ch, pdtype);
    waveform = std::vector<short unsigned int> (waves.begin(), waves.end());
  }


  void DigiPMTSBNDAlg::ConstructWaveformCoatedPMT(
    int ch,
    std::vector<short unsigned int>& waveform,
    std::unordered_map<int, sim::SimPhotons>& DirectPhotonsMap,
    std::unordered_map<int, sim::SimPhotons>& ReflectedPhotonsMap,
    double start_time,
    unsigned n_sample)
  {
    std::vector<double> waves(n_sample, fParams.PMTBaseline);
    CreatePDWaveformCoatedPMT(ch, start_time, waves, DirectPhotonsMap, ReflectedPhotonsMap);
    waveform = std::vector<short unsigned int> (waves.begin(), waves.end());
  }


  void DigiPMTSBNDAlg::ConstructWaveformLiteUncoatedPMT(
    int ch,
    sim::SimPhotonsLite const& litesimphotons,
    std::vector<short unsigned int>& waveform,
    std::string pdtype,
    double start_time,
    unsigned n_sample)
  {
    std::vector<double> waves(n_sample, fParams.PMTBaseline);
    CreatePDWaveformLiteUncoatedPMT(litesimphotons, start_time, waves, ch, pdtype);
    waveform = std::vector<short unsigned int> (waves.begin(), waves.end());
  }


  void DigiPMTSBNDAlg::ConstructWaveformLiteCoatedPMT(
    int ch,
    std::vector<short unsigned int>& waveform,
    std::unordered_map<int, sim::SimPhotonsLite>& DirectPhotonsMap,
    std::unordered_map<int, sim::SimPhotonsLite>& ReflectedPhotonsMap,
    double start_time,
    unsigned n_sample)
  {
    std::vector<double> waves(n_sample, fParams.PMTBaseline);
    CreatePDWaveformLiteCoatedPMT(ch, start_time, waves, DirectPhotonsMap, ReflectedPhotonsMap);
    waveform = std::vector<short unsigned int> (waves.begin(), waves.end());
  }


  void DigiPMTSBNDAlg::CreatePDWaveformUncoatedPMT(
    sim::SimPhotons const& simphotons,
    double t_min,
    std::vector<double>& wave,
    int ch,
    std::string pdtype)
  {
    double ttsTime = 0;
    double tphoton;
    double timeBin;
    double ttpb=0;
    for(size_t i = 0; i < simphotons.size(); i++) { //simphotons is here reflected light. To be added for all PMTs
      if(fFlatGen.fire(1.0) < fPMTUncoatedEff) {
        if(fParams.TTS > 0.0) ttsTime = Transittimespread(fParams.TTS);
        ttpb = fTimeTPB->fire(); //for including TPB emission time
        tphoton = ttsTime + simphotons[i].Time - t_min + ttpb + fParams.CableTime;
        if(tphoton < 0.) continue; // discard if it didn't made it to the acquisition
        timeBin = tphoton*fSampling;
        if(timeBin < wave.size()) {AddSPE(timeBin, wave);}
      }
    }

    if(fParams.PMTBaselineRMS > 0.0) AddLineNoise(wave);
    if(fParams.PMTDarkNoiseRate > 0.0) AddDarkNoise(wave);
    CreateSaturation(wave);
  }


  void DigiPMTSBNDAlg::CreatePDWaveformCoatedPMT(
    int ch,
    double t_min,
    std::vector<double>& wave,
    std::unordered_map<int, sim::SimPhotons>& DirectPhotonsMap,
    std::unordered_map<int, sim::SimPhotons>& ReflectedPhotonsMap)
  {

    double ttsTime = 0;
    double tphoton;
    double timeBin;
    double ttpb=0;
    sim::SimPhotons auxphotons;

    //direct light
    if(auto it{ DirectPhotonsMap.find(ch) }; it != std::end(DirectPhotonsMap) )
    {auxphotons = it->second;}
    for(size_t j = 0; j < auxphotons.size(); j++) { //auxphotons is direct light
      if(fFlatGen.fire(1.0) < fPMTCoatedVUVEff) {
        if(fParams.TTS > 0.0) ttsTime = Transittimespread(fParams.TTS); //implementing transit time spread
        ttpb = fTimeTPB->fire(); //for including TPB emission time
        tphoton = ttsTime + auxphotons[j].Time - t_min + ttpb + fParams.CableTime;
        if(tphoton < 0.) continue; // discard if it didn't made it to the acquisition
        timeBin = tphoton*fSampling;
        if(timeBin < wave.size()) {AddSPE(timeBin, wave);}
      }
    }
    // reflected light
    if(auto it{ ReflectedPhotonsMap.find(ch) }; it != std::end(ReflectedPhotonsMap) )
    {auxphotons = it->second;}
    for(size_t j = 0; j < auxphotons.size(); j++) { //auxphotons is now reflected light
      if(fFlatGen.fire(1.0) < fPMTCoatedVISEff) {
        if(fParams.TTS > 0.0) ttsTime = Transittimespread(fParams.TTS); //implementing transit time spread
        ttpb = fTimeTPB->fire(); //for including TPB emission time
        tphoton = ttsTime + auxphotons[j].Time - t_min + ttpb + fParams.CableTime;
        if(tphoton < 0.) continue; // discard if it didn't made it to the acquisition
        timeBin = tphoton*fSampling;
        if(timeBin < wave.size()) {AddSPE(timeBin, wave);}
      }
    }

    //Adding noise and saturation
    if(fParams.PMTBaselineRMS > 0.0) AddLineNoise(wave);
    if(fParams.PMTDarkNoiseRate > 0.0) AddDarkNoise(wave);
    CreateSaturation(wave);
  }


  void DigiPMTSBNDAlg::CreatePDWaveformLiteUncoatedPMT(
    sim::SimPhotonsLite const& litesimphotons,
    double t_min,
    std::vector<double>& wave,
    int ch,
    std::string pdtype)
  {
    double mean_photons;
    size_t accepted_photons;
    double ttsTime = 0;
    double tphoton;
    double timeBin;
    double ttpb=0;

    std::vector<unsigned int> nPE(wave.size(), 0);

    // reflected light to be added to all PMTs
    std::map<int, int> const& photonMap = litesimphotons.DetectedPhotons;
    for (auto const& reflectedPhotons : photonMap) {
      // TODO: check that this new approach of not using the last
      // (1-accepted_photons) doesn't introduce some bias. ~icaza
      mean_photons = reflectedPhotons.second*fPMTUncoatedEff;
      accepted_photons = fPoissonQGen.fire(mean_photons);
      for(size_t i = 0; i < accepted_photons; i++) {
        if(fParams.TTS > 0.0) ttsTime = Transittimespread(fParams.TTS);
        ttpb = fTimeTPB->fire(); //for including TPB emission time
        tphoton = ttsTime + reflectedPhotons.first - t_min + ttpb + fParams.CableTime;
        if(tphoton < 0.) continue; // discard if it didn't made it to the acquisition
<<<<<<< HEAD
        timeBin = std::floor(tphoton*fSampling);
        //if(timeBin < wave.size()) {AddSPE(timeBin, wave);}
        if(timeBin < wave.size()) nPE[timeBin]++;
=======
        timeBin = tphoton*fSampling;
        if(timeBin < wave.size()) {AddSPE(timeBin, wave);}
>>>>>>> 33088305
      }
    }

    for(size_t k=0; k<nPE.size(); k++){
      if(nPE[k] > 0) {
        if(fParams.SimulateNonLinearity){
          AddSPE(k, wave, fPMTNonLinearityPtr->NObservedPE(k, nPE) );
        }
        else{
          AddSPE(k, wave, nPE[k]);
        }
      }
    }
    
    if(fParams.PMTBaselineRMS > 0.0) AddLineNoise(wave);
    if(fParams.PMTDarkNoiseRate > 0.0) AddDarkNoise(wave);
    CreateSaturation(wave);
  }


  void DigiPMTSBNDAlg::CreatePDWaveformLiteCoatedPMT(
    int ch,
    double t_min,
    std::vector<double>& wave,
    std::unordered_map<int, sim::SimPhotonsLite>& DirectPhotonsMap,
    std::unordered_map<int, sim::SimPhotonsLite>& ReflectedPhotonsMap)
  {

    //DEBUG: std::cout<<"DEBUGGING OpDetSim  "<<fParams.PMTNonLinearityTF1<<std::endl;
    double mean_photons;
    size_t accepted_photons;
    double ttsTime = 0;
    double tphoton;
    double timeBin;
    double ttpb;

    std::vector<unsigned int> nPE(wave.size(), 0);

    // direct light
    if ( auto it{ DirectPhotonsMap.find(ch) }; it != std::end(DirectPhotonsMap) ){
      for (auto& directPhotons : (it->second).DetectedPhotons) {
        // TODO: check that this new approach of not using the last
        // (1-accepted_photons) doesn't introduce some bias. ~icaza
        mean_photons = directPhotons.second*fPMTCoatedVUVEff;
        accepted_photons = fPoissonQGen.fire(mean_photons);
        for(size_t i = 0; i < accepted_photons; i++) {
          if(fParams.TTS > 0.0) ttsTime = Transittimespread(fParams.TTS); //implementing transit time spread
          ttpb = fTimeTPB->fire(); //for including TPB emission time
          tphoton = ttsTime + directPhotons.first - t_min + ttpb + fParams.CableTime;
          if(tphoton < 0.) continue; // discard if it didn't made it to the acquisition
<<<<<<< HEAD
          timeBin = std::floor(tphoton*fSampling);
          //if(timeBin < wave.size()) {AddSPE(timeBin, wave);}
          if(timeBin < wave.size()) nPE[timeBin]++;
=======
          timeBin = tphoton*fSampling;
          if(timeBin < wave.size()) {AddSPE(timeBin, wave);}
>>>>>>> 33088305
        }
      }
    }

    // reflected light
    if ( auto it{ ReflectedPhotonsMap.find(ch) }; it != std::end(ReflectedPhotonsMap) ){
      for (auto& reflectedPhotons : (it->second).DetectedPhotons) {
        // TODO: check that this new approach of not using the last
        // (1-accepted_photons) doesn't introduce some bias. ~icaza
        mean_photons = reflectedPhotons.second*fPMTCoatedVISEff;
        accepted_photons = fPoissonQGen.fire(mean_photons);
        for(size_t i = 0; i < accepted_photons; i++) {
          if(fParams.TTS > 0.0) ttsTime = Transittimespread(fParams.TTS); //implementing transit time spread
          ttpb = fTimeTPB->fire(); //for including TPB emission time
          tphoton = ttsTime + reflectedPhotons.first - t_min + ttpb + fParams.CableTime;
          if(tphoton < 0.) continue; // discard if it didn't made it to the acquisition
<<<<<<< HEAD
          timeBin = std::floor(tphoton*fSampling);
          //if(timeBin < wave.size()) {AddSPE(timeBin, wave);}
          if(timeBin < wave.size()) nPE[timeBin]++;
=======
          timeBin = tphoton*fSampling;
          if(timeBin < wave.size()) {AddSPE(timeBin, wave);}
>>>>>>> 33088305
        }
      }
    }
    int NPre=0; int NPost=0;
    for(size_t k=0; k<nPE.size(); k++){
      if(nPE[k] > 0) {
        if(fParams.SimulateNonLinearity){
          AddSPE(k, wave, fPMTNonLinearityPtr->NObservedPE(k, nPE) );
          NPre=NPre+nPE[k]; NPost+=fPMTNonLinearityPtr->NObservedPE(k, nPE);
        }
        else{
          AddSPE(k, wave, nPE[k]);
        }
      }
    }

    std::cout<<" NPre: "<<NPre<<" NPost: "<<NPost<<std::endl;

    //Adding noise and saturation
    if(fParams.PMTBaselineRMS > 0.0) AddLineNoise(wave);
    if(fParams.PMTDarkNoiseRate > 0.0) AddDarkNoise(wave);
    CreateSaturation(wave);
  }


  void DigiPMTSBNDAlg::Pulse1PE(std::vector<double>& fSinglePEWave)//single pulse waveform
  {
    double time;
    double constT1 = fParams.PMTChargeToADC * fParams.PMTMeanAmplitude;
    double constT21 = 2.0 * sigma1 * sigma1;
    double constT22 = 2.0 * sigma2 * sigma2;
    for(size_t i = 0; i<fSinglePEWave.size(); i++) {
      time = static_cast<double>(i) / fSampling;
      if (time < fParams.TransitTime)
        fSinglePEWave[i] = constT1 * std::exp(-1.0 * std::pow(time - fParams.TransitTime, 2) / constT21);
      else
        fSinglePEWave[i] = constT1 * std::exp(-1.0 * std::pow(time - fParams.TransitTime, 2) / constT22);
    }
  }


  double DigiPMTSBNDAlg::Transittimespread(double fwhm)
  {
    double tts, sigma;
    sigma = fwhm / transitTimeSpread_frac;
    tts = fGaussQGen.fire(0., sigma);
    return tts;
  }


<<<<<<< HEAD
  void DigiPMTSBNDAlg::AddSPE(size_t time_bin, std::vector<double>& wave, double npe)
  {    
    size_t max = time_bin + pulsesize < wave.size() ? time_bin + pulsesize : wave.size();
    auto min_it = std::next(wave.begin(), time_bin);
    auto max_it = std::next(wave.begin(), max);
    double npe_anode = npe;
    if(fParams.MakeGainFluctuations)
      npe_anode=fPMTGainFluctuationsPtr->GainFluctuation(npe, fEngine);

    //std::cout<<npe<<" "<<npe_anode<<std::endl;
    /* std::transform(min_it, max_it,
                     fSinglePEWave.begin(), min_it,
                     [npe_an](auto a, auto b) { return a+npe_an*b; });
=======
  void DigiPMTSBNDAlg::AddSPE(double time_bin_hd, std::vector<double>& wave)
  {
    size_t time_bin=std::floor(time_bin_hd);
    size_t wvf_shift  = fPMTHDOpticalWaveformsPtr->TimeBinShift(time_bin_hd);
    
    size_t max = time_bin + pulsesize < wave.size() ? time_bin + pulsesize : wave.size();
    auto min_it = std::next(wave.begin(), time_bin);
    auto max_it = std::next(wave.begin(), max);
    if(fParams.MakeGainFluctuations){
      double npe=fPMTGainFluctuationsPtr->GainFluctuation(1,fEngine);
      std::transform(min_it, max_it,
                     fSinglePEWave_HD[wvf_shift].begin(), min_it,
                     [npe](auto a, auto b) { return a+npe*b; });
>>>>>>> 33088305
    }
    else{
      std::transform(min_it, max_it,
                   fSinglePEWave_HD[wvf_shift].begin(), min_it,
                   std::plus<double>( ));
    }*/

    std::transform(min_it, max_it,
                     fSinglePEWave.begin(), min_it,
                     [npe_anode](auto a, auto b) { return a+npe_anode*b; });
  }


  void DigiPMTSBNDAlg::CreateSaturation(std::vector<double>& wave)
  {
    if(fPositivePolarity)
      std::replace_if(wave.begin(), wave.end(),
                      [&](auto w){return w > fADCSaturation;}, fADCSaturation);
    else
      std::replace_if(wave.begin(), wave.end(),
                        [&](auto w){return w < fADCSaturation;}, fADCSaturation);
  }


  void DigiPMTSBNDAlg::AddLineNoise(std::vector<double>& wave)
  {
    // TODO: after running the profiler I can see that this is where
    // most cycles are being used.  Potentially some improvement could
    // be achieved with the below code but the array dynamic allocation
    // is not helping. The function would need to have it passed.
    // ~icaza
    //
    // double *array = new double[wave.size()]();
    // CLHEP::RandGaussQ::shootArray(fEngine, wave.size(), array, 0, fParams.PMTBaselineRMS);
    // for(size_t i = 0; i<wave.size(); i++) {
    //   wave[i] += array[i];
    // }
    // delete array;
    //
    std::transform(wave.begin(), wave.end(), wave.begin(),
                   [this](double w) -> double {
                     return w + fGaussQGen.fire(0., fParams.PMTBaselineRMS) ; });
  }


  void DigiPMTSBNDAlg::AddDarkNoise(std::vector<double>& wave)
  {
    double timeBin;
    // Multiply by 10^9 since fParams.DarkNoiseRate is in Hz (conversion from s to ns)
    double mean =  1000000000.0 / fParams.PMTDarkNoiseRate;
    double darkNoiseTime = fExponentialGen.fire(mean);
    while(darkNoiseTime < wave.size()) {
      timeBin = std::round(darkNoiseTime);
      if(timeBin < wave.size()) {AddSPE(timeBin, wave);}
      // Find next time to add dark noise
      darkNoiseTime += fExponentialGen.fire(mean);
    }
  }


  // TODO: this function is not being used anywhere! ~icaza
  double DigiPMTSBNDAlg::FindMinimumTime(
    sim::SimPhotons const& simphotons,
    int ch,
    std::string pdtype,
    std::unordered_map<int, sim::SimPhotons>& directPhotonsOnPMTS)
  {
    double t_min = 1e15;

    if(pdtype == "pmt_uncoated") {
      // TODO: use std::algorithm.  ~icaza
      for(size_t i = 0; i < simphotons.size(); i++) {
        if(simphotons[i].Time < t_min) t_min = simphotons[i].Time;
      }
    }
    else if(pdtype == "pmt_coated") {
      sim::SimPhotons auxphotons;
      if ( auto it{ directPhotonsOnPMTS.find(ch) }; it != std::end(directPhotonsOnPMTS) )
      {auxphotons = it->second;}
      auxphotons += (simphotons);
      // TODO: use std::algorithm.  ~icaza
      for(size_t i = 0; i < auxphotons.size(); i++) {
        if(auxphotons[i].Time < t_min) t_min = auxphotons[i].Time;
      }
    }
    else {
      throw cet::exception("DigiPMTSBNDAlg") << "Wrong pdtype: " << pdtype << std::endl;
    }
    return t_min;
  }


  // TODO: this function is not being used anywhere! ~icaza
  double DigiPMTSBNDAlg::FindMinimumTimeLite(
    sim::SimPhotonsLite const& litesimphotons,
    int ch,
    std::string pdtype,
    std::unordered_map<int, sim::SimPhotonsLite>& directPhotonsOnPMTS)
  {

    if(pdtype == "pmt_uncoated") {
      std::map<int, int> const& photonMap = litesimphotons.DetectedPhotons;
      auto min = std::find_if(
        photonMap.begin(),
        photonMap.end(),
        [](const auto& pm) {return pm.second != 0; });
      if(min != photonMap.end()) return double(min->first);
    }
    else if(pdtype == "pmt_coated") {
      sim::SimPhotonsLite auxphotons;
      if ( auto it{ directPhotonsOnPMTS.find(ch) }; it != std::end(directPhotonsOnPMTS) )
      {auxphotons = it->second;}
      // TODO: this might be buggy:
      // potentially adding to a uninitialized object.  ~icaza
      auxphotons += (litesimphotons);
      std::map<int, int> const& auxphotonMap = auxphotons.DetectedPhotons;
      auto min = std::find_if(
        auxphotonMap.begin(),
        auxphotonMap.end(),
        [](const auto& pm) {return pm.second != 0; });
      if(min != auxphotonMap.end()) return double(min->first);
    }
    else {
      throw cet::exception("DigiPMTSBNDAlg") << "Wrong pdtype: " << pdtype << std::endl;
    }
    return 1e5;
  }

  // -----------------------------------------------------------------------------
  // ---  opdet::DigiPMTSBNDAlgMaker
  // -----------------------------------------------------------------------------

  DigiPMTSBNDAlgMaker::DigiPMTSBNDAlgMaker
  (Config const& config)
  {
    // settings
    fBaseConfig.PMTChargeToADC           = config.pmtchargeToADC();
    fBaseConfig.PMTBaseline              = config.pmtbaseline();
    fBaseConfig.PMTADCDynamicRange       = config.pmtADCDynamicRange();
    fBaseConfig.PMTCoatedVUVEff          = config.pmtcoatedVUVEff();
    fBaseConfig.PMTCoatedVISEff          = config.pmtcoatedVISEff();
    fBaseConfig.PMTUncoatedEff           = config.pmtuncoatedEff();
    fBaseConfig.PMTSinglePEmodel         = config.PMTsinglePEmodel();
    fBaseConfig.PMTRiseTime              = config.pmtriseTime();
    fBaseConfig.PMTFallTime              = config.pmtfallTime();
    fBaseConfig.PMTMeanAmplitude         = config.pmtmeanAmplitude();
    fBaseConfig.PMTDarkNoiseRate         = config.pmtdarkNoiseRate();
    fBaseConfig.PMTBaselineRMS           = config.pmtbaselineRMS();
    fBaseConfig.TransitTime              = config.transitTime();
    fBaseConfig.TTS                      = config.tts();
    fBaseConfig.CableTime                = config.cableTime();
    fBaseConfig.PMTDataFile              = config.pmtDataFile();
<<<<<<< HEAD
    fBaseConfig.MakeGainFluctuations = config.gainFluctuationsParams.get_if_present(fBaseConfig.GainFluctuationsParams);
    fBaseConfig.SimulateNonLinearity = config.nonLinearityParams.get_if_present(fBaseConfig.NonLinearityParams);
=======
    fBaseConfig.MakeGainFluctuations     = config.makeGainFluctuations();
    config.gainFluctuationsParams.get_if_present(fBaseConfig.GainFluctuationsParams);
    config.hdOpticalWaveformParams.get_if_present(fBaseConfig.HDOpticalWaveformParams);
>>>>>>> 33088305
  }

  std::unique_ptr<DigiPMTSBNDAlg>
  DigiPMTSBNDAlgMaker::operator()(
    detinfo::LArProperties const& larProp,
    detinfo::DetectorClocksData const& clockData,
    CLHEP::HepRandomEngine* engine
    ) const
  {
    // set the configuration
    auto params = fBaseConfig;

    // set up parameters
    params.larProp = &larProp;
    params.frequency = clockData.OpticalClock().Frequency();
    params.engine = engine;

    return std::make_unique<DigiPMTSBNDAlg>(params);
  } // DigiPMTSBNDAlgMaker::create()

}<|MERGE_RESOLUTION|>--- conflicted
+++ resolved
@@ -36,6 +36,7 @@
         << fParams.larProp->ScintPreScale();
 
     fSampling = fSampling / 1000.0; //in GHz, to cancel with ns
+    fSamplingPeriod = 1./fSampling;
 
     std::string fname;
     cet::search_path sp("FW_SEARCH_PATH");
@@ -244,12 +245,14 @@
     size_t accepted_photons;
     double ttsTime = 0;
     double tphoton;
-    double timeBin;
     double ttpb=0;
 
-    std::vector<unsigned int> nPE(wave.size(), 0);
-
-    // reflected light to be added to all PMTs
+    // we want to keep the 1 ns SimPhotonLite resolution
+    // digitizer sampling period is 2 ns
+    // create a PE accumulator vector with size x2 the waveform size
+    std::vector<unsigned int> nPE_v( (size_t) fSampling*wave.size(), 0);
+
+    // here litesimphotons corresponds only to reflected light
     std::map<int, int> const& photonMap = litesimphotons.DetectedPhotons;
     for (auto const& reflectedPhotons : photonMap) {
       // TODO: check that this new approach of not using the last
@@ -257,28 +260,24 @@
       mean_photons = reflectedPhotons.second*fPMTUncoatedEff;
       accepted_photons = fPoissonQGen.fire(mean_photons);
       for(size_t i = 0; i < accepted_photons; i++) {
-        if(fParams.TTS > 0.0) ttsTime = Transittimespread(fParams.TTS);
-        ttpb = fTimeTPB->fire(); //for including TPB emission time
+        if(fParams.TTS > 0.0) ttsTime = Transittimespread(fParams.TTS); //implementing transit time spread
+        ttpb = fTimeTPB->fire(); // TPB emission time (cathode foils)
+
+        //photon time in ns (w.r.t. the waveform start time a.k.a t_min)
         tphoton = ttsTime + reflectedPhotons.first - t_min + ttpb + fParams.CableTime;
-        if(tphoton < 0.) continue; // discard if it didn't made it to the acquisition
-<<<<<<< HEAD
-        timeBin = std::floor(tphoton*fSampling);
-        //if(timeBin < wave.size()) {AddSPE(timeBin, wave);}
-        if(timeBin < wave.size()) nPE[timeBin]++;
-=======
-        timeBin = tphoton*fSampling;
-        if(timeBin < wave.size()) {AddSPE(timeBin, wave);}
->>>>>>> 33088305
-      }
-    }
-
-    for(size_t k=0; k<nPE.size(); k++){
-      if(nPE[k] > 0) {
+        
+        // store the pgoton time if it's within the readout window
+        if(tphoton > 0 && tphoton < nPE_v.size()) nPE_v[(size_t)tphoton]++;
+      }
+    }
+
+    for(size_t t=0; t<nPE_v.size(); t++){
+      if(nPE_v[t] > 0) {
         if(fParams.SimulateNonLinearity){
-          AddSPE(k, wave, fPMTNonLinearityPtr->NObservedPE(k, nPE) );
+          AddSPE(t, wave, fPMTNonLinearityPtr->NObservedPE(t, nPE_v) );
         }
         else{
-          AddSPE(k, wave, nPE[k]);
+          AddSPE(t, wave, nPE_v[t]);
         }
       }
     }
@@ -302,10 +301,12 @@
     size_t accepted_photons;
     double ttsTime = 0;
     double tphoton;
-    double timeBin;
     double ttpb;
 
-    std::vector<unsigned int> nPE(wave.size(), 0);
+    // we want to keep the 1 ns SimPhotonLite resolution
+    // digitizer sampling period is 2 ns
+    // create a PE accumulator vector with size x2 the waveform size
+    std::vector<unsigned int> nPE_v( (size_t) fSampling*wave.size(), 0);
 
     // direct light
     if ( auto it{ DirectPhotonsMap.find(ch) }; it != std::end(DirectPhotonsMap) ){
@@ -316,17 +317,13 @@
         accepted_photons = fPoissonQGen.fire(mean_photons);
         for(size_t i = 0; i < accepted_photons; i++) {
           if(fParams.TTS > 0.0) ttsTime = Transittimespread(fParams.TTS); //implementing transit time spread
-          ttpb = fTimeTPB->fire(); //for including TPB emission time
+          ttpb = fTimeTPB->fire(); // TPB emission time (PMT coating)
+
+          //photon time in ns (w.r.t. the waveform start time a.k.a t_min)
           tphoton = ttsTime + directPhotons.first - t_min + ttpb + fParams.CableTime;
-          if(tphoton < 0.) continue; // discard if it didn't made it to the acquisition
-<<<<<<< HEAD
-          timeBin = std::floor(tphoton*fSampling);
-          //if(timeBin < wave.size()) {AddSPE(timeBin, wave);}
-          if(timeBin < wave.size()) nPE[timeBin]++;
-=======
-          timeBin = tphoton*fSampling;
-          if(timeBin < wave.size()) {AddSPE(timeBin, wave);}
->>>>>>> 33088305
+
+          // store the pgoton time if it's within the readout window
+          if(tphoton > 0 && tphoton < nPE_v.size()) nPE_v[(size_t)tphoton]++;
         }
       }
     }
@@ -340,33 +337,29 @@
         accepted_photons = fPoissonQGen.fire(mean_photons);
         for(size_t i = 0; i < accepted_photons; i++) {
           if(fParams.TTS > 0.0) ttsTime = Transittimespread(fParams.TTS); //implementing transit time spread
-          ttpb = fTimeTPB->fire(); //for including TPB emission time
+          ttpb = fTimeTPB->fire(); // TPB emission time (in the cathode foils)
+          
+          //photon time in ns (w.r.t. the waveform start time a.k.a t_min)
           tphoton = ttsTime + reflectedPhotons.first - t_min + ttpb + fParams.CableTime;
-          if(tphoton < 0.) continue; // discard if it didn't made it to the acquisition
-<<<<<<< HEAD
-          timeBin = std::floor(tphoton*fSampling);
-          //if(timeBin < wave.size()) {AddSPE(timeBin, wave);}
-          if(timeBin < wave.size()) nPE[timeBin]++;
-=======
-          timeBin = tphoton*fSampling;
-          if(timeBin < wave.size()) {AddSPE(timeBin, wave);}
->>>>>>> 33088305
+
+          // store the pgoton time if it's within the readout window
+          if(tphoton > 0 && tphoton < nPE_v.size()) nPE_v[(size_t)tphoton]++;
         }
       }
     }
+    
     int NPre=0; int NPost=0;
-    for(size_t k=0; k<nPE.size(); k++){
-      if(nPE[k] > 0) {
+    for(size_t t=0; t<nPE_v.size(); t++){
+      if(nPE_v[t] > 0) {
         if(fParams.SimulateNonLinearity){
-          AddSPE(k, wave, fPMTNonLinearityPtr->NObservedPE(k, nPE) );
-          NPre=NPre+nPE[k]; NPost+=fPMTNonLinearityPtr->NObservedPE(k, nPE);
+          AddSPE(t, wave, fPMTNonLinearityPtr->NObservedPE(t, nPE_v) );
+          NPre=NPre+nPE_v[t]; NPost+=fPMTNonLinearityPtr->NObservedPE(t, nPE_v);
         }
         else{
-          AddSPE(k, wave, nPE[k]);
+          AddSPE(t, wave, nPE_v[t]);
         }
       }
     }
-
     std::cout<<" NPre: "<<NPre<<" NPost: "<<NPost<<std::endl;
 
     //Adding noise and saturation
@@ -401,44 +394,29 @@
   }
 
 
-<<<<<<< HEAD
-  void DigiPMTSBNDAlg::AddSPE(size_t time_bin, std::vector<double>& wave, double npe)
-  {    
+  void DigiPMTSBNDAlg::AddSPE(size_t time, std::vector<double>& wave, double npe)
+  {
+    // time bin HD (double precision)
+    // used to gert the time-shifted SER
+    double time_bin_hd = fSampling*time;
+    size_t wvf_shift  = fPMTHDOpticalWaveformsPtr->TimeBinShift(time_bin_hd);
+
+    std::cout<<" TimeShift: "<<time_bin_hd<<" "<<wvf_shift<<std::endl;
+    
+    // get actual time bin and waveform min/max iterators
+    size_t time_bin=std::floor(time_bin_hd);
     size_t max = time_bin + pulsesize < wave.size() ? time_bin + pulsesize : wave.size();
     auto min_it = std::next(wave.begin(), time_bin);
     auto max_it = std::next(wave.begin(), max);
+    
+    // simulate gain fluctuations
     double npe_anode = npe;
     if(fParams.MakeGainFluctuations)
       npe_anode=fPMTGainFluctuationsPtr->GainFluctuation(npe, fEngine);
 
-    //std::cout<<npe<<" "<<npe_anode<<std::endl;
-    /* std::transform(min_it, max_it,
-                     fSinglePEWave.begin(), min_it,
-                     [npe_an](auto a, auto b) { return a+npe_an*b; });
-=======
-  void DigiPMTSBNDAlg::AddSPE(double time_bin_hd, std::vector<double>& wave)
-  {
-    size_t time_bin=std::floor(time_bin_hd);
-    size_t wvf_shift  = fPMTHDOpticalWaveformsPtr->TimeBinShift(time_bin_hd);
-    
-    size_t max = time_bin + pulsesize < wave.size() ? time_bin + pulsesize : wave.size();
-    auto min_it = std::next(wave.begin(), time_bin);
-    auto max_it = std::next(wave.begin(), max);
-    if(fParams.MakeGainFluctuations){
-      double npe=fPMTGainFluctuationsPtr->GainFluctuation(1,fEngine);
-      std::transform(min_it, max_it,
+    // add SER to the waveform
+    std::transform(min_it, max_it,
                      fSinglePEWave_HD[wvf_shift].begin(), min_it,
-                     [npe](auto a, auto b) { return a+npe*b; });
->>>>>>> 33088305
-    }
-    else{
-      std::transform(min_it, max_it,
-                   fSinglePEWave_HD[wvf_shift].begin(), min_it,
-                   std::plus<double>( ));
-    }*/
-
-    std::transform(min_it, max_it,
-                     fSinglePEWave.begin(), min_it,
                      [npe_anode](auto a, auto b) { return a+npe_anode*b; });
   }
 
@@ -582,14 +560,9 @@
     fBaseConfig.TTS                      = config.tts();
     fBaseConfig.CableTime                = config.cableTime();
     fBaseConfig.PMTDataFile              = config.pmtDataFile();
-<<<<<<< HEAD
     fBaseConfig.MakeGainFluctuations = config.gainFluctuationsParams.get_if_present(fBaseConfig.GainFluctuationsParams);
     fBaseConfig.SimulateNonLinearity = config.nonLinearityParams.get_if_present(fBaseConfig.NonLinearityParams);
-=======
-    fBaseConfig.MakeGainFluctuations     = config.makeGainFluctuations();
-    config.gainFluctuationsParams.get_if_present(fBaseConfig.GainFluctuationsParams);
     config.hdOpticalWaveformParams.get_if_present(fBaseConfig.HDOpticalWaveformParams);
->>>>>>> 33088305
   }
 
   std::unique_ptr<DigiPMTSBNDAlg>
