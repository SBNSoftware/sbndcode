--- conflicted
+++ resolved
@@ -25,16 +25,10 @@
 # CreateBeamGateTriggers:    true    #Option to create unbiased readout around beam spill
 # BeamGateTriggerRepPeriod:  2.0     #Repetition Period (us) for BeamGateTriggers
 # BeamGateTriggerNReps:      10      #Number of beamgate trigger reps to produce
-<<<<<<< HEAD
+
  QEDirect:                  0.03    #PMT quantum efficiency for direct (VUV) light
  QERefl:                    0.03    #PMT quantum efficiency for reflected (TPB converted) light
- SinglePEmodel:                   0       # set =0 for ideal PMT response, set =1 for test bench measured response
-=======
- QEDirect:                  0.07    #PMT quantum efficiency for direct (VUV) light
- QERefl:                    0.15    #PMT quantum efficiency for reflected (TPB converted) light
- #QEDirect: 0.03
- #QERefl: 0.03
->>>>>>> 8143b200
+ SinglePEmodel:             0       # set =0 for ideal PMT response, set =1 for test bench measured response
 }
 
 END_PROLOG