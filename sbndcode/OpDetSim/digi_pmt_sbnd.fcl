--- conflicted
+++ resolved
@@ -1,10 +1,7 @@
 #include "detsimmodules.fcl"
 #include "pmtgainfluctuations_config.fcl"
-<<<<<<< HEAD
 #include "pmtnonlinearity_config.fcl"
-=======
 #include "HDOpticalWaveforms_config.fcl"
->>>>>>> 33088305
 
 BEGIN_PROLOG
 
@@ -41,15 +38,12 @@
   # Simulate gain fluctuations
   # (comment-out to skip gain fluctuations simulation)
   GainFluctuationsParams: @local::FirstDynodeGainFluctuations
-<<<<<<< HEAD
   
   # Simulate PMT non linear response
   # (comment-out to skip non linearities simulation)
   NonLinearityParams: @local::PMTNonLinearityTF1
 
-=======
   HDOpticalWaveformParamsPMT: @local::IncludeHDOpticalWaveforms_PMT
->>>>>>> 33088305
 }
 
 END_PROLOG