///////////////////////////////////////////////////////////////////////
// Class:       FlashPredict
// Plugin Type: producer (art v3_01_02)
// File:        FlashPredict_module.cc
//
// Generated at Mon May 20 07:11:36 2019 by David Caratelli using cetskelgen
// from cetlib version v3_05_01.
//
// Ported from MicroBooNE to SBND on 2019 Sept 19
////////////////////////////////////////////////////////////////////////

#include "art/Framework/Core/EDProducer.h"
#include "art/Framework/Core/ModuleMacros.h"
#include "art/Framework/Principal/Event.h"
#include "art/Framework/Principal/Handle.h"
#include "art/Framework/Principal/Run.h"
#include "art/Framework/Principal/SubRun.h"
#include "canvas/Utilities/InputTag.h"
#include "fhiclcpp/ParameterSet.h"
#include "messagefacility/MessageLogger/MessageLogger.h"
#include "art_root_io/TFileService.h"
//#include "art/Framework/Services/Optional/TFileService.h"
#include "lardata/Utilities/AssociationUtil.h"
#include "larpandora/LArPandoraInterface/LArPandoraHelper.h"
//#include "larpandora/LArPandoraEventBuilding/LArPandoraSliceIdHelper.h"
//#include "larpandora/LArPandoraEventBuilding/SliceIdBaseTool.h"
//#include "larpandora/LArPandoraEventBuilding/Slice.h"
#include "lardataobj/RecoBase/PFParticle.h"
#include "lardataobj/RecoBase/Track.h"
#include "lardataobj/RecoBase/Vertex.h"
#include "lardataobj/RecoBase/PFParticleMetadata.h"
#include "lardataobj/RecoBase/Hit.h"
#include "lardataobj/RecoBase/SpacePoint.h"
#include "lardataobj/RecoBase/OpHit.h"
#include "lardataobj/RecoBase/OpFlash.h"
#include "lardataobj/AnalysisBase/T0.h"
#include "lardata/Utilities/AssociationUtil.h"
#include "larcore/Geometry/Geometry.h"
#include "larcorealg/Geometry/GeometryCore.h"
#include "larcorealg/Geometry/WireGeo.h"
#include "canvas/Persistency/Common/Ptr.h"
#include "canvas/Persistency/Common/PtrVector.h"
#include "canvas/Persistency/Common/Assns.h"
#include "canvas/Persistency/Common/FindManyP.h"
#include "canvas/Persistency/Provenance/ProductID.h"
#include "art/Persistency/Common/PtrMaker.h"
#include "OpT0FinderTypes.h"
#include "sbndcode/OpDetSim/sbndPDMapAlg.h"
#include "TTree.h"
#include "TFile.h"
#include "TGraph.h"
#include "TH1.h"

#include <memory>
#include <string>

class FlashPredict;
class FlashPredict : public art::EDProducer {

public:
  explicit FlashPredict(fhicl::ParameterSet const& p);
  // The compiler-generated destructor is fine for non-base
  // classes without bare pointers or other resource use.
  // Plugins should not be copied or assigned.
  FlashPredict(FlashPredict const&) = delete;
  FlashPredict(FlashPredict&&) = delete;
  FlashPredict& operator=(FlashPredict const&) = delete;
  FlashPredict& operator=(FlashPredict&&) = delete;
  // Required functions.
  void produce(art::Event& e) override;
  // Selected optional functions.
  void beginJob() override;
  void endJob() override;

private:
  // Declare member data here.
  //  ::flashana::FlashMatchManager m_flashMatchManager; ///< The flash match manager
  // art::InputTag fFlashProducer;
  // art::InputTag fT0Producer; // producer for ACPT in-time anab::T0 <-> recob::Track assocaition
  std::string fPandoraProducer, fSpacePointProducer, fOpHitProducer, fInputFilename, fCaloProducer, fTrackProducer;
  float fBeamWindowEnd, fBeamWindowStart;
  float fLightWindowEnd, fLightWindowStart;
  float fMinFlashPE;
  float fPEscale;
  float fChargeToNPhotonsShower, fChargeToNPhotonsTrack;
  std::string fDetector; // SBND or ICARUS
  int fCryostat;  // =0 or =1 to match ICARUS reco chain selection
  bool fMakeTree, fSelectNeutrino, fUseUncoatedPMT, fUseCalo;
  std::vector<float> fPMTChannelCorrection;
  // geometry service
  const uint nMaxTPCs = 4;
  flashana::QCluster_t lightCluster[4];


  ::flashana::Flash_t GetFlashPESpectrum(const recob::OpFlash& opflash);
  void CollectDownstreamPFParticles(const lar_pandora::PFParticleMap &pfParticleMap,
                                    const art::Ptr<recob::PFParticle> &particle,
                                    lar_pandora::PFParticleVector &downstreamPFParticles) const;
  void CollectDownstreamPFParticles(const lar_pandora::PFParticleMap &pfParticleMap,
                                    const lar_pandora::PFParticleVector &parentPFParticles,
                                    lar_pandora::PFParticleVector &downstreamPFParticles) const;
  void AddDaughters(const art::Ptr<recob::PFParticle>& pfp_ptr,
                    const art::ValidHandle<std::vector<recob::PFParticle> >& pfp_h,
                    std::vector<art::Ptr<recob::PFParticle> > &pfp_v);
  bool isPDInCryoTPC(float pd_x, int icryo,int itpc, std::string detector);
  bool isChargeInCryoTPC(float qp_x, int icryo,int itpc, std::string detector);

  // root stuff
  TTree* _flashmatch_acpt_tree;
  TTree* _flashmatch_nuslice_tree;
  TH1F *ophittime;
						
  // Tree variables
  std::vector<float> _pe_reco_v, _pe_hypo_v;
  float _trk_vtx_x, _trk_vtx_y, _trk_vtx_z, _trk_end_x, _trk_end_y, _trk_end_z;
  float _nuvtx_x, _nuvtx_y, _nuvtx_z, _nuvtx_q;
  float _flash_x,_flash_y,_flash_z,_flash_pe,_flash_unpe;
  float _flash_r, _score;
  int _evt, _run, _sub;
  float _flashtime;
  float _flashpe;
  // PFP map
  std::map<unsigned int, unsigned int> _pfpmap;

  std::vector<float> dysp,dzsp,rrsp,pesp,dymean,dzmean,rrmean,pemean;
  int rr_nbins,dy_nbins,dz_nbins,pe_nbins;

};

FlashPredict::FlashPredict(fhicl::ParameterSet const& p)
  : EDProducer{p}  // ,
    // More initializers here.
{
  produces< std::vector< anab::T0 > >();
  produces< art::Assns <recob::PFParticle, anab::T0> >();
  // fFlashProducer      = p.get<art::InputTag>("FlashProducer" );
  fOpHitProducer      = p.get<std::string>("OpHitProducer","ophit");
  fPandoraProducer    = p.get<std::string>("PandoraProducer" ,"pandora"  );
  fTrackProducer         = p.get<std::string>("TrackProducer","pandoraTrack"      );
  fCaloProducer         = p.get<std::string>("CaloProducer","pandoraCalo"      );
  fSpacePointProducer = p.get<std::string>("SpacePointProducer", "pandora" );
  fBeamWindowStart = p.get<float>("BeamWindowStart", 0.0);
  fBeamWindowEnd   = p.get<float>("BeamWindowEnd", 4000.0);  // in ns
  fMinFlashPE      = p.get<float>("MinFlashPE", 0.0);
  fChargeToNPhotonsShower   = p.get<float>("ChargeToNPhotonsShower", 1.0);  // ~40000/1600
  fChargeToNPhotonsTrack    = p.get<float>("ChargeToNPhotonsTrack", 1.0);   // ~40000/1600
  fInputFilename = p.get<std::string>("InputFileName","fmplots.root");  // root file with histograms for match score calc
  fMakeTree = p.get<bool>("MakeTree",false);  
  fUseCalo = p.get<bool>("UseCalo",false);  
  fSelectNeutrino = p.get<bool>("SelectNeutrino",true);  
  fUseUncoatedPMT = p.get<bool>("UseUncoatedPMT",false);
  fLightWindowStart = p.get<float>("LightWindowStart", -0.010);  // in us w.r.t. flash time
  fLightWindowEnd   = p.get<float>("LightWindowEnd", 0.090);  // in us w.r.t flash time
  fDetector = p.get<std::string>("Detector", "SBND");
  fCryostat = p.get<int>("Cryostat",0); //set =0 ot =1 for ICARUS to match reco chain selection
  fPEscale = p.get<float>("PEscale",1.0);

  if (fDetector == "SBND" && fCryostat==1){
    throw cet::exception("FlashPredictSBND") << "SBND has only one cryostat. \n"
                                             << "Check Detector and Cryostat parameter." << std::endl;
  }

  art::ServiceHandle<art::TFileService> tfs;

  int nbins = 500*(fBeamWindowEnd-fBeamWindowStart);
  ophittime = tfs->make<TH1F>("ophittime","ophittime",nbins,fBeamWindowStart,fBeamWindowEnd); // in us
  ophittime->SetOption("HIST");

  if (fMakeTree) {
  _flashmatch_nuslice_tree = tfs->make<TTree>("nuslicetree","nu FlashPredict tree");
  _flashmatch_nuslice_tree->Branch("evt",&_evt,"evt/I");
  _flashmatch_nuslice_tree->Branch("run",&_run,"run/I");
  _flashmatch_nuslice_tree->Branch("sub",&_sub,"sub/I");
  _flashmatch_nuslice_tree->Branch("flashtime",&_flashtime,"flashtime/F");
  _flashmatch_nuslice_tree->Branch("flashpe"  ,&_flash_pe  ,"flashpe/F");
  _flashmatch_nuslice_tree->Branch("flash_x"  ,&_flash_x  ,"flash_x/F");
  _flashmatch_nuslice_tree->Branch("flash_y"  ,&_flash_y  ,"flash_y/F");
  _flashmatch_nuslice_tree->Branch("flash_z"  ,&_flash_z  ,"flash_z/F");
  _flashmatch_nuslice_tree->Branch("flash_r"  ,&_flash_r  ,"flash_r/F");
  _flashmatch_nuslice_tree->Branch("flash_unpe"  ,&_flash_unpe  ,"flash_unpe/F");
  _flashmatch_nuslice_tree->Branch("nuvtx_q",&_nuvtx_q,"nuvtx_q/F");
  _flashmatch_nuslice_tree->Branch("nuvtx_x",&_nuvtx_x,"nuvtx_x/F");
  _flashmatch_nuslice_tree->Branch("nuvtx_y",&_nuvtx_y,"nuvtx_y/F");
  _flashmatch_nuslice_tree->Branch("nuvtx_z",&_nuvtx_z,"nuvtx_z/F");
  _flashmatch_nuslice_tree->Branch("score",&_score,"score/F");
  }

  //read histograms and fill vectors for match score calculation
  std::string fname;
  cet::search_path sp("FW_SEARCH_PATH");
  sp.find_file(fInputFilename, fname);
  //  std::unique_ptr<TFile> infile(new TFile(fname.c_str(), "READ"));
  TFile *infile = new TFile(fname.c_str(), "READ");
  if(!infile->IsOpen())
    {
      throw cet::exception("FlashPredictSBND") << "Could not find the light-charge match root file '" << fname << "'!\n";
    }
  //
  TH1 *temphisto = (TH1*)infile->Get("rrp1");
  rr_nbins = temphisto->GetNbinsX();
  if (rr_nbins<=0) {
    std::cout << " problem with input histos for rr " << rr_nbins << " bins " << std::endl;
    rr_nbins=1;
    rrmean.push_back(0);
    rrsp.push_back(0.001);
  }
  else {
  for (int ib=1;ib<=rr_nbins;++ib) {
    rrmean.push_back(temphisto->GetBinContent(ib));
    float tt = temphisto->GetBinError(ib);
    if (tt<=0) { tt=100.; std::cout << "zero value for bin spread in rr" << std::endl;}
    rrsp.push_back(tt);
  }
  }
  //
  temphisto = (TH1*)infile->Get("dyp1");
  dy_nbins = temphisto->GetNbinsX();
  if (dy_nbins<=0) {
    std::cout << " problem with input histos for dy " << dy_nbins << " bins " << std::endl;
    dy_nbins=1;
    dymean.push_back(0);
    dysp.push_back(0.001);
  }
  else {
  for (int ib=1;ib<=dy_nbins;++ib) {
    dymean.push_back(temphisto->GetBinContent(ib));
    float tt = temphisto->GetBinError(ib);
    if (tt<=0) { tt=100.; std::cout << "zero value for bin spread in dy" << std::endl;}
    dysp.push_back(tt);
  }
  }
  //
  temphisto = (TH1*)infile->Get("dzp1");
  dz_nbins = temphisto->GetNbinsX();
  if (dz_nbins<=0) {
    std::cout << " problem with input histos for dz " << dz_nbins << " bins " << std::endl;
    dz_nbins=1;
    dzmean.push_back(0);
    dzsp.push_back(0.001);
  }
  else {
  for (int ib=1;ib<=dz_nbins;++ib) {
    dzmean.push_back(temphisto->GetBinContent(ib));
    float tt = temphisto->GetBinError(ib);
    if (tt<=0) { tt=100.; std::cout << "zero value for bin spread in dz" << std::endl;}
    dzsp.push_back(tt);
  }
  }
  //
  if (fDetector == "SBND" ) {
    temphisto = (TH1*)infile->Get("pep1");
    pe_nbins = temphisto->GetNbinsX();
    if (pe_nbins<=0) {
      std::cout << " problem with input histos for pe " << pe_nbins << " bins " << std::endl;
      pe_nbins=1;
      pemean.push_back(0);
      pesp.push_back(0.001);
    }
    else {
      for (int ib=1;ib<=pe_nbins;++ib) {
	pemean.push_back(temphisto->GetBinContent(ib));
	float tt = temphisto->GetBinError(ib);
	if (tt<=0) { tt=100.; std::cout << "zero value for bin spread in pe" << std::endl;}
	pesp.push_back(tt);
      }
    }
  }
  else {
    pe_nbins=1;
    pemean.push_back(0);
    pesp.push_back(0.001);
  }
  //
  infile->Close();

  // Call appropriate produces<>() functions here.

  // Call appropriate consumes<>() for any products to be retrieved by this module.
} // FlashPredict::FlashPredict(fhicl::ParameterSet const& p)

void FlashPredict::produce(art::Event & e)
{

  std::unique_ptr< std::vector<anab::T0> > T0_v(new std::vector<anab::T0>);
  std::unique_ptr< art::Assns <recob::PFParticle, anab::T0> > pfp_t0_assn_v( new art::Assns<recob::PFParticle, anab::T0>  );

  // SBND map for light detector type labels (pmt, uncoatedpmt, arapuca)
  opdet::sbndPDMapAlg map;

  // reset TTree variables
  _evt = e.event();
  _sub = e.subRun();
  _run = e.run();
  _flashtime = -9999.;
  _flashpe   = -9999.;
  _flash_unpe   = -9999.;
  _flash_r   = -9999.;
  _score = -9999.;

  // std::cout << "event no " << _evt << std::endl;

  const art::ServiceHandle<geo::Geometry> geometry;
  uint nTPCs(geometry->NTPC());
  if (nTPCs>2) {
    std::cout << "nTPC can't be larger than 2, resizing." << std::endl;
    nTPCs = 2;
  }
  geo::CryostatGeo geo_cryo = geometry->Cryostat(0);
  if (fDetector == "ICARUS" && fCryostat==1) geo_cryo = geometry->Cryostat(1);


  // grab PFParticles in event
  auto const& pfp_h = e.getValidHandle<std::vector<recob::PFParticle> >(fPandoraProducer);

  // grab spacepoints associated with PFParticles
  art::FindManyP<recob::SpacePoint> pfp_spacepoint_assn_v(pfp_h, e, fPandoraProducer);  

  auto const& spacepoint_h = e.getValidHandle<std::vector<recob::SpacePoint> >(fSpacePointProducer);
  art::FindManyP<recob::Hit> spacepoint_hit_assn_v(spacepoint_h, e, fSpacePointProducer);

  // grab tracks associated with PFParticles
  // auto const& track_h = e.getValidHandle<std::vector<recob::Track> >(fTrackProducer);
  // art::FindManyP<recob::Track> pfp_track_assn_v(track_h, e, fTrackProducer);

  // grab calorimetry info for tracks
  // auto const& calo_h = e.getValidHandle<std::vector<anab::Calorimetry> >(fCaloProducer);
  // art::FindManyP<anab::Calorimetry>  track_calo_assn_v(calo_h, e, fCaloProducer);


  // load OpHits previously created
  art::Handle<std::vector<recob::OpHit> > ophit_h;
  e.getByLabel(fOpHitProducer,ophit_h);
  if(!ophit_h.isValid()){
    mf::LogWarning("FlashPredict")
      <<"No optical hits from producer module "<<fOpHitProducer;
    e.put(std::move(T0_v));
    e.put(std::move(pfp_t0_assn_v));
    return;
  }
  std::vector<recob::OpHit> const& OpHitCollection(*ophit_h);

  _pfpmap.clear();
  for (unsigned int p=0; p < pfp_h->size(); p++)    _pfpmap[pfp_h->at(p).Self()] = p;

  // get flash time
  ophittime->Reset();
  for(size_t j = 0; j < OpHitCollection.size(); j++){
    recob::OpHit oph = OpHitCollection[j];
    double PMTxyz[3];
    geometry->OpDetGeoFromOpChannel(oph.OpChannel()).GetCenter(PMTxyz);
    if ( fDetector == "SBND" && !map.pdType(oph.OpChannel(),"pmt")) continue; // use only uncoated PMTs for SBND for flashtime
    if (!geo_cryo.ContainsPosition(PMTxyz)) continue;   // use only PMTs in the specified cryostat for ICARUS
    //    std::cout << "op hit " << j << " channel " << oph.OpChannel() << " time " << oph.PeakTime() << " pe " << fPEscale*oph.PE() << std::endl;
    if ( (oph.PeakTime()<fBeamWindowStart) || (oph.PeakTime()> fBeamWindowEnd) ) continue;

       ophittime->Fill(oph.PeakTime(),fPEscale*oph.PE());
    // float thisPE = fPEscale*oph.PE();
    // if (thisPE>1) ophittime->Fill(oph.PeakTime(),thisPE);
  }

  if (ophittime->GetEntries()<=0 || ophittime->Integral() < fMinFlashPE) {
    e.put(std::move(T0_v));
    e.put(std::move(pfp_t0_assn_v));
    return;
  }    

  auto ibin =  ophittime->GetMaximumBin();
  float flashtime = (ibin*0.002)+fBeamWindowStart;  // in us
  float lowedge = flashtime+fLightWindowStart;
  float highedge = flashtime+fLightWindowEnd;
    std::cout << "light window " << lowedge << " " << highedge << std::endl;

  // Loop over pandora pfp particles
  for (unsigned int p=0; p < pfp_h->size(); p++){
    auto const& pfp = pfp_h->at(p);
    if (pfp.IsPrimary() == false) continue;
    if ( fSelectNeutrino && (abs(pfp.PdgCode())!=12) && (abs(pfp.PdgCode())!=14) )  continue; 

    lightCluster[0].clear();
    lightCluster[1].clear();

    const art::Ptr<recob::PFParticle> pfp_ptr(pfp_h, p);
    std::vector<recob::PFParticle> pfp_v;
    std::vector<art::Ptr<recob::PFParticle> > pfp_ptr_v;    
    AddDaughters(pfp_ptr, pfp_h, pfp_ptr_v);

    //  loop over mothers and daughters, fill lightcluster for each tpc    
    for (size_t i=0; i < pfp_ptr_v.size(); i++) {
      const art::Ptr<recob::PFParticle> pfp_ptr(pfp_h, p);
      auto key = pfp_ptr_v.at(i).key();
      recob::PFParticle pfp = *pfp_ptr_v.at(i);
      pfp_v.push_back(pfp);
      /*      
      if ( fUseCalo && lar_pandora::LArPandoraHelper::IsTrack(pfp_ptr)) {
	// grab tracks associated with pfp particle
	auto const& track_ptr_v = pfp_track_assn_v.at(key);
	for (size_t tr=0; tr < track_ptr_v.size(); tr++) {
	  auto mytrack = track_ptr_v[tr];
	  auto const& trackkey = mytrack.key();
	  // grab calo objects associated with tracks
	  const std::vector< art::Ptr<anab::Calorimetry> > calo_ptr_v = track_calo_assn_v.at( trackkey );
	  for (size_t ca=0;  ca <  calo_ptr_v.size(); ca++) {
	    auto mycalo = calo_ptr_v.at( ca );
	    int npts = mycalo->dEdx().size();
	    for (int ip=0;ip<npts;++ip) {
	      Point_t pxyz=mycalo->fXYZ[ip];
	      float ds = mycalo->fTrkPitch[ip];
	      float dQdx = mycalo->fdQdx[ip];
	      float dEdx = mycalo->fdEdx[ip];
	      float alpha = dQdx/dEdx;
	      float charge = (1-alpha)*dEdx*ds;
	      // hardcode for now for SBND	      
	      float xpos = 0.0;
	      if (pxyz[0]<0) xpos = fabs(pxyz[0]+200.0);
	      else xpos = fabs(200.0-pxyz[0]);
	      lightCluster[tpcindex].emplace_back(xpos, position[1], position[2], charge);
	    }
	  }
	}
      }
      else { // this is a shower
      */
	auto const& spacepoint_ptr_v = pfp_spacepoint_assn_v.at(key);
	std::vector< art::Ptr<recob::Hit> > hit_ptr_v;
        // TODO: refactor this loop over spacepoints so that it's not
        // necessary to query the wire position every time.
        // There's just two different X wire positions on any given
        // cryostat for the collection wires.
	for (size_t sp=0; sp < spacepoint_ptr_v.size(); sp++) {
	  auto SP = spacepoint_ptr_v[sp];
	  auto const& spkey = SP.key();
	  const std::vector< art::Ptr<recob::Hit> > this_hit_ptr_v = spacepoint_hit_assn_v.at( spkey );
	  for (size_t h=0; h < this_hit_ptr_v.size(); h++) {
	    auto hit = this_hit_ptr_v.at( h );
	    // Only use hits from the collection plane
	    geo::WireID wid = hit->WireID();
	    if (geometry->SignalType(wid) != geo::kCollection) continue;
	    // Add the charged point to the vector
	    const auto &position(SP->XYZ());
            const auto tpcindex = wid.TPC;
            // throw the charge coming from another TPC
            if (!isChargeInCryoTPC(position[0], fCryostat, tpcindex, fDetector)) continue;
	    const auto charge(hit->Integral());
	    double Wxyz[3];
	    geometry->WireIDToWireGeo(wid).GetCenter(Wxyz);
            // xpos is the distance from the wire planes.
	    float xpos = fabs(position[0]-Wxyz[0]);
	    lightCluster[tpcindex].emplace_back(xpos, position[1], position[2], charge * (lar_pandora::LArPandoraHelper::IsTrack(pfp_ptr) ? fChargeToNPhotonsTrack : fChargeToNPhotonsShower));
	  } // for all hits associated to this spacepoint
	} // for all spacepoints
	//      }  // if track or shower
    } // for all pfp pointers
    
    int icountPE=0;
    float mscore[2] ={0}; 
    float charge[2]={0};
    for (size_t itpc=0; itpc<nTPCs; ++itpc) {
      double xave=0.0; double yave=0.0; double zave=0.0; double norm=0.0;
      _nuvtx_q = 0;
      for (size_t i=0; i<lightCluster[itpc].size(); ++i) {
        flashana::QCluster_t this_cl = lightCluster[itpc];
        flashana::QPoint_t qp = this_cl[i];
        xave += 0.001*qp.q*qp.x;
        yave += 0.001*qp.q*qp.y;
        zave += 0.001*qp.q*qp.z;
        norm += 0.001*qp.q;
        _nuvtx_q += qp.q;
      }
      if (norm>0) {
	_nuvtx_x=xave/norm;
	_nuvtx_y=yave/norm;
	_nuvtx_z=zave/norm;
        charge[itpc] = _nuvtx_q;
	// store PMT photon counts in the tree as well
	double PMTxyz[3];
	double unpe_tot=0;
	double sumy=0; double sumz=0; double pnorm=0;
	double sum_Ay=0; double sum_Az=0;
	double sum_By=0; double sum_Bz=0;
	double sum_D=0;  double sum=0;
	double sum_Cy=0;double sum_Cz=0;
        // TODO: change this next loop, such that it only loops
        // through channels in the current fCryostat
	for(size_t j = 0; j < OpHitCollection.size(); j++){
	  recob::OpHit oph = OpHitCollection[j];
          std::string op_type = "pmt";
          if (fDetector == "SBND") op_type = map.pdName(oph.OpChannel());
	  geometry->OpDetGeoFromOpChannel(oph.OpChannel()).GetCenter(PMTxyz);
          // check cryostat and tpc
          if (!isPDInCryoTPC(PMTxyz[0], fCryostat, itpc, fDetector)) continue;
	  // only use optical hits around the flash time
	  if ( (oph.PeakTime()<lowedge) || (oph.PeakTime()>highedge) || oph.PE()<=0 ) continue;
	  // only use PMTs for SBND
          if (op_type == "pmt") {
	    // Add up the position, weighting with PEs
	    _flash_x=PMTxyz[0];
	    pnorm+=oph.PE();
	    sum+=1.0;
	    sumy    += oph.PE()*PMTxyz[1];
	    sumz    += oph.PE()*PMTxyz[2];
	    sum_By  += PMTxyz[1];
	    sum_Bz  += PMTxyz[2];
	    sum_Ay  += oph.PE()*PMTxyz[1]*oph.PE()*PMTxyz[1];
	    sum_Az  += oph.PE()*PMTxyz[2]*oph.PE()*PMTxyz[2];
	    sum_D   +=oph.PE()*oph.PE();
	    sum_Cy  +=oph.PE()*oph.PE()*PMTxyz[1];
	    sum_Cz  +=oph.PE()*oph.PE()*PMTxyz[2];
	  }
          else if ( op_type == "barepmt") {
            unpe_tot+=oph.PE();
          }
          else if ( (op_type == "arapucaT1" || op_type == "arapucaT2") ) {
            //TODO: Use ARAPUCA
            // arape_tot+=oph.PE();
            continue;
          }
          else if ( op_type == "xarapucaT1" || op_type == "xarapucaT2")  {
            //TODO: Use XARAPUCA
            // xarape_tot+=oph.PE();
            continue;
          }
	}
	
	if (pnorm>0) {
	  _flashtime=flashtime;
	  _flash_pe=pnorm*fPEscale;
	  _flash_y=sum_Cy/sum_D;
	  _flash_z=sum_Cz/sum_D;
	  sum_By=_flash_y;        sum_Bz=_flash_z;
	  _flash_r=sqrt((sum_Ay-2.0*sum_By*sum_Cy+sum_By*sum_By*sum_D+sum_Az-2.0*sum_Bz*sum_Cz+sum_Bz*sum_Bz*sum_D)/sum_D);
	  _flash_unpe=unpe_tot*fPEscale;
	  icountPE  +=(int)(_flash_pe);
	}
	else { _flash_pe=0; _flash_y=0; _flash_z=0; _flash_unpe=0; _flash_r=0;}
	
	//      calculate match score here, put association on the event
	float slice=_nuvtx_x;
        float drift_distance = 200.0; // TODO: no hardcoded values
        if (fDetector == "ICARUS") {drift_distance=150.0;} // TODO: no hardcoded values
	_score = 0; int icount =0;
	int isl = int(dy_nbins*(slice/drift_distance));
        if (dysp[isl] > 0) {_score += abs(_flash_y-_nuvtx_y-dymean[isl])/dysp[isl];}
	icount++;
	isl = int(dz_nbins*(slice/drift_distance));
        if (dzsp[isl] > 0) {_score += abs(_flash_z-_nuvtx_z-dzmean[isl])/dzsp[isl];}
	icount++;
	isl = int(rr_nbins*(slice/drift_distance));
        if (rrsp[isl] > 0 && _flash_r > 0) {_score += abs(_flash_r-rrmean[isl])/rrsp[isl];}
	icount++;
<<<<<<< HEAD
	if (0) {  // this piece is broken?
	  //if (fDetector == "SBND") { // pe metric for sbnd only
	  isl = int(pe_nbins*(slice/drift_distance));	  
	  float myratio = 100.0*_flash_unpe;
          if (_flash_pe>1 && pesp[isl]>0) {
	    myratio/=_flash_pe;
	    _score+=abs(myratio-pemean[isl])/pesp[isl];
	    icount++;
	  }
=======
        if (fDetector == "SBND" && fUseUncoatedPMT) {
	  isl = int(pe_nbins*(slice/drift_distance));	  
	  float myratio = 100.0*_flash_unpe;
          if (pesp[isl] > 0 && _flash_pe > 0) {
            myratio /= _flash_pe;
            _score += abs(myratio-pemean[isl])/pesp[isl];
            icount++;
          }
>>>>>>> 21193853
	}
	//	_score/=icount;
	if (_flash_pe>0 ) {
	  mscore[itpc] = _score;
	  // fill tree
	  if (fMakeTree) _flashmatch_nuslice_tree->Fill();
	}
      } // if tpc charge>0
    }  // end loop over TPCs
    
    double this_score=0.0; int icount=0; double totc=0;
    for (size_t itpc=0; itpc<nTPCs; ++itpc) {
      this_score += mscore[itpc];
      totc += charge[itpc];
      if (mscore[itpc] > 0) icount++;
    }
    if (icount>0) { 
      this_score/=(icount*1.0);
      
      // create t0 and pfp-t0 association here
      T0_v->push_back(anab::T0( flashtime, icountPE, p, 0, this_score));
      //    util::CreateAssn(*this, e, *T0_v, pfp_h[p], *pfp_t0_assn_v);
      //    util::CreateAssn(*this, e, *T0_v, pfp, *pfp_t0_assn_v);
      util::CreateAssn(*this, e, *T0_v, pfp_ptr, *pfp_t0_assn_v);
    }
  } // over all PFparticles


  e.put(std::move(T0_v));
  e.put(std::move(pfp_t0_assn_v));



}// end of producer module

::flashana::Flash_t FlashPredict::GetFlashPESpectrum(const recob::OpFlash& opflash)
{
  // prepare container to store flash
  ::flashana::Flash_t flash;
  flash.time = opflash.Time();
  // geometry service
  const art::ServiceHandle<geo::Geometry> geometry;
  uint nOpDets(geometry->NOpDets());
  std::vector<float> PEspectrum;
  PEspectrum.resize(nOpDets);
  // apply gain to OpDets
  for (uint OpChannel = 0; OpChannel < nOpDets; ++OpChannel)
  {
    uint opdet = geometry->OpDetFromOpChannel(OpChannel);
    PEspectrum[opdet] = opflash.PEs().at(OpChannel);
  }
  _pe_reco_v = PEspectrum;

  // Reset variables
  flash.x = flash.y = flash.z = 0;
  flash.x_err = flash.y_err = flash.z_err = 0;
  float totalPE = 0.;
  float sumy = 0., sumz = 0., sumy2 = 0., sumz2 = 0.;
  for (unsigned int opdet = 0; opdet < PEspectrum.size(); opdet++)
  {
    double PMTxyz[3];
    geometry->OpDetGeoFromOpDet(opdet).GetCenter(PMTxyz);
    // Add up the position, weighting with PEs
    sumy += PEspectrum[opdet] * PMTxyz[1];
    sumy2 += PEspectrum[opdet] * PMTxyz[1] * PMTxyz[1];
    sumz += PEspectrum[opdet] * PMTxyz[2];
    sumz2 += PEspectrum[opdet] * PMTxyz[2] * PMTxyz[2];
    totalPE += PEspectrum[opdet];
  }

  flash.y = sumy / totalPE;
  flash.z = sumz / totalPE;
  // This is just sqrt(<x^2> - <x>^2)
  if ((sumy2 * totalPE - sumy * sumy) > 0.)
    flash.y_err = std::sqrt(sumy2 * totalPE - sumy * sumy) / totalPE;
  if ((sumz2 * totalPE - sumz * sumz) > 0.)
    flash.z_err = std::sqrt(sumz2 * totalPE - sumz * sumz) / totalPE;
  // Set the flash properties
  flash.pe_v.resize(nOpDets);
  flash.pe_err_v.resize(nOpDets);
  // Fill the flash with the PE spectrum
  for (unsigned int i = 0; i < nOpDets; ++i)
  {
    const auto PE(PEspectrum.at(i));
    flash.pe_v.at(i) = PE;
    flash.pe_err_v.at(i) = std::sqrt(PE);
  }
  if (flash.pe_v.size() != nOpDets)
    throw cet::exception("FlashNeutrinoId") << "Number of channels in beam flash doesn't match the number of OpDets!" << std::endl;
  return flash;

}// ::flashana::Flash_t FlashPredict::GetFlashPESpectrum


void FlashPredict::CollectDownstreamPFParticles(const lar_pandora::PFParticleMap &pfParticleMap,
                                                const art::Ptr<recob::PFParticle> &particle,
                                                lar_pandora::PFParticleVector &downstreamPFParticles) const
{
  if (std::find(downstreamPFParticles.begin(), downstreamPFParticles.end(), particle) == downstreamPFParticles.end())
    downstreamPFParticles.push_back(particle);
  for (const auto &daughterId : particle->Daughters())
  {
    const auto iter(pfParticleMap.find(daughterId));
    if (iter == pfParticleMap.end())
      throw cet::exception("FlashNeutrinoId") << "Scrambled PFParticle IDs" << std::endl;
    this->CollectDownstreamPFParticles(pfParticleMap, iter->second, downstreamPFParticles);
  }
} // void FlashPredict::CollectDownstreamPFParticles

void FlashPredict::CollectDownstreamPFParticles(const lar_pandora::PFParticleMap &pfParticleMap,
                                                const lar_pandora::PFParticleVector &parentPFParticles,
                                                lar_pandora::PFParticleVector &downstreamPFParticles) const
{
  for (const auto &particle : parentPFParticles)
    this->CollectDownstreamPFParticles(pfParticleMap, particle, downstreamPFParticles);
} // void FlashPredict::CollectDownstreamPFParticles

void FlashPredict::AddDaughters(const art::Ptr<recob::PFParticle>& pfp_ptr,  const art::ValidHandle<std::vector<recob::PFParticle> >& pfp_h, std::vector<art::Ptr<recob::PFParticle> > &pfp_v) {
  
  auto daughters = pfp_ptr->Daughters();
  pfp_v.push_back(pfp_ptr);
  for(auto const& daughterid : daughters) {
    if (_pfpmap.find(daughterid) == _pfpmap.end()) {
      std::cout << "Did not find DAUGHTERID in map! error"<< std::endl;
      continue;
    }
    const art::Ptr<recob::PFParticle> pfp_ptr(pfp_h, _pfpmap.at(daughterid) );
    AddDaughters(pfp_ptr, pfp_h, pfp_v);
  } // for all daughters
  return;
} // void FlashPredict::AddDaughters

// TODO: no hardcoding
// TODO: collapse with the next
bool FlashPredict::isPDInCryoTPC(float pd_x, int icryo, int itpc, std::string detector)
{
  // check whether this optical detector views the light inside this tpc.
  std::ostringstream lostPDMessage;
  lostPDMessage << "\nThere's an " << detector << "photo detector that belongs nowhere. \n"
                 << "icryo: " << icryo << "\n"
                 << "itpc: "  << itpc << "\n"
                 << "pd_x: " << pd_x << std::endl;

  if (detector == "ICARUS") {
    if (icryo == 0) {
      if (itpc == 0 && -400 < pd_x && pd_x < -300 ) return true;
      else if (itpc == 1 && -100 < pd_x && pd_x < 0) return true;
      // else {std::cout << lostPDMessage.str(); return false;}
    }
    else if (icryo == 1) {
      if (itpc == 0 && 0 < pd_x && pd_x < 100) return true;
      else if (itpc == 1 && 300 < pd_x && pd_x < 400) return true;
      // else {std::cout << lostPDMessage.str(); return false;}
    }
  }
  else if (detector == "SBND") {
    if ((itpc == 0 && -213. < pd_x && pd_x < 0) || (itpc == 1 && 0 < pd_x && pd_x < 213) ) return true;
    //    else {std::cout << lostPDMessage.str(); return false;}
    else { return false;}
  }
  return false;
}

// TODO: no hardcoding
// TODO: collapse with the previous
// TODO: figure out what to do with the charge that falls into the crevices 
bool FlashPredict::isChargeInCryoTPC(float qp_x, int icryo, int itpc, std::string detector)
{
  std::ostringstream lostChargeMessage;
  lostChargeMessage << "\nThere's " << detector << " charge that belongs nowhere. \n"
                 << "icryo: " << icryo << "\n"
                 << "itpc: "  << itpc << "\n"
                 << "qp_x: " << qp_x << std::endl;

  if (detector == "ICARUS") {
    if (icryo == 0) {
      if (itpc == 0 && -368.49 <= qp_x && qp_x <= -220.29 ) return true;
      else if (itpc == 1 && -220.14 <= qp_x && qp_x <= -71.94) return true;
      // else {std::cout << lostChargeMessage.str(); return false;}
    }
    else if (icryo == 1) {
      if (itpc == 0 && 71.94 <= qp_x && qp_x <= 220.14) return true;
      else if (itpc == 1 && 220.29 <= qp_x && qp_x <= 368.49) return true;
      // else {std::cout << lostChargeMessage.str(); return false;}
    }
  }
  else if (detector == "SBND") {
    if ((itpc == 0 && qp_x < 0) || (itpc == 1 && qp_x > 0) ) return true;
    else {return false;}
    //    else {std::cout << lostChargeMessage.str(); return false;}
  }
  return false;
}

void FlashPredict::beginJob()
{
  // Implementation of optional member function here.




}

void FlashPredict::endJob()
{
  // Implementation of optional member function here.
}

DEFINE_ART_MODULE(FlashPredict)<|MERGE_RESOLUTION|>--- conflicted
+++ resolved
@@ -547,17 +547,6 @@
 	isl = int(rr_nbins*(slice/drift_distance));
         if (rrsp[isl] > 0 && _flash_r > 0) {_score += abs(_flash_r-rrmean[isl])/rrsp[isl];}
 	icount++;
-<<<<<<< HEAD
-	if (0) {  // this piece is broken?
-	  //if (fDetector == "SBND") { // pe metric for sbnd only
-	  isl = int(pe_nbins*(slice/drift_distance));	  
-	  float myratio = 100.0*_flash_unpe;
-          if (_flash_pe>1 && pesp[isl]>0) {
-	    myratio/=_flash_pe;
-	    _score+=abs(myratio-pemean[isl])/pesp[isl];
-	    icount++;
-	  }
-=======
         if (fDetector == "SBND" && fUseUncoatedPMT) {
 	  isl = int(pe_nbins*(slice/drift_distance));	  
 	  float myratio = 100.0*_flash_unpe;
@@ -566,7 +555,6 @@
             _score += abs(myratio-pemean[isl])/pesp[isl];
             icount++;
           }
->>>>>>> 21193853
 	}
 	//	_score/=icount;
 	if (_flash_pe>0 ) {
