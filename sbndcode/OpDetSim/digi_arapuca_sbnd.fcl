#include "detsimmodules.fcl"
#include "HDOpticalWaveforms_config.fcl"

BEGIN_PROLOG

sbnd_digiarapuca_alg:
{
  # module_type:        "DigiArapucaSBNDAlg"
  #Assume 25v bias with sensl c series SiPM. Values should be changed if SiPMs are to be ganged and/or of different manufacturer
  #Values of MaxAmplitude and BackTime to be confirmed

<<<<<<< HEAD
  ArapucaBaselineRMS:        0.65     # 2.6/4 as PMTs with 14bits ADC have 4 ADC counts and most XA channels will be 12 bits
  ArapucaDarkNoiseRate:      10.0    #in Hz
  CrossTalk:                 0.2     #20% probability
=======
  # For details in the values measured at CIEMAT: https://sbn-docdb.fnal.gov/cgi-bin/sso/ShowDocument?docid=35183

  ArapucaBaselineRMS:        0.65     # 2.6/4 as PMTs with 14bits ADC have 4 ADC counts and most XA channels will be 12 bits
  ArapucaDarkNoiseRate:      10.0    #in Hz
  CrossTalk:                 0.424   #measured at CIEMAT, SensL SiPMs at 5.75 OV
>>>>>>> de944d6b
  ArapucaBaseline:           700     #supposing a 12-bits ADC and 20% overshoot, 4069/6 ~700 
  ArapucaPulseLength:        4000.0  #ns
  ArapucaPeakTime:           260.0   #ns
  ArapucaMeanAmplitude:      18      #ADC counts 
  ArapucaRiseTime:           9.0     #ns
  ArapucaFallTime:	         476.0   #ns
  ArapucaSaturationHigh:     4095    #ADC saturation for 12 bit ADCs, high limit (2**12-1, ADC starts at 0)
  ArapucaSaturationLow:      0.      #ADC saturation for 12 bit ADCs, low limit
<<<<<<< HEAD
  XArapucaVUVEffVUV:         0.021   #VUV XArapuca efficiency to VUV light
  XArapucaVUVEffVis:         0.007   #VUV XArapuca efficiency to vis light (half the visible efficiency)
  XArapucaVISEff:            0.014   #XArapuca VIS efficiency (taking into account 70% mesh transparency 0.02*0.7)
=======
  XArapucaVUVEffVUV:         0.01752  # 2.19% x 0.8(APA mesh transparency not simulated in G4) VUV XArapuca efficiency to VUV light, measured at CIEMAT
  XArapucaVUVEffVis:         0.00271  # 0.43% x 0.8 x 0.79 (APA mesh transparency + CPA  TPB area factor): VUV XArapuca efficiency to vis light, measured at CIEMAT
  XArapucaVISEff:            0.01264  # 2.00% x 0.8 x 0.79 (APA mesh transparency + CPA  TPB area factor): XArapuca VIS efficiency (taking into account 70% mesh transparency 0.02*0.7)
>>>>>>> de944d6b
  DecayTXArapucaVIS:         8.5     # decay time of EJ280 in ns
  ArapucaDataFile:           "OpDetSim/digi_arapuca_sbnd.root" # located in sbnd_data
  ArapucaSinglePEmodel:      true    # false for ideal response true for response from XTDBoard cold tests
  DaphneFrequency:           62.5    #in MHz. Frequency of the Daphne Readouts
  MakeAmpFluctuations:       true
  AmpFluctuation:            0.099   #STD of the first PE Gaussian
  HDOpticalWaveformParamsXARAPUCA: @local::IncludeHDOpticalWaveforms_XARAPUCA
}

END_PROLOG<|MERGE_RESOLUTION|>--- conflicted
+++ resolved
@@ -9,17 +9,11 @@
   #Assume 25v bias with sensl c series SiPM. Values should be changed if SiPMs are to be ganged and/or of different manufacturer
   #Values of MaxAmplitude and BackTime to be confirmed
 
-<<<<<<< HEAD
-  ArapucaBaselineRMS:        0.65     # 2.6/4 as PMTs with 14bits ADC have 4 ADC counts and most XA channels will be 12 bits
-  ArapucaDarkNoiseRate:      10.0    #in Hz
-  CrossTalk:                 0.2     #20% probability
-=======
   # For details in the values measured at CIEMAT: https://sbn-docdb.fnal.gov/cgi-bin/sso/ShowDocument?docid=35183
 
   ArapucaBaselineRMS:        0.65     # 2.6/4 as PMTs with 14bits ADC have 4 ADC counts and most XA channels will be 12 bits
   ArapucaDarkNoiseRate:      10.0    #in Hz
   CrossTalk:                 0.424   #measured at CIEMAT, SensL SiPMs at 5.75 OV
->>>>>>> de944d6b
   ArapucaBaseline:           700     #supposing a 12-bits ADC and 20% overshoot, 4069/6 ~700 
   ArapucaPulseLength:        4000.0  #ns
   ArapucaPeakTime:           260.0   #ns
@@ -28,15 +22,9 @@
   ArapucaFallTime:	         476.0   #ns
   ArapucaSaturationHigh:     4095    #ADC saturation for 12 bit ADCs, high limit (2**12-1, ADC starts at 0)
   ArapucaSaturationLow:      0.      #ADC saturation for 12 bit ADCs, low limit
-<<<<<<< HEAD
-  XArapucaVUVEffVUV:         0.021   #VUV XArapuca efficiency to VUV light
-  XArapucaVUVEffVis:         0.007   #VUV XArapuca efficiency to vis light (half the visible efficiency)
-  XArapucaVISEff:            0.014   #XArapuca VIS efficiency (taking into account 70% mesh transparency 0.02*0.7)
-=======
   XArapucaVUVEffVUV:         0.01752  # 2.19% x 0.8(APA mesh transparency not simulated in G4) VUV XArapuca efficiency to VUV light, measured at CIEMAT
   XArapucaVUVEffVis:         0.00271  # 0.43% x 0.8 x 0.79 (APA mesh transparency + CPA  TPB area factor): VUV XArapuca efficiency to vis light, measured at CIEMAT
   XArapucaVISEff:            0.01264  # 2.00% x 0.8 x 0.79 (APA mesh transparency + CPA  TPB area factor): XArapuca VIS efficiency (taking into account 70% mesh transparency 0.02*0.7)
->>>>>>> de944d6b
   DecayTXArapucaVIS:         8.5     # decay time of EJ280 in ns
   ArapucaDataFile:           "OpDetSim/digi_arapuca_sbnd.root" # located in sbnd_data
   ArapucaSinglePEmodel:      true    # false for ideal response true for response from XTDBoard cold tests
