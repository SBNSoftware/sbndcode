--- conflicted
+++ resolved
@@ -20,10 +20,7 @@
         sbndcode_CRTUtils
         sbnobj::Common_CRT
         sbnobj::SBND_CRT
-<<<<<<< HEAD
-=======
         sbndaq_artdaq_core::sbndaq-artdaq-core_Obj_SBND
->>>>>>> de944d6b
         nusimdata::SimulationBase
         art::Framework_Core
         art::Framework_Principal
