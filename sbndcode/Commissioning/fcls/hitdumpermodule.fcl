--- conflicted
+++ resolved
@@ -26,16 +26,9 @@
     MCTrackModuleLabel:       "mcreco"
     MCShowerModuleLabel:      "mcreco"
  
-<<<<<<< HEAD
     KeepCRTStripHits:         false
     KeepCRTSpacePoints:       false
     KeepCRTTracks:            false
-=======
-    keepCRThits:              true
-    keepCRTstrips:            false
-    makeCRTtracks:            false
-    readCRTtracks:            true
->>>>>>> 5608741e
     readOpHits:               true
     readpmtTrigger:           false
     readpmtSoftTrigger:       false
@@ -54,9 +47,6 @@
     SkipInduction:            false
     SelectEvents: []
 }
- hitdumper_data: @local::hitdumper
- hitdumper_data.OpHitsModuleLabel: ["ophitpmt"] #only have PMT data as of 05/30/2024 
- hitdumper_data.readTruth: false 
 
 hitdumper_data: @local::hitdumper
 hitdumper_data.OpHitsModuleLabel: ["ophitpmt"] #only have PMT data as of 05/30/2024
