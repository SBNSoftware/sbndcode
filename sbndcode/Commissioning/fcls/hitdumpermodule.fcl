--- conflicted
+++ resolved
@@ -49,12 +49,9 @@
     readTruth:                true
     readMCParticle:           false
     savePOTinfo:              true
-<<<<<<< HEAD
-    checkTransparency:        false
-    HasTDC:                   false
-=======
+
     checkTransparency:        true
->>>>>>> 3d7d182a
+
 
     window:                   20
 
