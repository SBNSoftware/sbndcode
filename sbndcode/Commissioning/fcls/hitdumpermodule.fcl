--- conflicted
+++ resolved
@@ -28,14 +28,9 @@
     makeCRTtracks:            true
     readCRTtracks:            true
     readOpHits:               true
-<<<<<<< HEAD
-    readpmtTrigger:	          false
-    readpmtSoftTrigger:       false
-=======
     readpmtTrigger:	      true
     readpmtSoftTrigger:       true
     readcrtSoftTrigger:	      false
->>>>>>> 4f9cc0bc
     readMuonTracks:           false
     readMuonHits:             false
     readTruth:                true
