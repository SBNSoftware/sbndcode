BEGIN_PROLOG

hitdumper:
{
    module_type:              "HitDumper"

    MaxHits: 100000
    MaxOpHits: 100000
    MaxSamples: 5001
    MaxCRTHits: 5000
    MaxCRTTracks: 100

    DigitModuleLabel:         "daq"
    HitsModuleLabel:          "fasthit"
<<<<<<< HEAD
    OpHitsModuleLabel:        ["ophitpmt", "ophitarapuca"]
    CRTHitModuleLabel:        "crtspacepoints" #"crthit"
=======
    OpHitsModuleLabel:        ["ophitpmt", "ophitxarapuca"]
    CRTHitModuleLabel:        "crthit"
>>>>>>> aa33e497
    CRTStripModuleLabel:      "crt"
    CRTTrackModuleLabel:      "crttracks"
    pmtTriggerModuleLabel:    "pmttriggerproducer"
    pmtSoftTriggerModuleLabel:"pmtSoftwareTrigger"
    crtSoftTriggerModuleLabel:"MetricProducer"
    MuonTrackModuleLabel:     "MuonTrackProducer"
    GenieGenModuleLabel:      "generator"
    MCParticleModuleLabel:    "largeant"
    MCTrackModuleLabel:       "mcreco"
    MCShowerModuleLabel:      "mcreco"
 
    keepCRThits:              true
    keepCRTstrips:            false
    makeCRTtracks:            true
    readCRTtracks:            true
    readOpHits:               true
    readpmtTrigger:	          true
    readpmtSoftTrigger:       true
    readcrtSoftTrigger:	      false
    readMuonTracks:           false
    readMuonHits:             false
    readTruth:                true
    readMCParticle:           false
    savePOTinfo:              true
    checkTransparency:        false

    window:                   100

    KeepTaggerTypes:          [0, 1, 2, 3, 4, 5, 6]

    SkipInduction:            false
    SelectEvents: []
}

END_PROLOG<|MERGE_RESOLUTION|>--- conflicted
+++ resolved
@@ -12,13 +12,8 @@
 
     DigitModuleLabel:         "daq"
     HitsModuleLabel:          "fasthit"
-<<<<<<< HEAD
-    OpHitsModuleLabel:        ["ophitpmt", "ophitarapuca"]
     CRTHitModuleLabel:        "crtspacepoints" #"crthit"
-=======
     OpHitsModuleLabel:        ["ophitpmt", "ophitxarapuca"]
-    CRTHitModuleLabel:        "crthit"
->>>>>>> aa33e497
     CRTStripModuleLabel:      "crt"
     CRTTrackModuleLabel:      "crttracks"
     pmtTriggerModuleLabel:    "pmttriggerproducer"
