--- conflicted
+++ resolved
@@ -7,11 +7,7 @@
 # physics.producers.opdaq.TriggerThresholdADCArapuca: 500
 
 # Lower the PMT threshold to save the full waveform
-<<<<<<< HEAD
-physics.producers.opdaq.TriggerThresholdADCPMT: 0
-=======
 # physics.producers.opdaq.TriggerThresholdADCPMT: 0
->>>>>>> 8137df21
 
 # Do not apply optical triggers (done to save the full waveform)
 physics.producers.opdaq.ApplyTriggers: false