--- conflicted
+++ resolved
@@ -606,10 +606,6 @@
         keep_tagger = true;
       }
     }
-<<<<<<< HEAD
-    //std::cout << "Tagger name " << tagger.first << ", ip " << ip << ", kept? " << (keep_tagger ? "yes" : "no") << std::endl;
-=======
->>>>>>> 24a6dfbd
 
     // std::cout << "Tagger name " << taggerName << ", ip " << ip << ", kept? " << (keep_tagger ? "yes" : "no") << std::endl;
     if (ip != sbnd::crt::kUndefinedTagger && keep_tagger) {
