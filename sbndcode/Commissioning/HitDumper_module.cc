////////////////////////////////////////////////////////////////////////
// Class:       Hitdumper
// Module Type: analyzer
// File:        Hitdumper_module.cc
//
////////////////////////////////////////////////////////////////////////
#ifndef Hitdumper_Module
#define Hitdumper_Module

// Framework includes
#include "art/Framework/Core/EDAnalyzer.h"
#include "art/Framework/Core/ModuleMacros.h"
#include "art/Framework/Principal/Event.h"
#include "art/Framework/Principal/Run.h"
#include "art/Framework/Principal/SubRun.h"
#include "fhiclcpp/ParameterSet.h"
#include "art/Framework/Principal/Handle.h"
#include "canvas/Persistency/Common/Ptr.h"
#include "canvas/Persistency/Common/PtrVector.h"
#include "art/Framework/Services/Registry/ServiceHandle.h"
#include "art_root_io/TFileService.h"
#include "messagefacility/MessageLogger/MessageLogger.h"
#include "canvas/Persistency/Common/FindMany.h"
#include "canvas/Persistency/Common/FindManyP.h"

// LArSoft includes
#include "larcore/Geometry/Geometry.h"
#include "larcore/CoreUtils/ServiceUtil.h" // lar::providerFrom()
#include "larcorealg/Geometry/PlaneGeo.h"
#include "larcorealg/Geometry/WireGeo.h"
#include "lardataobj/RecoBase/Hit.h"
#include "lardataobj/RecoBase/OpHit.h"
#include "larcoreobj/SimpleTypesAndConstants/geo_types.h"
#include "larcore/Geometry/Geometry.h"
#include "larcorealg/Geometry/GeometryCore.h"
#include "lardata/DetectorInfoServices/DetectorPropertiesService.h"
#include "lardata/DetectorInfoServices/DetectorClocksService.h"
#include "lardataobj/Simulation/AuxDetSimChannel.h"
#include "larcore/Geometry/AuxDetGeometry.h"
#include "lardataobj/RawData/RawDigit.h"
#include "lardataobj/RawData/raw.h"
#include "larcoreobj/SummaryData/POTSummary.h"

// SBN/SBND includes
#include "sbnobj/SBND/CRT/CRTData.hh"
#include "sbnobj/Common/CRT/CRTHit.hh"
#include "sbnobj/Common/CRT/CRTTrack.hh"
#include "sbndcode/CRT/CRTUtils/CRTCommonUtils.h"
#include "sbndcode/Geometry/GeometryWrappers/CRTGeoAlg.h"
#include "sbndcode/OpDetSim/sbndPDMapAlg.hh"
#include "sbnobj/SBND/Commissioning/MuonTrack.hh"
#include "sbnobj/SBND/Trigger/pmtTrigger.hh"
#include "sbnobj/SBND/Trigger/pmtSoftwareTrigger.hh"
#include "sbnobj/SBND/Trigger/CRTmetric.hh"

// Truth includes
//#include "larsim/MCCheater/BackTrackerService.h"
//#include "larsim/MCCheater/ParticleInventoryService.h"
#include "nusimdata/SimulationBase/GTruth.h"
#include "nusimdata/SimulationBase/MCTruth.h"
#include "nusimdata/SimulationBase/MCFlux.h"
#include "lardataobj/Simulation/SimChannel.h"
#include "lardataobj/Simulation/AuxDetSimChannel.h"

// ROOT includes
#include "TTree.h"
#include "TTimeStamp.h"
#include "TH1.h"
#include "TH2.h"
#include "TLorentzVector.h"
#include "TVector3.h"
#include "TGeoManager.h"

// C++ Includes
#include <map>
#include <vector>
#include <algorithm>
#include <iostream>
#include <string>
#include <cmath>

const int MAX_INT = std::numeric_limits<int>::max();
const long int TIME_CORRECTION = (long int) std::numeric_limits<int>::max() * 2;
const int DEFAULT_VALUE = -9999;

enum CRTOrientation {
  kCRTNotDefined = -1,   ///< Not defined
  kCRTHorizontal = 0,    ///< Horizontal Tagger
  kCRTVertical = 1,      ///< VertivalTagger
};

enum PhotoDetectorType {
  kPDNotDefined = -1,   ///< Not defined
  kPMTCoated = 0,       ///< Coated PMT
  kPMTUnCoated = 1,     ///< Uncoated PMT
  kXArapucaVis,         ///< Arapuca Vis
  kXArapucaVuv,         ///< Arapuca VUV
};

class Hitdumper : public art::EDAnalyzer {
public:
  explicit Hitdumper(fhicl::ParameterSet const & p);
  virtual ~Hitdumper();

  // This method is called once, at the start of the job. In this
  // example, it will define the histograms and n-tuples we'll write.
  void beginJob() override;

  // This method is called once, at the start of each run. It's a
  // good place to read databases or files that may have
  // run-dependent information.
  // void beginRun(const art::Run& run);

  // This method reads in any parameters from the .fcl files. This
  // method is called 'reconfigure' because it might be called in the
  // middle of a job; e.g., if the user changes parameter values in an
  // interactive event display.
  void reconfigure(fhicl::ParameterSet const& pset);

  // The analysis routine, called once per event.
  void analyze (const art::Event& evt) override;

  // Called at the beginning of every subrun
  virtual void beginSubRun(art::SubRun const& sr) override;
private:

  /// Resets the variables that are saved to the TTree
  void ResetVars();
  /// Resets wire hits tree variables
  void ResetWireHitsVars(int n);
  /// Resets crt strips tree variables
  void ResetCRTStripsVars(int n);
  /// Resets custom crt tracks tree variables
  void ResetCRTCustomTracksVars(int n);
  /// Resets crt tracks tree variables
  void ResetCRTTracksVars(int n);
  /// Resets crt hits tree variables
  void ResetCRTHitsVars(int n);
  /// Resets optical hits tree variables
  void ResetOpHitsVars(int n);
  /// Resets pmt hardware trigger variables
  void ResetPmtTriggerVars(int n);
  /// Rests pmt software trigger variables
  void ResetPmtSoftTriggerVars();
  /// Resets crt software trigger variables
  void ResetCrtSoftTriggerVars();
  /// Resets crossing muon tracks tree variables
  void ResetMuonTracksVars(int n);
  /// Resets crossing muon hit tree variables 
  void ResetMuonHitVars(int n); 
  /// Resize the data structure for MCNeutrino particles
  void ResizeMCNeutrino(int nNeutrinos);
  /// Resize the data structure for Genie primaries
  void ResizeGenie(int nPrimaries);

  opdet::sbndPDMapAlg _pd_map;

  TTree* fTree;
  //run information
  int _run;        ///< The run number
  int _subrun;     ///< The subrun number
  int _event;      ///< The event number
  double _evttime; ///< The event time
  int _t0;         ///< The t0

  // Wire hits variables
  int                 _nhits;                   ///< Number of reco hits in the event
  std::vector<int>    _hit_cryostat;            ///< Cryostat where the hit belongs to
  std::vector<int>    _hit_tpc;                 ///< TPC where the hit belongs to
  std::vector<int>    _hit_plane;               ///< Plane where the hit belongs to
  std::vector<int>    _hit_wire;                ///< Wire where the hit belongs to
  std::vector<int>    _hit_channel;             ///< Channel where the hit belongs to
  std::vector<double> _hit_peakT;               ///< Hit peak time
  std::vector<double> _hit_charge;              ///< Hit charge
  std::vector<double> _hit_ph;                  ///< Hit ph?
  std::vector<double> _hit_width;               ///< Hit width
  std::vector<double> _hit_full_integral;       ///< Hit charge integral
  std::vector<int>    _waveform_number;         ///< Number for each waveform, to allow for searching
  std::vector<double> _adc_on_wire;             ///< ADC on wire to draw waveform
  std::vector<int>    _time_for_waveform;       ///<Time for waveform to plot
  int                 _adc_count;               ///<Used for plotting waveforms
  std::vector<int>    _waveform_integral;       ///<Used to see progression of the waveform integral
  std::vector<int>    _adc_count_in_waveform;   ///<Used to view all waveforms on a hitplane together


  // CRT strip variables
  int _nstrips;                          ///< Number of CRT strips
  std::vector<int> _crt_plane;           ///< CRT plane
  std::vector<int> _crt_module;          ///< CRT module
  std::vector<int> _crt_strip;           ///< CRT strip
  std::vector<int> _crt_orient;          ///< CRT orientation (0 for y (horizontal) and 1 for x (vertical))
  std::vector<double> _crt_time;         ///< CRT time
  std::vector<double> _crt_adc;          ///< CRT adc
  std::vector<double> _crt_pos_x;          ///< CRT position X
  std::vector<double> _crt_pos_y;          ///< CRT position Y
  std::vector<double> _crt_pos_z;          ///< CRT position Z

  // CRT track variables
  int _nctrks;                          ///< Number of created CRT tracks
  std::vector<double> _ctrk_x1;         ///< CRT track x1
  std::vector<double> _ctrk_y1;         ///< CRT track y1
  std::vector<double> _ctrk_z1;         ///< CRT track z1
  std::vector<double> _ctrk_t1;         ///< CRT track t1
  std::vector<double> _ctrk_adc1;       ///< CRT track adc1
  std::vector<int> _ctrk_mod1x;         ///< CRT track mod2x
  std::vector<double> _ctrk_x2;         ///< CRT track x2
  std::vector<double> _ctrk_y2;         ///< CRT track y2
  std::vector<double> _ctrk_z2;         ///< CRT track z2
  std::vector<double> _ctrk_t2;         ///< CRT track t2
  std::vector<double> _ctrk_adc2;       ///< CRT track adc2
  std::vector<int> _ctrk_mod2x;         ///< CRT track mod2x

  // CRT hits variables
  int _nchits;                           ///< Number of CRT hits
  std::vector<double> _chit_x;           ///< CRT hit x
  std::vector<double> _chit_y;           ///< CRT hit y
  std::vector<double> _chit_z;           ///< CRT hit z
  std::vector<double> _chit_time;        ///< CRT hit time
  // std::vector<double> _chit_adc;         ///< CRT hit adc
  std::vector<int> _chit_plane;          ///< CRT hit plane

  // CRT track variables
  int _ncts;                            ///< Number of CRT tracks
  std::vector<double> _ct_time;         ///< CRT track time
  std::vector<double> _ct_pes;          ///< CRT track PEs
  std::vector<double> _ct_x1;           ///< CRT track x1
  std::vector<double> _ct_y1;           ///< CRT track y1
  std::vector<double> _ct_z1;           ///< CRT track z1
  std::vector<double> _ct_x2;           ///< CRT track x2
  std::vector<double> _ct_y2;           ///< CRT track y2
  std::vector<double> _ct_z2;           ///< CRT track z2

  int _nophits;                               ///< Number of Optical Hits
  std::vector<int> _ophit_opch;               ///< OpChannel of the optical hit
  std::vector<int> _ophit_opdet;              ///< OpDet of the optical hit
  std::vector<double> _ophit_peakT;           ///< Peak time of the optical hit
  std::vector<double> _ophit_width;           ///< Width of the optical hit
  std::vector<double> _ophit_area;            ///< Area of the optical hit
  std::vector<double> _ophit_amplitude;       ///< Amplitude of the optical hit
  std::vector<double> _ophit_pe;              ///< PEs of the optical hit
  std::vector<double> _ophit_opdet_x;         ///< OpDet X coordinate of the optical hit
  std::vector<double> _ophit_opdet_y;         ///< OpDet Y coordinate of the optical hit
  std::vector<double> _ophit_opdet_z;         ///< OpDet Z coordinate of the optical hit
  std::vector<int> _ophit_opdet_type;         ///< OpDet tyoe of the optical hit

  //pmt hardware trigger variables
  std::vector<int> _pmtTrigger_npmtshigh;    ///< number of pmt pairs above threshold, index = time during trigger window (usually beam spill)
  int _pmtTrigger_maxpassed;    ///< maximum number of pmt pairs above threshold during trigger window (usually beam spill)

  // PMT software trigger variables 
  bool   _pmtSoftTrigger_foundBeamTrigger;   /// Whether the beam spill was found or not 
  int    _pmtSoftTrigger_tts;                /// Trigger Time Stamp (TTS), ns (relative to start of beam spill)
  double _pmtSoftTrigger_promptPE;           /// Total photoelectron count 100 ns after the TTS
  double _pmtSoftTrigger_prelimPE;           /// Total photoelectron count before the TTS, during the beam spill             
  int    _pmtSoftTrigger_nAboveThreshold;    /// number of individual PMTs above ADC threshold (fcl) during the beam spill
  // std::vector<sbnd::trigger::pmtInfo> _pmtSoftTrigger_pmtInfoVec; /// vector of PMT information 

  // CRT software trigger variables
  int    _crtSoftTrigger_hitsperplane[7];       ///< Number of (very low level) CRT hits per plane

  // Muon track variables 
  int _nmuontrks;                            ///< number of muon tracks
  std::vector<double> _muontrk_t0;           ///< t0 (time of interaction)
  std::vector<float>  _muontrk_x1;           ///< x coordinate closer to anode
  std::vector<float>  _muontrk_y1;           ///< y coordinate closer to anode 
  std::vector<float>  _muontrk_z1;           ///< z coordinate closer to anode 
  std::vector<float>  _muontrk_x2;           ///< x coordinate closer to cathode 
  std::vector<float>  _muontrk_y2;           ///< y coordinate closer to cathode 
  std::vector<float>  _muontrk_z2;           ///< z coordinate closer to cathode
  std::vector<float>  _muontrk_theta_xz;     ///< theta_xz trajectory angle 
  std::vector<float>  _muontrk_theta_yz;     ///< theta_yz trajectory angle 
  std::vector<int>    _muontrk_tpc;          ///< tpc that muon is located in 
  std::vector<int>    _muontrk_type;         ///< type of muon track

  // Muon Hit variables
  int                 _nmhits;               ///< Number of muon collection hits per track
  std::vector<int>    _mhit_trk;             ///< Track number that the hit belongs to
  std::vector<int>    _mhit_tpc;             ///< TPC where the hit belongs to
  std::vector<int>    _mhit_wire;            ///< Wire where the hit belongs to
  std::vector<int>    _mhit_channel;         ///< Channel where the hit belongs to
  std::vector<double> _mhit_peakT;           ///< Hit peak time
  std::vector<double> _mhit_charge;          ///< Hit charge
  
  //mctruth information
  size_t MaxMCNeutrinos;     ///! The number of MCNeutrinos there is currently room for
  Int_t     mcevts_truth;                     ///< number of neutrino Int_teractions in the spill
  std::vector<Int_t>     nuScatterCode_truth; ///< Scattering code given by Genie for each neutrino
  std::vector<Int_t>     nuID_truth;          ///< Unique ID of each true neutrino
  std::vector<Int_t>     nuPDG_truth;         ///< neutrino PDG code
  std::vector<Int_t>     ccnc_truth;          ///< 0=CC 1=NC
  std::vector<Int_t>     mode_truth;          ///< 0=QE/El, 1=RES, 2=DIS, 3=Coherent production
  std::vector<Float_t>   enu_truth;           ///< true neutrino energy
  std::vector<Float_t>   Q2_truth;            ///< Momentum transfer squared
  std::vector<Float_t>   W_truth;             ///< hadronic invariant mass
  std::vector<Int_t>     hitnuc_truth;        ///< hit nucleon
  std::vector<Float_t>   nuvtxx_truth;        ///< neutrino vertex x
  std::vector<Float_t>   nuvtxy_truth;        ///< neutrino vertex y
  std::vector<Float_t>   nuvtxz_truth;        ///< neutrino vertex z
  std::vector<Float_t>   nu_dcosx_truth;      ///< neutrino dcos x
  std::vector<Float_t>   nu_dcosy_truth;      ///< neutrino dcos y
  std::vector<Float_t>   nu_dcosz_truth;      ///< neutrino dcos z
  std::vector<Float_t>   lep_mom_truth;       ///< lepton momentum
  std::vector<Float_t>   lep_dcosx_truth;     ///< lepton dcos x
  std::vector<Float_t>   lep_dcosy_truth;     ///< lepton dcos y
  std::vector<Float_t>   lep_dcosz_truth;     ///< lepton dcos z

  //flux information
  std::vector<Float_t>  tpx_flux;             ///< Px of parent particle leaving BNB target
  std::vector<Float_t>  tpy_flux;             ///< Py of parent particle leaving BNB target
  std::vector<Float_t>  tpz_flux;             ///< Pz of parent particle leaving BNB target
  std::vector<Int_t>    tptype_flux;         ///< Type of parent particle leaving BNB target

  //genie information
  size_t MaxGeniePrimaries = 0;
  Int_t     genie_no_primaries;
  std::vector<Int_t>     genie_primaries_pdg;
  std::vector<Float_t>   genie_Eng;
  std::vector<Float_t>   genie_Px;
  std::vector<Float_t>   genie_Py;
  std::vector<Float_t>   genie_Pz;
  std::vector<Float_t>   genie_P;
  std::vector<Int_t>     genie_status_code;
  std::vector<Float_t>   genie_mass;
  std::vector<Int_t>     genie_trackID;
  std::vector<Int_t>     genie_ND;
  std::vector<Int_t>     genie_mother;


  TTree* _sr_tree; ///< A tree filled per subrun (for POT accounting)
  int _sr_run, _sr_subrun;
  double _sr_begintime, _sr_endtime;
  double _sr_pot; ///< POTs in each subrun


  int _max_hits;                    ///< maximum number of hits (to be set via fcl)
  int _max_ophits;                  ///< maximum number of hits (to be set via fcl)
  int _max_samples;                 ///< maximum number of samples (to be set via fcl)
  int _max_chits;                   ///< maximum number of CRT hits (to be set via fcl)
  int _max_nctrks;                  ///< maximum number of CRT tracks (to be set via fcl)

  std::string fHitsModuleLabel;     ///< Label for Hit dataproduct (to be set via fcl)
  std::string fLArG4ModuleLabel;    ///< Label for LArG4 dataproduct (to be set via fcl)
  std::string fCRTStripModuleLabel; ///< Label for CRTStrip dataproduct (to be set via fcl)
  std::string fCRTHitModuleLabel;   ///< Label for CRTHit dataproduct (to be set via fcl)
  std::string fCRTTrackModuleLabel; ///< Label for CRTTrack dataproduct (to be set via fcl)
  std::string fpmtTriggerModuleLabel; ///< Label for pmtTrigger dataproduct (to be set vis fcl)
  std::string fpmtSoftTriggerModuleLabel; ///< Label for pmt software trigger data product (to be set via fcl)
  std::string fcrtSoftTriggerModuleLabel; ///< Label for crt software trigger data product (to be set via fcl)
  std::string fMuonTrackModuleLabel;  ///< Label for MuonTrack dataproduct (to be set via fcl)
  std::string fDigitModuleLabel;    ///< Label for digitizer (to be set via fcl)
  std::string fGenieGenModuleLabel; ///< Label for Genie dataproduct (to be set via fcl)
  std::vector<std::string> fOpHitsModuleLabels; ///< Labels for OpHit dataproducts (to be set via fcl)

  // double fSelectedPDG;

  bool fkeepCRThits;       ///< Keep the CRT hits (to be set via fcl)
  bool fkeepCRTstrips;     ///< Keep the CRT strips (to be set via fcl)
  bool fmakeCRTtracks;     ///< Make the CRT tracks (to be set via fcl)
  bool freadCRTtracks;     ///< Keep the CRT tracks (to be set via fcl)
  bool freadOpHits;        ///< Add OpHits to output (to be set via fcl)
  bool freadMuonTracks;    ///< Add MuonTracks to output (to be set via fcl)
  bool freadMuonHits;      ///< Add MuonTrack hits to output(to be set via fcl)
  bool freadTruth;         ///< Add Truth info to output (to be set via fcl)
  bool freadpmtTrigger;    ///< Add pmt hardware trigger info to output (to be set via fcl)
  bool freadpmtSoftTrigger;///< Add pmt software trigger info to output (to be set via fcl)
  bool freadcrtSoftTrigger;///< Add crt software trigger info to output (to be set via fcl)
  bool fsavePOTInfo;       ///< Add POT info to output (to be set via fcl)
  bool fcheckTransparency; ///< Checks for wire transprency (to be set via fcl)
  bool fUncompressWithPed; ///< Uncompresses the waveforms if true (to be set via fcl)
  int fWindow;
  bool fSkipInd;           ///< If true, induction planes are not saved (to be set via fcl)
  // double fSelectedPDG;

  std::vector<int> fKeepTaggerTypes = {0, 1, 2, 3, 4, 5, 6}; ///< Taggers to keep (to be set via fcl)

  sbnd::crt::CRTGeoAlg fCRTGeoAlg;

  geo::GeometryCore const* fGeometryService;
  // detinfo::ElecClock fTrigClock;
  art::ServiceHandle<geo::AuxDetGeometry> fAuxDetGeoService;
  const geo::AuxDetGeometry* fAuxDetGeo;
  const geo::AuxDetGeometryCore* fAuxDetGeoCore;
};


Hitdumper::Hitdumper(fhicl::ParameterSet const& pset)
  : EDAnalyzer(pset)
  , fCRTGeoAlg(pset.get<fhicl::ParameterSet>("CRTGeoAlg", fhicl::ParameterSet()))
{

  fGeometryService = lar::providerFrom<geo::Geometry>();
  // fDetectorClocks = lar::providerFrom<detinfo::DetectorClocksService>();
  // fDetectorProperties = lar::providerFrom<detinfo::DetectorPropertiesService>();
  // fTrigClock = fDetectorClocks->TriggerClock();
  fAuxDetGeo = &(*fAuxDetGeoService);
  fAuxDetGeoCore = fAuxDetGeo->GetProviderPtr();

  // Read in the parameters from the .fcl file.
  this->reconfigure(pset);
}

void Hitdumper::reconfigure(fhicl::ParameterSet const& p)
{

  _max_hits = p.get<int>("MaxHits", 50000);
  _max_ophits = p.get<int>("MaxOpHits", 50000);
  _max_samples = p.get<int>("MaxSamples", 5001);
  _max_chits = p.get<int>("MaxCRTHits", 5000);
  _max_nctrks = p.get<int>("MaxCRTTracks", 10);

  fHitsModuleLabel     = p.get<std::string>("HitsModuleLabel");
  fDigitModuleLabel    = p.get<std::string>("DigitModuleLabel", "daq");
  fLArG4ModuleLabel    = p.get<std::string>("LArG4ModuleLabel", "largeant");
  fCRTStripModuleLabel = p.get<std::string>("CRTStripModuleLabel", "crt");
  fCRTHitModuleLabel   = p.get<std::string>("CRTHitModuleLabel", "crthit");
  fCRTTrackModuleLabel = p.get<std::string>("CRTTrackModuleLabel", "crttrack");
  fOpHitsModuleLabels  = p.get<std::vector<std::string>>("OpHitsModuleLabel");
  fpmtTriggerModuleLabel = p.get<std::string>("pmtTriggerModuleLabel", "pmttriggerproducer");
  fpmtSoftTriggerModuleLabel = p.get<std::string>("pmtSoftTriggerModuleLabel", "pmtSoftwareTrigger");
  fcrtSoftTriggerModuleLabel = p.get<std::string>("crtSoftTriggerModuleLabel", "MetricProducer");
  fMuonTrackModuleLabel  = p.get<std::string>("MuonTrackModuleLabel", "MuonTrackProducer");
  fGenieGenModuleLabel = p.get<std::string>("GenieGenModuleLabel", "generator");

  fkeepCRThits       = p.get<bool>("keepCRThits",true);
  fkeepCRTstrips     = p.get<bool>("keepCRTstrips",false);
  fmakeCRTtracks     = p.get<bool>("makeCRTtracks",true);
  freadCRTtracks     = p.get<bool>("readCRTtracks",true);
  freadOpHits        = p.get<bool>("readOpHits",true);
  freadpmtTrigger    = p.get<bool>("readpmtTrigger",true);
  freadpmtSoftTrigger= p.get<bool>("readpmtSoftTrigger",true);
  freadcrtSoftTrigger= p.get<bool>("readcrtSoftTrigger",false);
  freadMuonTracks    = p.get<bool>("readMuonTracks",true);
  freadMuonHits      = p.get<bool>("readMuonHits",false);
  fcheckTransparency = p.get<bool>("checkTransparency",false);
  freadTruth         = p.get<bool>("readTruth",true);
  fsavePOTInfo       = p.get<bool>("savePOTinfo",true);
  fUncompressWithPed = p.get<bool>("UncompressWithPed",false);

  fWindow            = p.get<int>("window",100);
  fKeepTaggerTypes   = p.get<std::vector<int>>("KeepTaggerTypes");

  fSkipInd           = p.get<bool>("SkipInduction",false);
}


Hitdumper::~Hitdumper()
{
  // Clean up dynamic memory and other resources here.
}


void Hitdumper::analyze(const art::Event& evt)
{
  // Reset the TTree variables
  ResetVars();

  _run = evt.run();
  _subrun = evt.subRun();
  _event = evt.id().event();

  _t0 = 0.;
  // t0 = detprop->TriggerOffset();  // units of TPC ticks

  //
  // Hits
  //
  art::Handle<std::vector<recob::Hit>> hitListHandle;
  std::vector<art::Ptr<recob::Hit>> hitlist;
  if (evt.getByLabel(fHitsModuleLabel,hitListHandle)) {
    art::fill_ptr_vector(hitlist, hitListHandle);
    _nhits = hitlist.size();

    // Calculate how many hits we will save if skipping the induction planes
    if (fSkipInd) {
      _nhits = 0;
      for (auto h : hitlist) {
        if (h->WireID().Plane == 2) {
          _nhits++;
        }
      }
    }
  }
  else {
    std::cout << "Failed to get recob::Hit data product." << std::endl;
    _nhits = 0;
  }

  if (_nhits > _max_hits) {
    std::cout << "Available hits are " << _nhits
              << ", which is above the maximum number allowed to store." << std::endl;
    std::cout << "Will only store " << _max_hits << "hits." << std::endl;
    _nhits = _max_hits;
  }

  ResetWireHitsVars(_nhits);

  size_t counter = 0;
  for (size_t i = 0; i < hitlist.size(); ++i) {
    geo::WireID wireid = hitlist[i]->WireID();
    if (fSkipInd && wireid.Plane != 2) {
      continue;
    }

    _hit_cryostat[counter] = wireid.Cryostat;
    _hit_tpc[counter] = wireid.TPC;
    _hit_plane[counter] = wireid.Plane;
    _hit_wire[counter] = wireid.Wire;
    _hit_channel[counter] = hitlist[i]->Channel();
    // peak time needs plane dependent offset correction applied.
    _hit_peakT[counter] = hitlist[i]->PeakTime();
    _hit_charge[counter] = hitlist[i]->Integral();
    _hit_ph[counter] = hitlist[i]->PeakAmplitude();
    _hit_width[counter] = hitlist[i]->RMS();
    counter ++;
  }

  //
  // CRT strips
  //
  int _nstr = 0;
  art::Handle<std::vector<sbnd::crt::CRTData> > crtStripListHandle;
  std::vector<art::Ptr<sbnd::crt::CRTData> > striplist;
  // art::Handle< std::vector<sbnd::crt::CRTData> > crtStripListHandle;
  // std::vector< art::Ptr<sbnd::crt::CRTData> > striplist;
  if (evt.getByLabel(fCRTStripModuleLabel, crtStripListHandle))  {
    art::fill_ptr_vector(striplist, crtStripListHandle);
    _nstr = striplist.size();
  } else {
    std::cout << "Failed to get sbnd::crt::CRTData data product." << std::endl;
  }

  int ns = 0;
  if (_nstr > _max_chits) _nstr = _max_chits;
  // strips are always in pairs, one entry for each sipm (2 sipms per strip)

  ResetCRTStripsVars(_nstr);

  for (int i = 0; i < _nstr; i += 2){
    uint32_t chan = striplist[i]->Channel();

    std::string taggerName  = fCRTGeoAlg.ChannelToTaggerName(chan);
    sbnd::crt::CRTTagger ip = fCRTGeoAlg.ChannelToTaggerEnum(chan);

    bool keep_tagger = false;
    for (auto t : fKeepTaggerTypes) {
      if (ip == t) {
        keep_tagger = true;
      }
    }
    
    std::cout << "Tagger name " << taggerName << ", ip " << ip << ", kept? " << (keep_tagger ? "yes" : "no") << std::endl;

    if (ip != sbnd::crt::kUndefinedTagger && keep_tagger) {

      uint32_t ttime = striplist[i]->T0();
      float ctime = (int)ttime * 0.001; // convert form ns to us
      // recover simulation bug where neg times are sotred as unsigned integers
      // if (ttime > MAX_INT) ctime = 0.001 * (ttime - MAX_INT * 2);
      if (ctime < 1600. && ctime > -1400.) {
        uint32_t adc1 = striplist[i]->ADC();
        uint32_t adc2 = striplist[i+1]->ADC();
        if (adc1 > 4095) adc1 = 4095;
        if (adc2 > 4095) adc2 = 4095;
        //    std::cout << tagger.first << " " << tagger.second << std::endl;
        //    int sipm = chan & 1;  // 0 or 1
        int strip = (chan >> 1) & 15;
        int module = (chan>> 5);
        //
        std::string name = fGeometryService->AuxDet(module).TotalVolume()->GetName();
<<<<<<< HEAD
        TVector3 center = fAuxDetGeoCore->AuxDetChannelToPosition(2*strip, name);
	size_t orien = fCRTGeoAlg.ChannelToOrientation(chan);
=======
        auto const center = fAuxDetGeoCore->AuxDetChannelToPosition(name, 2*strip);
>>>>>>> 960536c8
        _crt_plane.push_back(ip);
        _crt_module.push_back(module);
        _crt_strip.push_back(strip);
        _crt_orient.push_back(orien);
        _crt_time.push_back(ctime);
        _crt_adc.push_back(adc1 + adc2 - 127.2); // -127.2/131.9 correct for gain and 2*ped to get pe
        _crt_pos_x.push_back(center.X());
        _crt_pos_y.push_back(center.Y());
        _crt_pos_z.push_back(center.Z());
        ns++;
      }
    }
  }
  _nstrips = ns;



  //
  // CRT Custom Tracks
  //
  ResetCRTCustomTracksVars(_nstrips);
  _nctrks = 0;
  if (fmakeCRTtracks) {
    int ntr = 0;
    int iflag[1000] = {0};
    for (int i = 0; i < (ns - 1); ++i) {
      if (iflag[i] == 0) {
        iflag[i] = 1;
        float plane1x = 0, plane2x = 0;
        float plane1y = 0, plane2y = 0;
        float plane1tx = 0, plane2tx = 0;
        float plane1ty = 0, plane2ty = 0;
        float plane1xm = -1, plane2xm = -1;
        float plane1ym = -1, plane2ym = -1;
        int  nh1x = 0, nh2x = 0;
        int  nh1y = 0, nh2y = 0;
        float adc1x = 0, adc2x = 0;
        float adc1y = 0, adc2y = 0;
        if (_crt_plane[i] == sbnd::crt::kSouthTagger) { // 1
          if (_crt_orient[i] == kCRTVertical && _crt_adc[i] > 500) { // < 500 hardcoded
            if (nh1x == 0 || (_crt_module[i] == plane1xm)) {
              nh1x++;
              if (_crt_adc[i] > adc1x) {
                plane1tx = _crt_time[i];
                adc1x += _crt_adc[i];
                plane1x = _crt_pos_x[i];
                plane1xm = _crt_module[i];
              }
            }
          }
          else if (_crt_orient[i]==kCRTHorizontal && _crt_adc[i]>500) { // < 500 hardcoded
            if (nh1y==0 || (_crt_module[i]==plane1ym)) {
              nh1y++;
              if (_crt_adc[i]>adc1y) {
                plane1ty=_crt_time[i];
                adc1y+=_crt_adc[i];
                plane1y=_crt_pos_y[i];
                plane1ym=_crt_module[i];
              }
            }
          }
        }
        else {
          if (_crt_orient[i]==kCRTVertical && _crt_adc[i]>500) { // < 500 hardcoded
            if (nh2x==0 ||  (_crt_module[i]==plane2xm)) {
              nh2x++;
              if (_crt_adc[i]>adc2x) {
                plane2tx=_crt_time[i];
                adc2x+=_crt_adc[i];
                plane2x=_crt_pos_x[i];
                plane2xm=_crt_module[i];
              }
            }
          }
          else if (_crt_orient[i]==kCRTHorizontal && _crt_adc[i]>500) { // < 500 hardcoded
            if (nh2y==0 ||  (_crt_module[i]==plane2ym)) {
              nh2y++;
              if (_crt_adc[i]>adc2y) {
                plane2ty=_crt_time[i];
                adc2y+=_crt_adc[i];
                plane2y=_crt_pos_y[i];
                plane2ym=_crt_module[i];
              }
            }
          }
        }
        for (int j=i+1;j<ns;++j) {
          float tdiff = fabs(_crt_time[i]-_crt_time[j]);
          if (tdiff<0.1) {
            iflag[j]=1;
            if (_crt_plane[j]==sbnd::crt::kSouthTagger) {
              if (_crt_orient[j]==kCRTVertical && _crt_adc[j]>1000) {
                if (nh1x==0 ||  (_crt_module[j]==plane1xm)) {
                  nh1x++;
                  if (_crt_adc[j]>adc1x) {
                    plane1tx=_crt_time[j];
                    adc1x+=_crt_adc[j];
                    plane1x=_crt_pos_x[j];
                    plane1xm=_crt_module[j];
                  }
                }
              }
              else if (_crt_orient[j]==kCRTHorizontal && _crt_adc[j]>1000) {
                if (nh1y==0 ||  (_crt_module[j]==plane1ym)) {
                  nh1y++;
                  if (_crt_adc[j]>adc1y) {
                    plane1ty=_crt_time[j];
                    adc1y+=_crt_adc[j];
                    plane1y=_crt_pos_y[j];
                    plane1ym=_crt_module[j];
                  }
                }
              }
            }
            else {
              if (_crt_orient[j]==kCRTVertical && _crt_adc[j]>1000) {
                if (nh2x==0 ||  (_crt_module[j]==plane2xm)) {
                  nh2x++;
                  if (_crt_adc[j]>adc2x) {
                    plane2tx=_crt_time[j];
                    adc2x+=_crt_adc[j];
                    plane2x=_crt_pos_x[j];
                    plane2xm=_crt_module[j];
                  }
                }
              }
              else if (_crt_orient[j]==kCRTHorizontal && _crt_adc[j]>1000) {
                if (nh2y==0 ||  (_crt_module[j]==plane2ym)) {
                  nh2y++;
                  if (_crt_adc[j]>adc2y) {
                    plane2ty=_crt_time[j];
                    adc2y+=_crt_adc[j];
                    plane2y=_crt_pos_y[j];
                    plane2ym=_crt_module[j];
                  }
                }
              }
            }
          }
	      } // look for hits at the same time as hit i
	      if (nh1x>0 && nh1y>0 && nh2x>0 && nh2y>0 && adc1x<9000 && adc1y<9000 && adc2x<9000 && adc2y<9000) {
	      // make a track!
          _ctrk_x1.push_back(plane1x);
          _ctrk_y1.push_back(plane1y);
          _ctrk_z1.push_back(-239.95);
          _ctrk_t1.push_back(0.5*(plane1tx+plane1ty));
          _ctrk_adc1.push_back(adc1x+adc1y);
          _ctrk_mod1x.push_back(plane1xm);
          _ctrk_x2.push_back(plane2x);
          _ctrk_y2.push_back(plane2y);
          _ctrk_z2.push_back(656.25);
          _ctrk_t2.push_back(0.5*(plane2tx+plane2ty));
          _ctrk_adc2.push_back(adc2x+adc2y);
          _ctrk_mod2x.push_back(plane2xm);
          ntr++;
	        // std::cout << "track " << ntr << std::endl;
	        // std::cout <<  "x y t adc: plane 1 " << plane1x << " " << plane1y << " " <<
	        //   0.5*(plane1tx+plane1ty) << " " << adc1x << " " << adc1y << std::endl;
	        // std::cout <<  "         : plane 2 " << plane2x << " " << plane2y << " " <<
	        //   0.5*(plane2tx+plane2ty) << " " << adc2x << " " << adc2y << std::endl;
        }
      } // i is the first hit with this time
    } // loop over hits
    _nctrks = ntr;
  }  // end if make tracks

  //
  // CRT hits
  //
  if (fkeepCRThits) {
    art::Handle<std::vector<sbn::crt::CRTHit> > crtHitListHandle;
    std::vector<art::Ptr<sbn::crt::CRTHit> > chitlist;
    // art::Handle< std::vector<sbnd::crt::CRTData> > crtStripListHandle;
    // std::vector< art::Ptr<sbnd::crt::CRTData> > striplist;
    if (evt.getByLabel(fCRTHitModuleLabel, crtHitListHandle))  {
      art::fill_ptr_vector(chitlist, crtHitListHandle);
      _nchits = chitlist.size();
    }
    else {
      std::cout << "Failed to get sbn::crt::CRTHit data product." << std::endl;
      _nchits = 0;
    }

    if (_nchits > _max_chits) {
      std::cout << "Available CRT hits are " << _nchits
                << ", which is above the maximum number allowed to store." << std::endl;
      std::cout << "Will only store " << _max_chits << "CRT hits." << std::endl;
      _nchits = _max_chits;
    }

    ResetCRTHitsVars(_nchits);

    for (int i = 0; i < _nchits; ++i){
      // int ip = kNotDefined;
      sbnd::crt::CRTTagger ip = sbnd::crt::CRTCommonUtils::GetTaggerEnum(chitlist[i]->tagger);

      _chit_time[i]=chitlist[i]->ts1_ns*0.001;
      if (chitlist[i]->ts1_ns > MAX_INT) {
        _chit_time[i] = 0.001 * (chitlist[i]->ts1_ns - TIME_CORRECTION);
      }

      _chit_x[i] = chitlist[i]->x_pos;
      _chit_y[i] = chitlist[i]->y_pos;
      _chit_z[i] = chitlist[i]->z_pos;
      _chit_plane[i] = ip;
    }
  }

  //
  // CRT tracks
  //
  _ncts = 0;
  if (freadCRTtracks) {
    art::Handle<std::vector<sbn::crt::CRTTrack> > crtTrackListHandle;
    std::vector<art::Ptr<sbn::crt::CRTTrack> > ctrklist;
    if (evt.getByLabel(fCRTTrackModuleLabel, crtTrackListHandle))  {
      art::fill_ptr_vector(ctrklist, crtTrackListHandle);
      _ncts = ctrklist.size();
      if (_ncts > _max_nctrks) _ncts = _max_nctrks;

      ResetCRTTracksVars(_ncts);

      for (int i = 0; i < _ncts; ++i){
        _ct_pes[i] = ctrklist[i]->peshit;
        _ct_time[i] = ctrklist[i]->ts1_ns*0.001;
        if (ctrklist[i]->ts1_ns > MAX_INT) {
          _ct_time[i] = 0.001 * (ctrklist[i]->ts1_ns - TIME_CORRECTION);
        }
        _ct_x1[i] = ctrklist[i]->x1_pos;
        _ct_y1[i] = ctrklist[i]->y1_pos;
        _ct_z1[i] = ctrklist[i]->z1_pos;
        _ct_x2[i] = ctrklist[i]->x2_pos;
        _ct_y2[i] = ctrklist[i]->y2_pos;
        _ct_z2[i] = ctrklist[i]->z2_pos;
      }
    } else {
      std::cout << "Failed to get sbn::crt::CRTTrack data product." << std::endl;
    }
  }


  //
  // Optical Hits
  //
  if (freadOpHits) {
    _nophits = 0;
    size_t previous_nophits = 0;

    // Loop over all the ophits labels
    for (auto ophit_label : fOpHitsModuleLabels) {

      art::Handle<std::vector<recob::OpHit>> ophitListHandle;
      std::vector<art::Ptr<recob::OpHit>> ophitlist;
      if (evt.getByLabel(ophit_label, ophitListHandle)) {
        art::fill_ptr_vector(ophitlist, ophitListHandle);
        _nophits += ophitlist.size();
      }
      else {
        std::cout << "Failed to get recob::OpHit data product." << std::endl;
      }

      if (_nophits > _max_ophits) {
        std::cout << "Available optical hits are " << _nophits << ", which is above the maximum number allowed to store." << std::endl;
        std::cout << "Will only store " << _max_ophits << " optical hits." << std::endl;
        _nophits = _max_ophits;
      }

      ResetOpHitsVars(_nophits);

      for (size_t i = 0; i < ophitlist.size(); ++i) {
        size_t index = previous_nophits + i;
        _ophit_opch[index] = ophitlist.at(i)->OpChannel();
        _ophit_opdet[index] = fGeometryService->OpDetFromOpChannel(ophitlist.at(i)->OpChannel());
        _ophit_peakT[index] = ophitlist.at(i)->PeakTime();
        _ophit_width[index] = ophitlist.at(i)->Width();
        _ophit_area[index] = ophitlist.at(i)->Area();
        _ophit_amplitude[index] = ophitlist.at(i)->Amplitude();
        _ophit_pe[index] = ophitlist.at(i)->PE();
        auto opdet_center = fGeometryService->OpDetGeoFromOpChannel(ophitlist.at(i)->OpChannel()).GetCenter();
        _ophit_opdet_x[index] = opdet_center.X();
        _ophit_opdet_y[index] = opdet_center.Y();
        _ophit_opdet_z[index] = opdet_center.Z();
        auto pd_type = _pd_map.pdType(ophitlist.at(i)->OpChannel());
        if (pd_type == "pmt_coated") {_ophit_opdet_type[index] = kPMTCoated;}
        else if (pd_type == "pmt_uncoated") {_ophit_opdet_type[index] = kPMTUnCoated;}
        else if (pd_type == "xarapuca_vis") {_ophit_opdet_type[index] = kXArapucaVis;}
        else if (pd_type == "xarapuca_vuv") {_ophit_opdet_type[index] = kXArapucaVuv;}
        else {_ophit_opdet_type[index] = kPDNotDefined;}
      }
      previous_nophits = _nophits;
    }
  }

  //
  // pmt hardware trigger
  //

  if (freadpmtTrigger){
    art::Handle<std::vector<sbnd::comm::pmtTrigger> > pmtTriggerListHandle;
    std::vector<art::Ptr<sbnd::comm::pmtTrigger> > pmttriggerlist;

    if (evt.getByLabel(fpmtTriggerModuleLabel, pmtTriggerListHandle)){
      art::fill_ptr_vector(pmttriggerlist, pmtTriggerListHandle);
      ResetPmtTriggerVars( (int)pmttriggerlist[0]->numPassed.size());

      for (int i=0; i < (int)pmttriggerlist[0]->numPassed.size(); i++){
        _pmtTrigger_npmtshigh[i] = pmttriggerlist[0]->numPassed[i];
      }
      _pmtTrigger_maxpassed = pmttriggerlist[0]->maxPMTs;

    }
    else{
      std::cout << "Failed to get sbnd::comm::pmtTrigger data product" << std::endl;
    }
  }

  //
  // PMT Software Trigger
  //
  if (freadpmtSoftTrigger){
    art::Handle<std::vector<sbnd::trigger::pmtSoftwareTrigger>> pmtSoftTriggerListHandle;
    std::vector<art::Ptr<sbnd::trigger::pmtSoftwareTrigger>> pmtsofttriggerlist;

    if (evt.getByLabel(fpmtSoftTriggerModuleLabel, pmtSoftTriggerListHandle)){
      art::fill_ptr_vector(pmtsofttriggerlist,pmtSoftTriggerListHandle);
      ResetPmtSoftTriggerVars();

      auto pmtSoftTriggerMetrics = pmtsofttriggerlist[0];
      _pmtSoftTrigger_foundBeamTrigger = pmtSoftTriggerMetrics->foundBeamTrigger;
      _pmtSoftTrigger_tts = pmtSoftTriggerMetrics->triggerTimestamp;
      _pmtSoftTrigger_promptPE = pmtSoftTriggerMetrics->promptPE;
      _pmtSoftTrigger_prelimPE = pmtSoftTriggerMetrics->prelimPE;
      _pmtSoftTrigger_nAboveThreshold = pmtSoftTriggerMetrics->nAboveThreshold;
      // _pmtSoftTrigger_pmtInfoVec = pmtsofttriggerlist[0]->pmtInfoVec;
    }
    else{
      std::cout << "Failed to get sbnd::trigger::pmtSoftwareTrigger data product" << std::endl;
    }
  }

  //
  // CRT Software Trigger
  //
  if (freadcrtSoftTrigger){
    art::Handle<std::vector<sbndaq::CRTmetric>> crtSoftTriggerListHandle;
    std::vector<art::Ptr<sbndaq::CRTmetric>>    crtsofttriggerlist;
    if (evt.getByLabel(fcrtSoftTriggerModuleLabel, crtSoftTriggerListHandle)){
      art::fill_ptr_vector(crtsofttriggerlist, crtSoftTriggerListHandle);
      ResetCrtSoftTriggerVars();
      auto crtSoftTriggerMetrics = crtsofttriggerlist[0];

      for (int i=0; i<7; i++){
	      _crtSoftTrigger_hitsperplane[i] = crtSoftTriggerMetrics->hitsperplane[i];
      }
    }
    else{
      std::cout << "Failed to get sbndaq::crtMetric data product" << std::endl;
    }

  }

  //
  // Muon tracks 
  //
  _nmuontrks = 0; 
  if (freadMuonTracks){
    art::Handle<std::vector<sbnd::comm::MuonTrack> > muonTrackListHandle;
    std::vector<art::Ptr<sbnd::comm::MuonTrack> > muontrklist;

    if (evt.getByLabel(fMuonTrackModuleLabel, muonTrackListHandle)){
      art::fill_ptr_vector(muontrklist, muonTrackListHandle); 
      _nmuontrks = muontrklist.size();
      ResetMuonTracksVars(_nmuontrks);

      for (int i=0; i < _nmuontrks; i++){ 
        _muontrk_t0[i] = muontrklist[i]->t0_us; 
        _muontrk_x1[i] = muontrklist[i]->x1_pos;
        _muontrk_y1[i] = muontrklist[i]->y1_pos;
        _muontrk_z1[i] = muontrklist[i]->z1_pos;
        _muontrk_x2[i] = muontrklist[i]->x2_pos;
        _muontrk_y2[i] = muontrklist[i]->y2_pos;
        _muontrk_z2[i] = muontrklist[i]->z2_pos; 
        _muontrk_theta_xz[i] = muontrklist[i]->theta_xz; 
        _muontrk_theta_yz[i] = muontrklist[i]->theta_yz;
        _muontrk_tpc[i] = muontrklist[i]->tpc; 
        _muontrk_type[i] = muontrklist[i]->type;
      }
      if (freadMuonHits){
        art::FindMany<recob::Hit> muontrkassn(muonTrackListHandle, evt, fMuonTrackModuleLabel);
        ResetMuonHitVars(3000); //estimate of maximum collection hits
        _nmhits = 0;
        for (int i=0; i < _nmuontrks; i++){ 
        std::vector< const recob::Hit*> muonhitsVec = muontrkassn.at(i);
          _nmhits += (muonhitsVec.size()); 
          for (size_t j=0; j<muonhitsVec.size(); j++){
            auto muonhit = muonhitsVec.at(j);
            geo::WireID wireid = muonhit->WireID();
            _mhit_trk.push_back(i);
            _mhit_tpc.push_back(wireid.TPC);
            _mhit_wire.push_back(wireid.Wire);
            _mhit_channel.push_back(muonhit->Channel());
            _mhit_peakT.push_back(muonhit->PeakTime());
            _mhit_charge.push_back(muonhit->Integral());
          }
        }
      }
    }
    else{
      std::cout << "Failed to get sbnd::comm::MuonTrack data product" << std::endl;
    }
  }

  if (fcheckTransparency) {

    _waveform_number.resize(_max_hits*_max_samples, -9999.);
    _adc_on_wire.resize(_max_hits*_max_samples, -9999.);
    _time_for_waveform.resize(_max_hits*_max_samples, -9999.);
    _waveform_integral.resize(_max_hits*_max_samples, -9999.);
    _adc_count_in_waveform.resize(_max_hits*_max_samples, -9999.);

    art::Handle<std::vector<raw::RawDigit>> digitVecHandle;

    bool retVal = evt.getByLabel(fDigitModuleLabel, digitVecHandle);
    if(retVal == true) {
      mf::LogInfo("HitDumper")    << "I got fDigitModuleLabel: "         << fDigitModuleLabel << std::endl;
    } else {
      mf::LogWarning("HitDumper") << "Could not get fDigitModuleLabel: " << fDigitModuleLabel << std::endl;
    }

    int waveform_number_tracker = 0;
    int adc_counter = 1;
    _adc_count = _nhits * (fWindow * 2 + 1);

    // loop over waveforms
    for(size_t rdIter = 0; rdIter < digitVecHandle->size(); ++rdIter) {

      //GET THE REFERENCE TO THE CURRENT raw::RawDigit.
      art::Ptr<raw::RawDigit> digitVec(digitVecHandle, rdIter);
      int channel   = digitVec->Channel();
      auto fDataSize = digitVec->Samples();
      std::vector<short> rawadc;      //UNCOMPRESSED ADC VALUES.
      rawadc.resize(fDataSize);

      // see if there is a hit on this channel
      for (int ihit = 0; ihit < _nhits; ++ihit) {
        if (_hit_channel[ihit] == channel) {

          int pedestal = (int)digitVec->GetPedestal();
          //UNCOMPRESS THE DATA.
          if (fUncompressWithPed) {
            raw::Uncompress(digitVec->ADCs(), rawadc, pedestal, digitVec->Compression());
          }
          else {
            raw::Uncompress(digitVec->ADCs(), rawadc, digitVec->Compression());
          }

          unsigned int bin = _hit_peakT[ihit];
          unsigned int low_edge,high_edge;
          if((int)bin > fWindow and _hit_plane[ihit] == 0) {
            low_edge = bin - (2*fWindow);
          }
          else if ((int)bin>fWindow) {
            low_edge = bin-fWindow;
          }
          else {
            low_edge = 0;
          }
          high_edge = bin + fWindow;
          if (high_edge > (fDataSize-1)) {
            high_edge = fDataSize - 1;
          }
          double integral = 0.0;
          waveform_number_tracker++;
          int counter_for_adc_in_waveform = 0;
          for (size_t ibin = low_edge; ibin <= high_edge; ++ibin) {
            _adc_count_in_waveform[adc_counter] = counter_for_adc_in_waveform;
            counter_for_adc_in_waveform++;
            _waveform_number[adc_counter] = waveform_number_tracker;
            _adc_on_wire[adc_counter] = rawadc[ibin]-pedestal;
            _time_for_waveform[adc_counter] = ibin;
            //std::cout << "DUMP: " << _waveform_number[adc_counter] << " " << _adc_count << " " << _hit_plane[ihit] << " " << _hit_wire[ihit] << " " <<ibin << " " << (rawadc[ibin]-pedestal) << " " << _time_for_waveform[adc_counter] << " " << _adc_on_wire[adc_counter] << std::endl;
            integral+=_adc_on_wire[adc_counter];
            _waveform_integral[adc_counter] = integral;
            adc_counter++;
          }
          std::cout << "DUMP SUM: " << _hit_tpc[ihit] << " " << _hit_plane[ihit] << " " << _hit_wire[ihit] << " " <<  integral << " " << waveform_number_tracker << std::endl;
          _hit_full_integral[ihit] = integral;
        } // if hit channel matches waveform channel
      } //end loop over hits
    }// end loop over waveforms
  }// end if fCheckTrasparency


  if (freadTruth){

    int nGeniePrimaries = 0, nMCNeutrinos = 0;
    art::Handle< std::vector<simb::MCTruth> > mctruthListHandle;
    std::vector<art::Ptr<simb::MCTruth> > mclist;
    if (evt.getByLabel(fGenieGenModuleLabel,mctruthListHandle)){
      art::fill_ptr_vector(mclist, mctruthListHandle);
    }else {
      std::cout << "Failed to get Genie data product." << std::endl;
    }

    art::Ptr<simb::MCTruth> mctruth;

      if (!mclist.empty()) {//at least one mc record

        mctruth = mclist[0];

        if (mctruth->NeutrinoSet()) nGeniePrimaries = mctruth->NParticles();

    } // if have MC truth
      MF_LOG_DEBUG("HitDumper") << "Expected " << nGeniePrimaries << " GENIE particles";

    //Initially call the number of neutrinos to be stored the number of MCTruth objects.  This is not strictly true i.e. BNB + cosmic overlay but we will count the number of neutrinos later
    nMCNeutrinos = mclist.size();

    ResizeGenie(nGeniePrimaries);
    ResizeMCNeutrino(nMCNeutrinos);

    mcevts_truth = mclist.size();
    //Brailsford 2017/10/16
    //Issue 17917
    //To keep a 1:1 between neutrinos and 'flux' we need the assns
    art::FindManyP<simb::MCFlux> fmFluxNeutrino(mctruthListHandle, evt, fGenieGenModuleLabel);
    // Get GTruth information for scattering code
    art::FindManyP< simb::GTruth > fmgt( mctruthListHandle, evt, fGenieGenModuleLabel );

    if (mcevts_truth > 0){//at least one mc record

      //Brailsford 2017/10/16
      //Issue 17917
      //Loop over every truth in the spill rather than just looking at the first one.
      //Because MCTruth could be a neutrino OR something else (e.g. cosmics) we are going to have to count up how many neutrinos there are
      mcevts_truth = 0;
      for (unsigned int i_mctruth = 0; i_mctruth < mclist.size(); i_mctruth++){
        //fetch an mctruth
        art::Ptr<simb::MCTruth> curr_mctruth = mclist[i_mctruth];
        //Check if it's a neutrino
        if (!curr_mctruth->NeutrinoSet()) continue;

        // Genie Truth association only for the neutrino
        if (fmgt.size()>i_mctruth) {
          std::vector< art::Ptr<simb::GTruth> > mcgtAssn = fmgt.at(i_mctruth);

          nuScatterCode_truth[i_mctruth] = mcgtAssn[0]->fGscatter;
        } else {
          nuScatterCode_truth[i_mctruth] = -1.;
        }

        nuPDG_truth[i_mctruth] = curr_mctruth->GetNeutrino().Nu().PdgCode();
        ccnc_truth[i_mctruth] = curr_mctruth->GetNeutrino().CCNC();
        mode_truth[i_mctruth] = curr_mctruth->GetNeutrino().Mode();
        Q2_truth[i_mctruth] = curr_mctruth->GetNeutrino().QSqr();
        W_truth[i_mctruth] = curr_mctruth->GetNeutrino().W();
        hitnuc_truth[i_mctruth] = curr_mctruth->GetNeutrino().HitNuc();
        enu_truth[i_mctruth] = curr_mctruth->GetNeutrino().Nu().E();
        nuvtxx_truth[i_mctruth] = curr_mctruth->GetNeutrino().Nu().Vx();
        nuvtxy_truth[i_mctruth] = curr_mctruth->GetNeutrino().Nu().Vy();
        nuvtxz_truth[i_mctruth] = curr_mctruth->GetNeutrino().Nu().Vz();
        if (curr_mctruth->GetNeutrino().Nu().P()){
          nu_dcosx_truth[i_mctruth] = curr_mctruth->GetNeutrino().Nu().Px()/curr_mctruth->GetNeutrino().Nu().P();
          nu_dcosy_truth[i_mctruth] = curr_mctruth->GetNeutrino().Nu().Py()/curr_mctruth->GetNeutrino().Nu().P();
          nu_dcosz_truth[i_mctruth] = curr_mctruth->GetNeutrino().Nu().Pz()/curr_mctruth->GetNeutrino().Nu().P();
        }
        lep_mom_truth[i_mctruth] = curr_mctruth->GetNeutrino().Lepton().P();
        if (curr_mctruth->GetNeutrino().Lepton().P()){
          lep_dcosx_truth[i_mctruth] = curr_mctruth->GetNeutrino().Lepton().Px()/curr_mctruth->GetNeutrino().Lepton().P();
          lep_dcosy_truth[i_mctruth] = curr_mctruth->GetNeutrino().Lepton().Py()/curr_mctruth->GetNeutrino().Lepton().P();
          lep_dcosz_truth[i_mctruth] = curr_mctruth->GetNeutrino().Lepton().Pz()/curr_mctruth->GetNeutrino().Lepton().P();
        }
        //Brailsford
        //2017/10/17
        //Issue 12918
        //Use the art::Ptr key as the neutrino's unique ID
        nuID_truth[i_mctruth] = curr_mctruth.key();
        //We need to also store N 'flux' neutrinos per event so now check that the FindOneP is valid and, if so, use it!
        if (fmFluxNeutrino.isValid()){
          if (fmFluxNeutrino.at(0).size()>i_mctruth){
          art::Ptr<simb::MCFlux> curr_mcflux = fmFluxNeutrino.at(0).at(i_mctruth);
          tpx_flux[i_mctruth] = curr_mcflux->ftpx;
          tpy_flux[i_mctruth] = curr_mcflux->ftpy;
          tpz_flux[i_mctruth] = curr_mcflux->ftpz;
          tptype_flux[i_mctruth] = curr_mcflux->ftptype;
          }
        }

        //Let's increase the neutrino count
        mcevts_truth++;
      }

      if (mctruth->NeutrinoSet()){
        //genie particles information
        genie_no_primaries = mctruth->NParticles();

        size_t StoreParticles = std::min((size_t) genie_no_primaries, MaxGeniePrimaries);
        if (genie_no_primaries > (int) StoreParticles) {
          // got this error? it might be a bug,
          // since the structure should have enough room for everything
          mf::LogError("HitDumper") << "event has "
            << genie_no_primaries << " MC particles, only "
            << StoreParticles << " stored in tree";
        }
        for(size_t iPart = 0; iPart < StoreParticles; ++iPart){
          const simb::MCParticle& part(mctruth->GetParticle(iPart));
          genie_primaries_pdg[iPart]=part.PdgCode();
          genie_Eng[iPart]=part.E();
          genie_Px[iPart]=part.Px();
          genie_Py[iPart]=part.Py();
          genie_Pz[iPart]=part.Pz();
          genie_P[iPart]=part.P();
          genie_status_code[iPart]=part.StatusCode();
          genie_mass[iPart]=part.Mass();
          genie_trackID[iPart]=part.TrackId();
          genie_ND[iPart]=part.NumberDaughters();
          genie_mother[iPart]=part.Mother();
        } // for particle
      } //if neutrino set
    }//if (mcevts_truth)
  }//if (fReadTruth){



  fTree->Fill();

}

 void Hitdumper::beginJob()
 {
  // Implementation of optional member function here.
  art::ServiceHandle<art::TFileService> tfs;
  fTree = tfs->make<TTree>("hitdumpertree","analysis tree");
  fTree->Branch("run",&_run,"run/I");
  fTree->Branch("subrun",&_subrun,"subrun/I");
  fTree->Branch("event",&_event,"event/I");
  fTree->Branch("evttime",&_evttime,"evttime/D");
  fTree->Branch("t0",&_t0,"t0/I");

  fTree->Branch("nhits", &_nhits, "nhits/I");
  fTree->Branch("hit_cryostat", &_hit_cryostat);
  fTree->Branch("hit_tpc", &_hit_tpc);
  fTree->Branch("hit_plane", &_hit_plane);
  fTree->Branch("hit_wire", &_hit_wire);
  fTree->Branch("hit_channel", &_hit_channel);
  fTree->Branch("hit_peakT", &_hit_peakT);
  fTree->Branch("hit_charge", &_hit_charge);
  fTree->Branch("hit_ph", &_hit_ph);
  fTree->Branch("hit_width", &_hit_width);
  fTree->Branch("hit_full_integral", &_hit_full_integral);

  if (fcheckTransparency) {
    fTree->Branch("adc_count", &_adc_count,"adc_count/I");
    fTree->Branch("waveform_number", &_waveform_number);
    fTree->Branch("time_for_waveform",&_time_for_waveform);
    fTree->Branch("adc_on_wire", &_adc_on_wire);
    fTree->Branch("waveform_integral", &_waveform_integral);
    fTree->Branch("adc_count_in_waveform", &_adc_count_in_waveform);
  }

  if (fkeepCRTstrips) {
    fTree->Branch("nstrips", &_nstrips, "nstrips/I");
    fTree->Branch("crt_plane", &_crt_plane);
    fTree->Branch("crt_module", &_crt_module);
    fTree->Branch("crt_strip", &_crt_strip);
    fTree->Branch("crt_orient", &_crt_orient);
    fTree->Branch("crt_time", &_crt_time);
    fTree->Branch("crt_adc", &_crt_adc);
    fTree->Branch("crt_pos_x", &_crt_pos_x);
    fTree->Branch("crt_pos_y", &_crt_pos_y);
    fTree->Branch("crt_pos_z", &_crt_pos_z);
  }

  if (fmakeCRTtracks) {
    fTree->Branch("nctrks", &_nctrks, "nctrks/I");
    fTree->Branch("ctrk_x1", &_ctrk_x1);
    fTree->Branch("ctrk_y1", &_ctrk_y1);
    fTree->Branch("ctrk_z1", &_ctrk_z1);
    fTree->Branch("ctrk_t1", &_ctrk_t1);
    fTree->Branch("ctrk_adc1", &_ctrk_adc1);
    fTree->Branch("ctrk_mod1x", &_ctrk_mod1x);
    fTree->Branch("ctrk_x2", &_ctrk_x2);
    fTree->Branch("ctrk_y2", &_ctrk_y2);
    fTree->Branch("ctrk_z2", &_ctrk_z2);
    fTree->Branch("ctrk_t2", &_ctrk_t2);
    fTree->Branch("ctrk_adc2", &_ctrk_adc2);
    fTree->Branch("ctrk_mod2x", &_ctrk_mod2x);
  }
  if (fkeepCRThits) {
    fTree->Branch("nchits", &_nchits, "nchits/I");
    fTree->Branch("chit_x", &_chit_x);
    fTree->Branch("chit_y", &_chit_y);
    fTree->Branch("chit_z", &_chit_z);
    fTree->Branch("chit_time", &_chit_time);
    fTree->Branch("chit_plane", &_chit_plane);
  }
  if (freadCRTtracks) {
    fTree->Branch("ncts", &_ncts, "ncts/I");
    fTree->Branch("ct_x1", &_ct_x1);
    fTree->Branch("ct_y1", &_ct_y1);
    fTree->Branch("ct_z1", &_ct_z1);
    fTree->Branch("ct_x2", &_ct_x2);
    fTree->Branch("ct_y2", &_ct_y2);
    fTree->Branch("ct_z2", &_ct_z2);
    fTree->Branch("ct_time", &_ct_time);
    fTree->Branch("ct_pes", &_ct_pes);
  }

  if (freadOpHits) {
    fTree->Branch("nophits", &_nophits, "nophits/I");
    fTree->Branch("ophit_opch", &_ophit_opch);
    fTree->Branch("ophit_opdet", &_ophit_opdet);
    fTree->Branch("ophit_peakT", &_ophit_peakT);
    fTree->Branch("ophit_width", &_ophit_width);
    fTree->Branch("ophit_area", &_ophit_area);
    fTree->Branch("ophit_amplitude", &_ophit_amplitude);
    fTree->Branch("ophit_pe", &_ophit_pe);
    fTree->Branch("ophit_opdet_x", &_ophit_opdet_x);
    fTree->Branch("ophit_opdet_y", &_ophit_opdet_y);
    fTree->Branch("ophit_opdet_z", &_ophit_opdet_z);
    fTree->Branch("ophit_opdet_type", &_ophit_opdet_type);
  }

  if (freadpmtTrigger){
    fTree->Branch("pmtTrigger_npmtshigh", &_pmtTrigger_npmtshigh);
    fTree->Branch("pmtTrigger_maxpassed", &_pmtTrigger_maxpassed, "pmtTrigger_maxpassed/I");
  }

  if (freadpmtSoftTrigger){
    fTree->Branch("pmtSoftTrigger_foundBeamTrigger", &_pmtSoftTrigger_foundBeamTrigger);
    fTree->Branch("pmtSoftTrigger_tts", &_pmtSoftTrigger_tts);
    fTree->Branch("pmtSoftTrigger_promptPE", &_pmtSoftTrigger_promptPE);
    fTree->Branch("pmtSoftTrigger_prelimPE", &_pmtSoftTrigger_prelimPE);
    fTree->Branch("pmtSoftTrigger_nAboveThreshold", &_pmtSoftTrigger_nAboveThreshold);
    // fTree->Branch("pmtSoftTrigger_", &_pmtSoftTigger_)
  }

  if (freadcrtSoftTrigger){
    fTree->Branch("crtSoftTrigger_hitsperplane", &_crtSoftTrigger_hitsperplane,"crtSoftTrigger_hitsperplane[7]/I");
  }

  if (freadMuonTracks) {
    fTree->Branch("nmuontrks", &_nmuontrks, "nmuontrks/I");
    fTree->Branch("muontrk_t0", &_muontrk_t0);
    fTree->Branch("muontrk_x1", &_muontrk_x1);
    fTree->Branch("muontrk_y1", &_muontrk_y1);
    fTree->Branch("muontrk_z1", &_muontrk_z1);
    fTree->Branch("muontrk_x2", &_muontrk_x2);
    fTree->Branch("muontrk_y2", &_muontrk_y2);
    fTree->Branch("muontrk_z2", &_muontrk_z2);
    fTree->Branch("muontrk_theta_xz", &_muontrk_theta_xz);
    fTree->Branch("muontrk_theta_yz", &_muontrk_theta_yz);
    fTree->Branch("muontrk_tpc", &_muontrk_tpc); 
    fTree->Branch("muontrk_type", &_muontrk_type); 
  }

    if (freadMuonHits) {
    fTree->Branch("nmhits", &_nmhits, "nmhits/I");
    fTree->Branch("mhit_trk", &_mhit_trk);
    fTree->Branch("mhit_tpc", &_mhit_tpc);
    fTree->Branch("mhit_wire", &_mhit_wire); 
    fTree->Branch("mhit_channel", &_mhit_channel);
    fTree->Branch("mhit_peakT", &_mhit_peakT);
    fTree->Branch("mhit_charge", &_mhit_charge); 
  }

  if (freadTruth) {
    fTree->Branch("mcevts_truth",&mcevts_truth,"mcevts_truth/I");
    fTree->Branch("nuScatterCode_truth",&nuScatterCode_truth);
    fTree->Branch("nuID_truth",&nuID_truth);
    fTree->Branch("nuPDG_truth",&nuPDG_truth);
    fTree->Branch("ccnc_truth",&ccnc_truth);
    fTree->Branch("mode_truth",&mode_truth);
    fTree->Branch("enu_truth",&enu_truth);
    fTree->Branch("Q2_truth",&Q2_truth);
    fTree->Branch("W_truth",&W_truth);
    fTree->Branch("hitnuc_truth",&hitnuc_truth);
    fTree->Branch("nuvtxx_truth",&nuvtxx_truth);
    fTree->Branch("nuvtxy_truth",&nuvtxy_truth);
    fTree->Branch("nuvtxz_truth",&nuvtxz_truth);
    fTree->Branch("nu_dcosx_truth",&nu_dcosx_truth);
    fTree->Branch("nu_dcosy_truth",&nu_dcosy_truth);
    fTree->Branch("nu_dcosz_truth",&nu_dcosz_truth);
    fTree->Branch("lep_mom_truth",&lep_mom_truth);
    fTree->Branch("lep_dcosx_truth",&lep_dcosx_truth);
    fTree->Branch("lep_dcosy_truth",&lep_dcosy_truth);
    fTree->Branch("lep_dcosz_truth",&lep_dcosz_truth);

    fTree->Branch("tpx_flux",&tpx_flux);
    fTree->Branch("tpy_flux",&tpy_flux);
    fTree->Branch("tpz_flux",&tpz_flux);
    fTree->Branch("tptype_flux",&tptype_flux);

    fTree->Branch("genie_no_primaries",&genie_no_primaries);
    fTree->Branch("genie_primaries_pdg",&genie_primaries_pdg);
    fTree->Branch("genie_Eng",&genie_Eng);
    fTree->Branch("genie_Px",&genie_Px);
    fTree->Branch("genie_Py",&genie_Py);
    fTree->Branch("genie_Pz",&genie_Pz);
    fTree->Branch("genie_P",&genie_P);
    fTree->Branch("genie_status_code",&genie_status_code);
    fTree->Branch("genie_mass",&genie_mass);
    fTree->Branch("genie_trackID",&genie_trackID);
    fTree->Branch("genie_ND",&genie_ND);
    fTree->Branch("genie_mother",&genie_mother);
  }

  if (fsavePOTInfo) {
    _sr_tree = tfs->make<TTree>("pottree","");
    _sr_tree->Branch("run", &_sr_run, "run/I");
    _sr_tree->Branch("subrun", &_sr_subrun, "subrun/I");
    _sr_tree->Branch("begintime", &_sr_begintime, "begintime/D");
    _sr_tree->Branch("endtime", &_sr_endtime, "endtime/D");
    _sr_tree->Branch("pot", &_sr_pot, "pot/D");
  }

}


void Hitdumper::ResetWireHitsVars(int n) {
  _hit_cryostat.assign(n, DEFAULT_VALUE);
  _hit_tpc.assign(n, DEFAULT_VALUE);
  _hit_plane.assign(n, DEFAULT_VALUE);
  _hit_wire.assign(n, DEFAULT_VALUE);
  _hit_channel.assign(n, DEFAULT_VALUE);
  _hit_peakT.assign(n, DEFAULT_VALUE);
  _hit_charge.assign(n, DEFAULT_VALUE);
  _hit_ph.assign(n, DEFAULT_VALUE);
  _hit_width.assign(n, DEFAULT_VALUE);
  _hit_full_integral.assign(n, DEFAULT_VALUE);
}

void Hitdumper::ResetCRTStripsVars(int n) {
  _crt_plane.clear();
  _crt_module.clear();
  _crt_strip.clear();
  _crt_orient.clear();
  _crt_time.clear();
  _crt_adc.clear();
  _crt_pos_x.clear();
  _crt_pos_y.clear();
  _crt_pos_z.clear();

  _crt_plane.reserve(n);
  _crt_module.reserve(n);
  _crt_strip.reserve(n);
  _crt_orient.reserve(n);
  _crt_time.reserve(n);
  _crt_adc.reserve(n);
  _crt_pos_x.reserve(n);
  _crt_pos_y.reserve(n);
  _crt_pos_z.reserve(n);
}

void Hitdumper::ResetCRTCustomTracksVars(int n) {
  _ctrk_x1.clear();
  _ctrk_y1.clear();
  _ctrk_z1.clear();
  _ctrk_t1.clear();
  _ctrk_adc1.clear();
  _ctrk_mod1x.clear();
  _ctrk_x2.clear();
  _ctrk_y2.clear();
  _ctrk_z2.clear();
  _ctrk_t2.clear();
  _ctrk_adc2.clear();
  _ctrk_mod2x.clear();

  _ctrk_x1.reserve(n);
  _ctrk_y1.reserve(n);
  _ctrk_z1.reserve(n);
  _ctrk_t1.reserve(n);
  _ctrk_adc1.reserve(n);
  _ctrk_mod1x.reserve(n);
  _ctrk_x2.reserve(n);
  _ctrk_y2.reserve(n);
  _ctrk_z2.reserve(n);
  _ctrk_t2.reserve(n);
  _ctrk_adc2.reserve(n);
  _ctrk_mod2x.reserve(n);
}

void Hitdumper::ResetCRTTracksVars(int n) {
  _ct_x1.assign(n, DEFAULT_VALUE);
  _ct_y1.assign(n, DEFAULT_VALUE);
  _ct_z1.assign(n, DEFAULT_VALUE);
  _ct_time.assign(n, DEFAULT_VALUE);
  _ct_pes.assign(n, DEFAULT_VALUE);
  _ct_x2.assign(n, DEFAULT_VALUE);
  _ct_y2.assign(n, DEFAULT_VALUE);
  _ct_z2.assign(n, DEFAULT_VALUE);
}

void Hitdumper::ResetCRTHitsVars(int n) {
  _chit_plane.assign(n, DEFAULT_VALUE);
  _chit_time.assign(n, DEFAULT_VALUE);
  _chit_x.assign(n, DEFAULT_VALUE);
  _chit_y.assign(n, DEFAULT_VALUE);
  _chit_z.assign(n, DEFAULT_VALUE);
}

void Hitdumper::ResetOpHitsVars(int n) {
  _ophit_opch.resize(n, DEFAULT_VALUE);
  _ophit_opdet.resize(n, DEFAULT_VALUE);
  _ophit_peakT.resize(n, DEFAULT_VALUE);
  _ophit_width.resize(n, DEFAULT_VALUE);
  _ophit_area.resize(n, DEFAULT_VALUE);
  _ophit_amplitude.resize(n, DEFAULT_VALUE);
  _ophit_pe.resize(n, DEFAULT_VALUE);
  _ophit_opdet_x.resize(n, DEFAULT_VALUE);
  _ophit_opdet_y.resize(n, DEFAULT_VALUE);
  _ophit_opdet_z.resize(n, DEFAULT_VALUE);
  _ophit_opdet_type.resize(n, DEFAULT_VALUE);
}

void Hitdumper::ResetPmtTriggerVars(int n){
  _pmtTrigger_npmtshigh.assign(n, DEFAULT_VALUE);
  _pmtTrigger_maxpassed = 0;
}

void Hitdumper::ResetPmtSoftTriggerVars(){
  _pmtSoftTrigger_foundBeamTrigger = false;
  _pmtSoftTrigger_tts = 0;
  _pmtSoftTrigger_promptPE = 0;
  _pmtSoftTrigger_prelimPE = 0;
  _pmtSoftTrigger_nAboveThreshold = 0;
}

void Hitdumper::ResetCrtSoftTriggerVars(){
  for (int i=0; i<7; i++){
    _crtSoftTrigger_hitsperplane[i] = 0;
  }
}

void Hitdumper::ResetMuonTracksVars(int n){
  _muontrk_t0.assign(n, DEFAULT_VALUE);
  _muontrk_x1.assign(n, DEFAULT_VALUE);
  _muontrk_y1.assign(n, DEFAULT_VALUE);
  _muontrk_z1.assign(n, DEFAULT_VALUE);
  _muontrk_x2.assign(n, DEFAULT_VALUE);
  _muontrk_y2.assign(n, DEFAULT_VALUE);
  _muontrk_z2.assign(n, DEFAULT_VALUE); 
  _muontrk_theta_xz.assign(n, DEFAULT_VALUE); 
  _muontrk_theta_yz.assign(n, DEFAULT_VALUE);
  _muontrk_tpc.assign(n, DEFAULT_VALUE);
  _muontrk_type.assign(n, DEFAULT_VALUE);
}

void Hitdumper::ResetMuonHitVars(int n){
  _mhit_trk.clear(); 
  _mhit_tpc.clear();
  _mhit_wire.clear();
  _mhit_channel.clear();
  _mhit_peakT.clear();
  _mhit_charge.clear();

  _mhit_trk.reserve(n);
  _mhit_tpc.reserve(n);
  _mhit_wire.reserve(n);
  _mhit_channel.reserve(n);
  _mhit_peakT.reserve(n);
  _mhit_charge.reserve(n);
}

void Hitdumper::ResetVars() {


  _run = -99999;
  _subrun = -99999;
  _event = -99999;
  _evttime = -99999;
  _t0 = -99999;

  mcevts_truth = 0;
  genie_no_primaries = 0;
}

void Hitdumper::ResizeMCNeutrino(int nNeutrinos) {

  //min size is 1, to guarantee an address
  MaxMCNeutrinos = (size_t) std::max(nNeutrinos, 1);

  nuScatterCode_truth.assign(MaxMCNeutrinos, DEFAULT_VALUE);
  nuID_truth.assign(MaxMCNeutrinos, DEFAULT_VALUE);
  nuPDG_truth.assign(MaxMCNeutrinos, DEFAULT_VALUE);
  ccnc_truth.assign(MaxMCNeutrinos, DEFAULT_VALUE);
  mode_truth.assign(MaxMCNeutrinos, DEFAULT_VALUE);
  enu_truth.assign(MaxMCNeutrinos, DEFAULT_VALUE);
  Q2_truth.assign(MaxMCNeutrinos, DEFAULT_VALUE);
  W_truth.assign(MaxMCNeutrinos, DEFAULT_VALUE);
  hitnuc_truth.assign(MaxMCNeutrinos, DEFAULT_VALUE);
  nuvtxx_truth.assign(MaxMCNeutrinos, DEFAULT_VALUE);
  nuvtxy_truth.assign(MaxMCNeutrinos, DEFAULT_VALUE);
  nuvtxz_truth.assign(MaxMCNeutrinos, DEFAULT_VALUE);
  nu_dcosx_truth.assign(MaxMCNeutrinos, DEFAULT_VALUE);
  nu_dcosy_truth.assign(MaxMCNeutrinos, DEFAULT_VALUE);
  nu_dcosz_truth.assign(MaxMCNeutrinos, DEFAULT_VALUE);
  lep_mom_truth.assign(MaxMCNeutrinos, DEFAULT_VALUE);
  lep_dcosx_truth.assign(MaxMCNeutrinos, DEFAULT_VALUE);
  lep_dcosy_truth.assign(MaxMCNeutrinos, DEFAULT_VALUE);
  lep_dcosz_truth.assign(MaxMCNeutrinos, DEFAULT_VALUE);
  //Also resize the flux information here as it's a 1:1 with the MCNeutrino
  tpx_flux.assign(MaxMCNeutrinos, DEFAULT_VALUE);
  tpy_flux.assign(MaxMCNeutrinos, DEFAULT_VALUE);
  tpz_flux.assign(MaxMCNeutrinos, DEFAULT_VALUE);
  tptype_flux.assign(MaxMCNeutrinos, DEFAULT_VALUE);

}

void Hitdumper::ResizeGenie(int nPrimaries) {

  // minimum size is 1, so that we always have an address
  MaxGeniePrimaries = (size_t) std::max(nPrimaries, 1);

  genie_primaries_pdg.assign(MaxGeniePrimaries, DEFAULT_VALUE);
  genie_Eng.assign(MaxGeniePrimaries, DEFAULT_VALUE);
  genie_Px.assign(MaxGeniePrimaries, DEFAULT_VALUE);
  genie_Py.assign(MaxGeniePrimaries, DEFAULT_VALUE);
  genie_Pz.assign(MaxGeniePrimaries, DEFAULT_VALUE);
  genie_P.assign(MaxGeniePrimaries, DEFAULT_VALUE);
  genie_status_code.assign(MaxGeniePrimaries, DEFAULT_VALUE);
  genie_mass.assign(MaxGeniePrimaries, DEFAULT_VALUE);
  genie_trackID.assign(MaxGeniePrimaries, DEFAULT_VALUE);
  genie_ND.assign(MaxGeniePrimaries, DEFAULT_VALUE);
  genie_mother.assign(MaxGeniePrimaries, DEFAULT_VALUE);

}


void Hitdumper::beginSubRun(art::SubRun const& sr) {

  if (!fsavePOTInfo) {
    return;
  }

  _sr_run       = sr.run();
  _sr_subrun    = sr.subRun();
  _sr_begintime = sr.beginTime().value();
  _sr_endtime   = sr.endTime().value();

  art::Handle<sumdata::POTSummary> pot_handle;
  sr.getByLabel(fGenieGenModuleLabel, pot_handle);

  if (pot_handle.isValid()) {
    _sr_pot = pot_handle->totpot;
  } else {
    _sr_pot = 0.;
  }

  _sr_tree->Fill();

}

DEFINE_ART_MODULE(Hitdumper)

#endif // Hitdumper_Module<|MERGE_RESOLUTION|>--- conflicted
+++ resolved
@@ -567,12 +567,9 @@
         int module = (chan>> 5);
         //
         std::string name = fGeometryService->AuxDet(module).TotalVolume()->GetName();
-<<<<<<< HEAD
-        TVector3 center = fAuxDetGeoCore->AuxDetChannelToPosition(2*strip, name);
+        auto const center = fAuxDetGeoCore->AuxDetChannelToPosition(name, 2*strip);
 	size_t orien = fCRTGeoAlg.ChannelToOrientation(chan);
-=======
-        auto const center = fAuxDetGeoCore->AuxDetChannelToPosition(name, 2*strip);
->>>>>>> 960536c8
+
         _crt_plane.push_back(ip);
         _crt_module.push_back(module);
         _crt_strip.push_back(strip);
