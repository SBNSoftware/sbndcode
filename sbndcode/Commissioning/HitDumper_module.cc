--- conflicted
+++ resolved
@@ -783,12 +783,7 @@
         _ophit_area[index] = ophitlist.at(i)->Area();
         _ophit_amplitude[index] = ophitlist.at(i)->Amplitude();
         _ophit_pe[index] = ophitlist.at(i)->PE();
-<<<<<<< HEAD
-        std::cout << " doing this center stuff" << std::endl;
-        auto opdet_center = fGeometryService->OpDetGeoFromOpChannel(ophitlist.at(i)->OpChannel()).GetCenter();
-=======
         auto opdet_center = fWireReadoutGeom->OpDetGeoFromOpChannel(ophitlist.at(i)->OpChannel()).GetCenter();
->>>>>>> 6e3f5156
         _ophit_opdet_x[index] = opdet_center.X();
         _ophit_opdet_y[index] = opdet_center.Y();
         _ophit_opdet_z[index] = opdet_center.Z();
@@ -883,12 +878,7 @@
   //
   // Muon tracks
   //
-<<<<<<< HEAD
-
-  _nmuontrks = 0; 
-=======
   _nmuontrks = 0;
->>>>>>> 6e3f5156
   if (freadMuonTracks){
     art::Handle<std::vector<sbnd::comm::MuonTrack> > muonTrackListHandle;
     std::vector<art::Ptr<sbnd::comm::MuonTrack> > muontrklist;
