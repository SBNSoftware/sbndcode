--- conflicted
+++ resolved
@@ -606,13 +606,8 @@
         keep_tagger = true;
       }
     }
-<<<<<<< HEAD
-
-    // std::cout << "Tagger name " << taggerName << ", ip " << ip << ", kept? " << (keep_tagger ? "yes" : "no") << std::endl;
-=======
     //std::cout << "Tagger name " << tagger.first << ", ip " << ip << ", kept? " << (keep_tagger ? "yes" : "no") << std::endl;
 
->>>>>>> 09ec0528
     if (ip != sbnd::crt::kUndefinedTagger && keep_tagger) {
 
       uint32_t ttime = striplist[i]->T0();
