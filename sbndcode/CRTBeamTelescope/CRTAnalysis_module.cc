////////////////////////////////////////////////////////////////////////
// Class:       CRTAnalysis
// Plugin Type: analyzer (Unknown Unknown)
// File:        CRTAnalysis_module.cc
//
// Generated at Tue Feb  1 17:05:06 2022 by Marco Del Tutto using cetskelgen
// from  version .
////////////////////////////////////////////////////////////////////////

#include "art/Framework/Core/EDAnalyzer.h"
#include "art/Framework/Core/ModuleMacros.h"
#include "art/Framework/Principal/Event.h"
#include "art/Framework/Principal/Handle.h"
#include "art/Framework/Principal/Run.h"
#include "art/Framework/Principal/SubRun.h"
#include "canvas/Utilities/InputTag.h"
#include "fhiclcpp/ParameterSet.h"
#include "messagefacility/MessageLogger/MessageLogger.h"
#include "art_root_io/TFileService.h"
#include "canvas/Persistency/Common/FindManyP.h"

#include "TTree.h"

#include "nusimdata/SimulationBase/MCTruth.h"
#include "sbnobj/SBND/CRT/FEBData.hh"
#include "sbnobj/SBND/CRT/CRTData.hh"
#include "sbnobj/Common/CRT/CRTHit.hh"
#include "sbnobj/Common/CRT/CRTTrack.hh"
#include "larcoreobj/SummaryData/POTSummary.h"
#include "lardataobj/Simulation/AuxDetHit.h"
#include "lardataobj/Simulation/AuxDetSimChannel.h"
#include "sbndcode/Geometry/GeometryWrappers/CRTGeoAlg.h"

class CRTAnalysis;


class CRTAnalysis : public art::EDAnalyzer {
public:
  explicit CRTAnalysis(fhicl::ParameterSet const& p);
  // The compiler-generated destructor is fine for non-base
  // classes without bare pointers or other resource use.

  // Plugins should not be copied or assigned.
  CRTAnalysis(CRTAnalysis const&) = delete;
  CRTAnalysis(CRTAnalysis&&) = delete;
  CRTAnalysis& operator=(CRTAnalysis const&) = delete;
  CRTAnalysis& operator=(CRTAnalysis&&) = delete;

  // Required functions.
  void analyze(art::Event const& e) override;
  virtual void beginSubRun(art::SubRun const& sr) override;

  std::map<int, int> TrackIDToPrimaryIDMapMaker(art::Event const& e, std::vector<art::Ptr<simb::MCParticle> > &mcp_v);

private:

  sbnd::CRTGeoAlg _crt_geo;

  std::string _mctruth_label;
  std::string _g4_label;
  std::string _auxdethit_label;
  std::string _crtdata_label;
  std::string _crthit_label;
  std::string _crttrack_label;
  std::string _febdata_label;
  bool _debug;
  bool _keep_mcp_from_adh; ///< Whether or not to keep only MCParticles that produce energy deposit on the CRT

  TTree* _tree;

  int _run, _subrun, _event;

  float _nu_e; ///< Neutrino energy
  int _nu_pdg; ///< Neutrino PDG code
  int _nu_ccnc; ///< 0: CC, 1: NC
  int _nu_mode; ///< Neutrino interaction mode
  int _nu_int_type; ///< Neutrino interaction type
  float _nu_vtx_x; ///< Neutrino vertex X
  float _nu_vtx_y; ///< Neutrino vertex Y
  float _nu_vtx_z; ///< Neutrino vertex Z
  float _nu_px; ///< Neutrino momentum along X
  float _nu_py; ///< Neutrino momentum along Y
  float _nu_pz; ///< Neutrino momentum along Z

  float _mct_sp_pdg; ///< Single particle PDG
  float _mct_sp_e; ///< Single particle energy
  float _mct_sp_px; ///< Single particle momentum X
  float _mct_sp_py; ///< Single particle momentum Y
  float _mct_sp_pz; ///< Single particle momentum Z
  float _mct_sp_vx; ///< Single particle vertex X
  float _mct_sp_vy; ///< Single particle vertex Y
  float _mct_sp_vz; ///< Single particle vertex Z

  float _mct_sp_2_pdg; ///< For the double-muon studys, the second particle PDG
  float _mct_sp_2_e; ///< For the double-muon studys, the second particle energy
  float _mct_sp_2_px; ///< For the double-muon studys, the second particle momentum X
  float _mct_sp_2_py; ///< For the double-muon studys, the second particle momentum Y
  float _mct_sp_2_pz; ///< For the double-muon studys, the second particle momentum Z
  float _mct_sp_2_vx; ///< For the double-muon studys, the second particle vertex X
  float _mct_sp_2_vy; ///< For the double-muon studys, the second particle vertex Y
  float _mct_sp_2_vz; ///< For the double-muon studys, the second particle vertex Z

  float _mct_darkNeutrino_e;
  float _weight; //the weight which store as the vertex of dark neutrino.

  std::vector<int> _mcp_pdg; ///< G4 MCParticle PDG
  std::vector<double> _mcp_e; ///< G4 MCParticle Energy
  std::vector<double> _mcp_px; ///< G4 MCParticle Momentum along X
  std::vector<double> _mcp_py; ///< G4 MCParticle Momentum along Y
  std::vector<double> _mcp_pz; ///< G4 MCParticle Momentum along Z
  std::vector<double> _mcp_startx; ///< G4 MCParticle start point X
  std::vector<double> _mcp_starty; ///< G4 MCParticle start point Y
  std::vector<double> _mcp_startz; ///< G4 MCParticle start point Z
  std::vector<double> _mcp_endx; ///< G4 MCParticle end point X
  std::vector<double> _mcp_endy; ///< G4 MCParticle end point Y
  std::vector<double> _mcp_endz; ///< G4 MCParticle end point Z
  std::vector<int> _mcp_isprimary; ///< G4 MCParticle, true if primary
  std::vector<int> _mcp_trackid; ///< G4 MCParticle, track ID
  std::vector<int> _mcp_primaryid; ///< G4 MCParticle, primary ID
  std::vector<int> _mcp_makes_adh; ///< G4 MCParticle, true if this MCP deposits energy in CRT
  std::vector<int> _mcp_primary_makes_adh; ///< G4 MCParticle, true if this MCP's primary deposits energy in CRT
  std::vector<double> _mcp_upstream_dist; ///< Distance from the centre of the upstream tagger at the point the particle would intersect that plane
  std::vector<double> _mcp_downstream_dist; ///< Distance from the centre of the downstream tagger at the point the particle would intersect that plane
  std::vector<int> _mcp_intersects_upstream; ///< Does the extrapolation of the particle's trajectory intercept the upstream tagger (with a buffer zone)
  std::vector<int> _mcp_intersects_downstream; ///< Does the extrapolation of the particle's trajectory intercept the downstream tagger (with a buffer zone)
  std::vector<double> _mcp_cl_ap_upstream; ///< How close does the extrapolation of the particle's trajectory come to the upstream tagger?
  std::vector<double> _mcp_cl_ap_downstream; ///< How close does the extrapolation of the particle's trajectory come to the downstream tagger?
  std::vector<int> _mcp_intersects_upstream1000; ///< Does the extrapolation of the particle's trajectory intercept the upstream tagger (with a buffer zone)
  std::vector<int> _mcp_intersects_downstream1000; ///< Does the extrapolation of the particle's trajectory intercept the downstream tagger (with a buffer zone)

  std::vector<double> _adh_t; ///< AuxDetHit time
  std::vector<double> _adh_e; ///< AuxDetHit deposited energy
  std::vector<double> _adh_x; ///< AuxDetHit X
  std::vector<double> _adh_y; ///< AuxDetHit Y
  std::vector<double> _adh_z; ///< AuxDetHit Z
  std::vector<double> _adh_p_exit; ///< AuxDetHit exit momentum
  std::vector<int> _adh_trackid; ///< AuxDetHit trackID of MCParticle

  std::vector<double> _chit_x; ///< CRT hit x
  std::vector<double> _chit_y; ///< CRT hit y
  std::vector<double> _chit_z; ///< CRT hit z
  std::vector<double> _chit_time; ///< CRT hit time
  std::vector<double> _chit_h1_time; ///< CRT hit time (1DHit 1)
  std::vector<double> _chit_h2_time; ///< CRT hit time (1DHit 2)
  std::vector<double> _chit_pes; ///< CRT hit PEs
  std::vector<int> _chit_plane; ///< CRT hit plane
  std::vector<float> _chit_true_t; ///< CRT hit true time (from sim energy dep)
  std::vector<float> _chit_true_e; ///< CRT hit true energy (from sim energy dep)
  std::vector<float> _chit_true_x; ///< CRT hit true x position (from sim energy dep)
  std::vector<float> _chit_true_y; ///< CRT hit true y position (from sim energy dep)
  std::vector<float> _chit_true_z; ///< CRT hit true z position (from sim energy dep)
  std::vector<std::vector<int> > _chit_true_mcp_trackids; ///< CRT hit contributing true trackIDs
  std::vector<std::vector<int> > _chit_true_mcp_pdg; ///< CRT hit contributing PDG codes
  std::vector<std::vector<double> > _chit_true_mcp_e; ///< CRT hit contributing MCP's Energy
  std::vector<std::vector<double> > _chit_true_mcp_px; ///< CRT hit contributing MCP's Momentum along X
  std::vector<std::vector<double> > _chit_true_mcp_py; ///< CRT hit contributing MCP's Momentum along Y
  std::vector<std::vector<double> > _chit_true_mcp_pz; ///< CRT hit contributing MCP's Momentum along Z
  std::vector<std::vector<double> > _chit_true_mcp_startx; ///< CRT hit contributing MCP's start point X
  std::vector<std::vector<double> > _chit_true_mcp_starty; ///< CRT hit contributing MCP's start point Y
  std::vector<std::vector<double> > _chit_true_mcp_startz; ///< CRT hit contributing MCP's start point Z
  std::vector<std::vector<double> > _chit_true_mcp_endx; ///< CRT hit contributing MCP's end point X
  std::vector<std::vector<double> > _chit_true_mcp_endy; ///< CRT hit contributing MCP's end point Y
  std::vector<std::vector<double> > _chit_true_mcp_endz; ///< CRT hit contributing MCP's end point Z
  std::vector<std::vector<int> > _chit_true_mcp_isprimary; ///< CRT hit contributing MCP's, true if primary
  std::vector<std::vector<uint16_t> > _chit_sipm_adc; ///< The 4 contributing ADC values to this CRTHit
  std::vector<std::vector<uint16_t> > _chit_sipm_channel_id; ///< The IDs of the four SiPMs that were used to make this CRTHit
  std::vector<std::vector<uint16_t> > _chit_sipm_feb_mac5; ///< The IDs of the two FEBs that were used in the making of this hit.

  std::vector<double> _ct_time; ///< CRT track time
  std::vector<double> _ct_pes; ///< CRT track PEs
  std::vector<double> _ct_length; ///< CRT track length
  std::vector<double> _ct_tof; ///< CRT track time of flight
  std::vector<double> _ct_true_tof;  ///< CRT track time of flight, true
  std::vector<double> _ct_x1; ///< CRT track x1
  std::vector<double> _ct_y1; ///< CRT track y1
  std::vector<double> _ct_z1; ///< CRT track z1
  std::vector<double> _ct_x2; ///< CRT track x2
  std::vector<double> _ct_y2; ///< CRT track y2
  std::vector<double> _ct_z2; ///< CRT track z2

  std::vector<uint16_t> _feb_mac5; ///< FEBData Mac5 ID
  std::vector<uint32_t> _feb_ts0; ///< FEBData Ts0
  std::vector<uint32_t> _feb_ts1; ///< FEBData Fs1
  std::vector<std::vector<uint16_t>> _feb_adc; ///< FEBData 32 ADC values

  std::vector<uint16_t> _crt_channel; ///< crtData channel ID
  std::vector<uint32_t> _crt_t0; ///< crtData T0
  std::vector<uint32_t> _crt_t1; ///< crtData T1
  std::vector<uint32_t> _crt_adc; ///< crtData 32 ADC values
  int _crt_n_up; ///< crtData Number of SiPMs in the upstream tagger
  int _crt_n_dw; ///< crtData Number of SiPMs in the downstream tagger
  std::vector<int> _crt_true_nide; ///< crtData, assns truth, number of IDEs
  std::vector<double> _crt_true_t; ///< crtData, assns truth, IDE time
<<<<<<< HEAD
  std::vector<double> _crt_true_e; ///< crtData, assns truth, IDE deposited energy (leading ide)
  std::vector<double> _crt_true_total_e; ///< crtData, assns truth, IDE deposited energy (summed all ides)
=======
  std::vector<double> _crt_true_e; ///< crtData, assns truth, IDE deposited energy
>>>>>>> 13fd2ec3
  std::vector<double> _crt_true_x; ///< crtData, assns truth, IDE x
  std::vector<double>_crt_true_y; ///< crtData, assns truth, IDE y
  std::vector<double>_crt_true_z; ///< crtData, assns truth, IDE z
  std::vector<double>_crt_true_exitp; ///< crtData, assns truth, IDE exit momentum
<<<<<<< HEAD
  std::vector<double>_crt_true_exitp_x; ///< crtData, assns truth, IDE exit momentum - x component
  std::vector<double>_crt_true_exitp_y; ///< crtData, assns truth, IDE exit momentum - y component
  std::vector<double>_crt_true_exitp_z; ///< crtData, assns truth, IDE exit momentum - z component
=======
>>>>>>> 13fd2ec3
  std::vector<int> _crt_true_mcp_pdg; ///< crtData, assns truth, MCP PDG
  std::vector<int> _crt_true_mcp_isprimary; ///< crtData, assns truth, MCP is primary?
  std::vector<std::string> _crt_true_mcp_process; ///< crtData, assns truth, MCP process
  std::vector<int> _crt_true_mcp_mother; ///< crtData, assns truth, MCP mother ID
  std::vector<int> _crt_true_mcp_mother_pdg; ///< crtData, assns truth, MCP mother PDG
  std::vector<double> _crt_true_mcp_time; ///< crtData, assns truth, MCP time
  std::vector<double> _crt_true_mcp_k_start; ///< crtData, assns truth, MCP kinetic energy at start
  std::vector<double> _crt_true_mcp_k_end; ///< crtData, assns truth, MCP kinetic energy at end
  std::vector<double> _crt_true_mcp_vx; ///< crtData, assns truth, MCP start X
  std::vector<double> _crt_true_mcp_vy; ///< crtData, assns truth, MCP start Y
  std::vector<double> _crt_true_mcp_vz; ///< crtData, assns truth, MCP start Z


  TTree* _sr_tree;
  int _sr_run, _sr_subrun;
  double _sr_begintime, _sr_endtime;
  double _sr_pot; ///< Number of POTs per subrun
};


CRTAnalysis::CRTAnalysis(fhicl::ParameterSet const& p)
  : EDAnalyzer{p}  // ,
  // More initializers here.
{
  _mctruth_label = p.get<std::string>("MCTruthLabel", "generator");
  _g4_label = p.get<std::string>("G4Label", "largeant");
  _auxdethit_label = p.get<std::string>("AuxDetHitLabel", "largeant:LArG4DetectorServicevolAuxDetSensitiveCRTStripBERN");
  _crtdata_label = p.get<std::string>("CRTDataLabel", "crt");
  _crthit_label = p.get<std::string>("CRTHitLabel", "crthit");
  _crttrack_label = p.get<std::string>("CRTTrackLabel", "crttrack");
  _febdata_label = p.get<std::string>("FEBDataLabel", "crtsim");
  _debug = p.get<bool>("Debug", false);
  _keep_mcp_from_adh = p.get<bool>("KeepMCPFromADH", false);

  art::ServiceHandle<art::TFileService> fs;

  _tree = fs->make<TTree>("tree","");
  _tree->Branch("run", &_run, "run/I");
  _tree->Branch("subrun", &_subrun, "subrun/I");
  _tree->Branch("event", &_event, "event/I");

  _tree->Branch("nu_e", &_nu_e, "nu_e/F");
  _tree->Branch("nu_pdg", &_nu_pdg, "nu_pdg/I");
  _tree->Branch("nu_ccnc", &_nu_ccnc, "nu_ccnc/I");
  _tree->Branch("nu_mode", &_nu_mode, "nu_mode/I");
  _tree->Branch("nu_int_type", &_nu_int_type, "nu_int_type/I");
  _tree->Branch("nu_vtx_x", &_nu_vtx_x, "nu_vtx_x/F");
  _tree->Branch("nu_vtx_y", &_nu_vtx_y, "nu_vtx_y/F");
  _tree->Branch("nu_vtx_z", &_nu_vtx_z, "nu_vtx_z/F");
  _tree->Branch("nu_px", &_nu_px, "nu_px/F");
  _tree->Branch("nu_py", &_nu_py, "nu_px/F");
  _tree->Branch("nu_pz", &_nu_pz, "nu_px/F");

  _tree->Branch("mct_sp_pdg", &_mct_sp_pdg, "mct_sp_pdg/F");
  _tree->Branch("mct_sp_e", &_mct_sp_e, "mct_sp_e/F");
  _tree->Branch("mct_sp_px", &_mct_sp_px, "mct_sp_px/F");
  _tree->Branch("mct_sp_py", &_mct_sp_py, "mct_sp_py/F");
  _tree->Branch("mct_sp_pz", &_mct_sp_pz, "mct_sp_pz/F");
  _tree->Branch("mct_sp_vx", &_mct_sp_vx, "mct_sp_vx/F");
  _tree->Branch("mct_sp_vy", &_mct_sp_vy, "mct_sp_vy/F");
  _tree->Branch("mct_sp_vz", &_mct_sp_vz, "mct_sp_vz/F");

  _tree->Branch("mct_sp_2_pdg", &_mct_sp_2_pdg, "mct_sp_2_pdg/F");
  _tree->Branch("mct_sp_2_e", &_mct_sp_2_e, "mct_sp_2_e/F");
  _tree->Branch("mct_sp_2_py", &_mct_sp_2_py, "mct_sp_2_py/F");
  _tree->Branch("mct_sp_2_pz", &_mct_sp_2_pz, "mct_sp_2_pz/F");
  _tree->Branch("mct_sp_2_vx", &_mct_sp_2_vx, "mct_sp_2_vx/F");
  _tree->Branch("mct_sp_2_vy", &_mct_sp_2_vy, "mct_sp_2_vy/F");
  _tree->Branch("mct_sp_2_vz", &_mct_sp_2_vz, "mct_sp_2_vz/F");


  _tree->Branch("mct_darkNeutrino_e", &_mct_darkNeutrino_e, "mct_darkNeutrino_e/F");
  _tree->Branch("weight", &_weight, "weight/F");

  _tree->Branch("mcp_pdg", "std::vector<int>", &_mcp_pdg);
  _tree->Branch("mcp_e", "std::vector<double>", &_mcp_e);
  _tree->Branch("mcp_px", "std::vector<double>", &_mcp_px);
  _tree->Branch("mcp_py", "std::vector<double>", &_mcp_py);
  _tree->Branch("mcp_pz", "std::vector<double>", &_mcp_pz);
  _tree->Branch("mcp_startx", "std::vector<double>", &_mcp_startx);
  _tree->Branch("mcp_starty", "std::vector<double>", &_mcp_starty);
  _tree->Branch("mcp_startz", "std::vector<double>", &_mcp_startz);
  _tree->Branch("mcp_endx", "std::vector<double>", &_mcp_endx);
  _tree->Branch("mcp_endy", "std::vector<double>", &_mcp_endy);
  _tree->Branch("mcp_endz", "std::vector<double>", &_mcp_endz);
  _tree->Branch("mcp_isprimary", "std::vector<int>", &_mcp_isprimary);
  _tree->Branch("mcp_trackid", "std::vector<int>", &_mcp_trackid);
  _tree->Branch("mcp_primaryid", "std::vector<int>", &_mcp_primaryid);
  _tree->Branch("mcp_makes_adh", "std::vector<int>", &_mcp_makes_adh);
  _tree->Branch("mcp_primary_makes_adh", "std::vector<int>", &_mcp_primary_makes_adh);
  _tree->Branch("mcp_upstream_dist", "std::vector<double>", &_mcp_upstream_dist);
  _tree->Branch("mcp_downstream_dist", "std::vector<double>", &_mcp_downstream_dist);
  _tree->Branch("mcp_intercepts_upstream", "std::vector<int>", &_mcp_intersects_upstream);
  _tree->Branch("mcp_intercepts_downstream", "std::vector<int>", &_mcp_intersects_downstream);
  _tree->Branch("mcp_cl_ap_upstream", "std::vector<double>" , &_mcp_cl_ap_upstream);
  _tree->Branch("mcp_cl_ap_downstream", "std::vector<double>" , &_mcp_cl_ap_downstream);
  _tree->Branch("mcp_intercepts_upstream1000", "std::vector<int>", &_mcp_intersects_upstream1000);
  _tree->Branch("mcp_intercepts_downstream1000", "std::vector<int>", &_mcp_intersects_downstream1000);

  _tree->Branch("adh_t", "std::vector<double>", &_adh_t);
  _tree->Branch("adh_e", "std::vector<double>", &_adh_e);
  _tree->Branch("adh_x", "std::vector<double>", &_adh_x);
  _tree->Branch("adh_y", "std::vector<double>", &_adh_y);
  _tree->Branch("adh_z", "std::vector<double>", &_adh_z);
  _tree->Branch("adh_p_exit", "std::vector<double>", &_adh_p_exit);
  _tree->Branch("adh_trackid", "std::vector<int>", &_adh_trackid);

  _tree->Branch("chit_x", "std::vector<double>", &_chit_x);
  _tree->Branch("chit_y", "std::vector<double>", &_chit_y);
  _tree->Branch("chit_z", "std::vector<double>", &_chit_z);
  _tree->Branch("chit_time", "std::vector<double>", &_chit_time);
  _tree->Branch("chit_h1_time", "std::vector<double>", &_chit_h1_time);
  _tree->Branch("chit_h2_time", "std::vector<double>", &_chit_h2_time);
  _tree->Branch("chit_pes", "std::vector<double>", &_chit_pes);
  _tree->Branch("chit_plane", "std::vector<int>", &_chit_plane);
  _tree->Branch("chit_true_t", "std::vector<float>", &_chit_true_t);
  _tree->Branch("chit_true_e", "std::vector<float>", &_chit_true_e);
  _tree->Branch("chit_true_x", "std::vector<float>", &_chit_true_x);
  _tree->Branch("chit_true_y", "std::vector<float>", &_chit_true_y);
  _tree->Branch("chit_true_z", "std::vector<float>", &_chit_true_z);
  _tree->Branch("chit_true_mcp_trackids", "std::vector<std::vector<int> >", &_chit_true_mcp_trackids);
  _tree->Branch("chit_true_mcp_pdg", "std::vector<std::vector<int> >", &_chit_true_mcp_pdg);
  _tree->Branch("chit_true_mcp_e", "std::vector<std::vector<double> >", &_chit_true_mcp_e);
  _tree->Branch("chit_true_mcp_px", "std::vector<std::vector<double> >", &_chit_true_mcp_px);
  _tree->Branch("chit_true_mcp_py", "std::vector<std::vector<double> >", &_chit_true_mcp_py);
  _tree->Branch("chit_true_mcp_pz", "std::vector<std::vector<double> >", &_chit_true_mcp_pz);
  _tree->Branch("chit_true_mcp_startx", "std::vector<std::vector<double> >", &_chit_true_mcp_startx);
  _tree->Branch("chit_true_mcp_starty", "std::vector<std::vector<double> >", &_chit_true_mcp_starty);
  _tree->Branch("chit_true_mcp_startz", "std::vector<std::vector<double> >", &_chit_true_mcp_startz);
  _tree->Branch("chit_true_mcp_endx", "std::vector<std::vector<double> >", &_chit_true_mcp_endx);
  _tree->Branch("chit_true_mcp_endy", "std::vector<std::vector<double> >", &_chit_true_mcp_endy);
  _tree->Branch("chit_true_mcp_endz", "std::vector<std::vector<double> >", &_chit_true_mcp_endz);
  _tree->Branch("chit_true_mcp_isprimary", "std::vector<std::vector<int> >", &_chit_true_mcp_isprimary);
  _tree->Branch("chit_sipm_adc", "std::vector<std::vector<uint16_t> >", &_chit_sipm_adc);
  _tree->Branch("chit_sipm_channel_id", "std::vector<std::vector<uint16_t> >", &_chit_sipm_channel_id);
  _tree->Branch("chit_sipm_feb_mac5", "std::vector<std::vector<uint16_t> >", &_chit_sipm_feb_mac5);

  _tree->Branch("ct_time", "std::vector<double>", &_ct_time);
  _tree->Branch("ct_pes", "std::vector<double>", &_ct_pes);
  _tree->Branch("ct_length", "std::vector<double>", &_ct_length);
  _tree->Branch("ct_tof", "std::vector<double>", &_ct_tof);
  _tree->Branch("ct_true_tof", "std::vector<double>", &_ct_true_tof);
  _tree->Branch("ct_x1", "std::vector<double>", &_ct_x1);
  _tree->Branch("ct_y1", "std::vector<double>", &_ct_y1);
  _tree->Branch("ct_z1", "std::vector<double>", &_ct_z1);
  _tree->Branch("ct_x2", "std::vector<double>", &_ct_x2);
  _tree->Branch("ct_y2", "std::vector<double>", &_ct_y2);
  _tree->Branch("ct_z2", "std::vector<double>", &_ct_z2);

  _tree->Branch("feb_mac5", "std::vector<uint16_t>", &_feb_mac5);
  _tree->Branch("feb_ts0", "std::vector<uint32_t>", &_feb_ts0);
  _tree->Branch("feb_ts1", "std::vector<uint32_t>", &_feb_ts1);
  _tree->Branch("feb_adc", "std::vector<std::vector<uint16_t>>", &_feb_adc);

  _tree->Branch("crt_channel", "std::vector<uint16_t>", &_crt_channel);
  _tree->Branch("crt_t0", "std::vector<uint32_t>", &_crt_t0);
  _tree->Branch("crt_t1", "std::vector<uint32_t>", &_crt_t1);
  _tree->Branch("crt_adc", "std::vector<uint32_t>", &_crt_adc);
  _tree->Branch("crt_n_up", &_crt_n_up, "crt_n_up/I");
  _tree->Branch("crt_n_dw", &_crt_n_dw, "crt_n_dw/I");
  _tree->Branch("crt_true_nide", "std::vector<int>", &_crt_true_nide);
  _tree->Branch("crt_true_t", "std::vector<double>", &_crt_true_t);
  _tree->Branch("crt_true_e", "std::vector<double>", &_crt_true_e);
<<<<<<< HEAD
  _tree->Branch("crt_true_total_e", "std::vector<double>", &_crt_true_total_e);
=======
>>>>>>> 13fd2ec3
  _tree->Branch("crt_true_x", "std::vector<double>", &_crt_true_x);
  _tree->Branch("crt_true_y", "std::vector<double>", &_crt_true_y);
  _tree->Branch("crt_true_z", "std::vector<double>", &_crt_true_z);
  _tree->Branch("crt_true_exitp", "std::vector<double>", &_crt_true_exitp);
<<<<<<< HEAD
  _tree->Branch("crt_true_exitp_x", "std::vector<double>", &_crt_true_exitp_x);
  _tree->Branch("crt_true_exitp_y", "std::vector<double>", &_crt_true_exitp_y);
  _tree->Branch("crt_true_exitp_z", "std::vector<double>", &_crt_true_exitp_z);
=======
>>>>>>> 13fd2ec3
  _tree->Branch("crt_true_mcp_pdg", "std::vector<int>", &_crt_true_mcp_pdg);
  _tree->Branch("crt_true_mcp_isprimary", "std::vector<int>", &_crt_true_mcp_isprimary);
  _tree->Branch("crt_true_mcp_process", "std::vector<std::string>", &_crt_true_mcp_process);
  _tree->Branch("crt_true_mcp_mother", "std::vector<int>", &_crt_true_mcp_mother);
  _tree->Branch("crt_true_mcp_mother_pdg", "std::vector<int>", &_crt_true_mcp_mother_pdg);
  _tree->Branch("crt_true_mcp_time", "std::vector<double>", &_crt_true_mcp_time);
  _tree->Branch("crt_true_mcp_k_start", "std::vector<double>", &_crt_true_mcp_k_start);
  _tree->Branch("crt_true_mcp_k_end", "std::vector<double>", &_crt_true_mcp_k_end);
  _tree->Branch("crt_true_mcp_vx", "std::vector<double>", &_crt_true_mcp_vx);
  _tree->Branch("crt_true_mcp_vy", "std::vector<double>", &_crt_true_mcp_vy);
  _tree->Branch("crt_true_mcp_vz", "std::vector<double>", &_crt_true_mcp_vz);

  _sr_tree = fs->make<TTree>("pottree","");
  _sr_tree->Branch("run", &_sr_run, "run/I");
  _sr_tree->Branch("subrun", &_sr_subrun, "subrun/I");
  _sr_tree->Branch("begintime", &_sr_begintime, "begintime/D");
  _sr_tree->Branch("endtime", &_sr_endtime, "endtime/D");
  _sr_tree->Branch("pot", &_sr_pot, "pot/D");
}

void CRTAnalysis::analyze(art::Event const& e)
{
  if(_debug)
    {
      for(size_t i = 0; i < _crt_geo.NumTaggers(); i++)
	{
	  std::cout << "Tagger:  " << _crt_geo.GetTagger(i).name << '\n'
		    << "X - Min: " << _crt_geo.GetTagger(i).minX << " Max: " << _crt_geo.GetTagger(i).maxX << '\n'
		    << "Y - Min: " << _crt_geo.GetTagger(i).minY << " Max: " << _crt_geo.GetTagger(i).maxY << '\n'
		    << "Z - Min: " << _crt_geo.GetTagger(i).minZ << " Max: " << _crt_geo.GetTagger(i).maxZ << '\n' << std::endl;
	}
    }
  
  
  std::vector<double> upstream_limits = {999999., -999999., 999999., -999999., 999999., -999999.};
  auto south_tagger = _crt_geo.GetTagger("volTaggerSouth_0");
  std::vector<double> downstream_limits = {south_tagger.minX, south_tagger.maxX, south_tagger.minY, south_tagger.maxY, south_tagger.minZ, south_tagger.maxZ};

  for(std::string name : {"volTaggerNorthOne_0", "volTaggerNorthTwo_0", "volTaggerNorthThree_0"})
    {
      auto tagger = _crt_geo.GetTagger(name);
      if(tagger.minX < upstream_limits[0]) upstream_limits[0] = tagger.minX;
      if(tagger.maxX > upstream_limits[1]) upstream_limits[1] = tagger.maxX;
      if(tagger.minY < upstream_limits[2]) upstream_limits[2] = tagger.minY;
      if(tagger.maxY > upstream_limits[3]) upstream_limits[3] = tagger.maxY;
      if(tagger.minZ < upstream_limits[4]) upstream_limits[4] = tagger.minZ;
      if(tagger.maxZ > upstream_limits[5]) upstream_limits[5] = tagger.maxZ;
    }

  if(_debug)
    {
      std::cout << "- Upstream Tagger -\n" 
		<< "X - Min: " << upstream_limits[0] << " Max: " << upstream_limits[1] << '\n'
		<< "Y - Min: " << upstream_limits[2] << " Max: " << upstream_limits[3] << '\n'
		<< "Z - Min: " << upstream_limits[4] << " Max: " << upstream_limits[5] << '\n' << std::endl;
      
      std::cout << "- Downstream Tagger -\n" 
		<< "X - Min: " << downstream_limits[0] << " Max: " << downstream_limits[1] << '\n'
		<< "Y - Min: " << downstream_limits[2] << " Max: " << downstream_limits[3] << '\n'
		<< "Z - Min: " << downstream_limits[4] << " Max: " << downstream_limits[5] << '\n' << std::endl;
    }

  for(unsigned i = 0; i < 6; ++i)
    {
      if(i%2 == 0) {
	upstream_limits[i] -= 200.; downstream_limits[i] -= 200.;
      }
      if(i%2 == 1) {
	upstream_limits[i] += 200.; downstream_limits[i] += 200.;
      }
    }
  
  if(_debug)
    {
      std::cout << "- Upstream Tagger -\n" 
		<< "X - Min: " << upstream_limits[0] << " Max: " << upstream_limits[1] << '\n'
		<< "Y - Min: " << upstream_limits[2] << " Max: " << upstream_limits[3] << '\n'
		<< "Z - Min: " << upstream_limits[4] << " Max: " << upstream_limits[5] << '\n' << std::endl;
      
      std::cout << "- Downstream Tagger -\n" 
		<< "X - Min: " << downstream_limits[0] << " Max: " << downstream_limits[1] << '\n'
		<< "Y - Min: " << downstream_limits[2] << " Max: " << downstream_limits[3] << '\n'
		<< "Z - Min: " << downstream_limits[4] << " Max: " << downstream_limits[5] << '\n' << std::endl;
    }

  const double upstream_x   = 0.5 * (upstream_limits[0] + upstream_limits[1]);
  const double upstream_y   = 0.5 * (upstream_limits[2] + upstream_limits[3]);
  const double upstream_z   = 0.5 * (upstream_limits[4] + upstream_limits[5]);
  const double downstream_x = 0.5 * (downstream_limits[0] + downstream_limits[1]);
  const double downstream_y = 0.5 * (downstream_limits[2] + downstream_limits[3]);
  const double downstream_z = 0.5 * (downstream_limits[4] + downstream_limits[5]);

  const TVector3 upstream_centre   = TVector3(upstream_x, upstream_y, upstream_z);
  const TVector3 downstream_centre = TVector3(downstream_x, downstream_y, downstream_z);

  _run = e.id().run();
  _subrun = e.id().subRun();
  _event =  e.id().event();

  std::cout << "This is event " << _event << std::endl;

  //
  // Get the MCTruth
  //
  art::Handle<std::vector<simb::MCTruth>> mct_h;
  e.getByLabel(_mctruth_label, mct_h);
  if(!mct_h.isValid()){
    std::cout << "MCTruth product " << _mctruth_label << " not found..." << std::endl;
    throw std::exception();
  }
  std::vector<art::Ptr<simb::MCTruth>> mct_v;
  art::fill_ptr_vector(mct_v, mct_h);

  //
  // Get the MCParticles from G4
  //
  art::Handle<std::vector<simb::MCParticle>> mcp_h;
  e.getByLabel(_g4_label, mcp_h);
  if(!mcp_h.isValid()){
    std::cout << "MCTruth product " << _g4_label << " not found..." << std::endl;
    throw std::exception();
  }
  std::vector<art::Ptr<simb::MCParticle>> mcp_v;
  art::fill_ptr_vector(mcp_v, mcp_h);

  std::map<int, simb::MCParticle> trackid_to_mcp;
  for (auto mcp : mcp_v) { trackid_to_mcp[mcp->TrackId()] = *mcp; }

  //
  // Get the AuxDetHits from G4
  //
  art::Handle<std::vector<sim::AuxDetHit>> adh_h;
  e.getByLabel(_auxdethit_label, adh_h);
  if(!adh_h.isValid()){
    std::cout << "AuxDetHit product " << _auxdethit_label << " not found..." << std::endl;
    throw std::exception();
  }
  std::vector<art::Ptr<sim::AuxDetHit>> adh_v;
  art::fill_ptr_vector(adh_v, adh_h);

  //
  // Get the CRT Hits
  //
  art::Handle<std::vector<sbn::crt::CRTHit>> crt_hit_h;
  e.getByLabel(_crthit_label, crt_hit_h);
  if(!crt_hit_h.isValid()){
    std::cout << "CRTHit product " << _crthit_label << " not found..." << std::endl;
    throw std::exception();
  }
  std::vector<art::Ptr<sbn::crt::CRTHit>> crt_hit_v;
  art::fill_ptr_vector(crt_hit_v, crt_hit_h);

  // Get the CRT Hits to CRTData association
  art::FindManyP<sbnd::crt::CRTData> crt_hit_to_data (crt_hit_h, e, _crthit_label);

  // Get the CRTData to AuxDetIDE association
  art::Handle<std::vector<sbnd::crt::CRTData>> crt_data_h;
  e.getByLabel(_crtdata_label, crt_data_h);
  art::FindManyP<sim::AuxDetIDE> crt_data_to_ides (crt_data_h, e, _crtdata_label);

  // Get the FEBData to CRTData association
  art::FindManyP<sbnd::crt::FEBData> crt_data_to_feb_data (crt_data_h, e, _crtdata_label);

  //
  // Get the CRT Data
  //
  if(!crt_data_h.isValid()){
    std::cout << "CRTData product " << _crtdata_label << " not found..." << std::endl;
    throw std::exception();
  }
  std::vector<art::Ptr<sbnd::crt::CRTData>> crt_data_v;
  art::fill_ptr_vector(crt_data_v, crt_data_h);


  //
  // Get the CRT Tracks
  //
  art::Handle<std::vector<sbn::crt::CRTTrack>> crt_track_h;
  e.getByLabel(_crttrack_label, crt_track_h);
  if(!crt_track_h.isValid()){
    std::cout << "CRTTrack product " << _crttrack_label << " not found..." << std::endl;
    throw std::exception();
  }
  std::vector<art::Ptr<sbn::crt::CRTTrack>> crt_track_v;
  art::fill_ptr_vector(crt_track_v, crt_track_h);

  // Get the CRT Tracks to Hits association
  art::FindManyP<sbn::crt::CRTHit> crt_track_to_hit (crt_track_h, e, _crttrack_label);


  //
  // Get the FEB Data
  //
  art::Handle<std::vector<sbnd::crt::FEBData>> feb_data_h;
  e.getByLabel(_febdata_label, feb_data_h);
  if(!feb_data_h.isValid()){
    std::cout << "FEBData product " << _febdata_label << " not found..." << std::endl;
    throw std::exception();
  }
  std::vector<art::Ptr<sbnd::crt::FEBData>> feb_data_v;
  art::fill_ptr_vector(feb_data_v, feb_data_h);



  //
  // Fill the MCTruth in the tree
  //
  assert(mct_v.size() <= 3);
  auto mct = mct_v[0];
  if (mct->Origin() == simb::kBeamNeutrino)
  {
    _nu_e = mct->GetNeutrino().Nu().E();
    _nu_pdg = mct->GetNeutrino().Nu().PdgCode();
    _nu_ccnc = mct->GetNeutrino().CCNC();
    _nu_mode = mct->GetNeutrino().Mode();
    _nu_int_type = mct->GetNeutrino().InteractionType();
    _nu_vtx_x = mct->GetNeutrino().Nu().Vx();
    _nu_vtx_y = mct->GetNeutrino().Nu().Vy();
    _nu_vtx_z = mct->GetNeutrino().Nu().Vz();
    _nu_px = mct->GetNeutrino().Nu().Px();
    _nu_py = mct->GetNeutrino().Nu().Py();
    _nu_pz = mct->GetNeutrino().Nu().Pz();

    // In the neutrino case, save the outgoing lepton in the first mct_sp object
    for (int p = 0; p < mct->NParticles(); p++)
    {
      auto particle = mct->GetParticle(p);
      if (std::abs(particle.PdgCode()) == 13 || std::abs(particle.PdgCode()) == 11) {
        _mct_sp_pdg = particle.PdgCode();
        _mct_sp_e = particle.E();
        _mct_sp_px = particle.Px();
        _mct_sp_py = particle.Py();
        _mct_sp_pz = particle.Pz();
        _mct_sp_vx = particle.Vx();
        _mct_sp_vy = particle.Vy();
        _mct_sp_vz = particle.Vz();
      }
    }
    if (_debug) std::cout << "Neutrino E = " << _nu_e
                          << ", x = " << _nu_vtx_x
                          << ", y = " << _nu_vtx_y
                          << ", z = " << _nu_vtx_z << std::endl;

  }

  // To-do (?) comment by Jiaoyang:
  // Removed the if-condition for now as in we are using TextFileGen instead of SingleGen.
  // Thus the if-condiction is no longer hold.
  //else if (mct->Origin() == simb::kSingleParticle) {
  else {
    assert(mct->NParticles() <= 3); // die if mct->NPartickes() != 1
    auto particle = mct->GetParticle(0);
    _mct_sp_pdg = particle.PdgCode();
    _mct_sp_e = particle.E();
    _mct_sp_px = particle.Px();
    _mct_sp_py = particle.Py();
    _mct_sp_pz = particle.Pz();
    _mct_sp_vx = particle.Vx();
    _mct_sp_vy = particle.Vy();
    _mct_sp_vz = particle.Vz();

    if (mct->NParticles() > 1){ // modified to include double MIPs.
      auto particle_2 = mct->GetParticle(1);
      _mct_sp_2_pdg = particle_2.PdgCode();
      _mct_sp_2_e = particle_2.E();
      _mct_sp_2_px = particle_2.Px();
      _mct_sp_2_py = particle_2.Py();
      _mct_sp_2_pz = particle_2.Pz();
      _mct_sp_2_vx = particle_2.Vx();
      _mct_sp_2_vy = particle_2.Vy();
      _mct_sp_2_vz = particle_2.Vz();
    }

    if (mct->NParticles() > 2){
      auto particle_3 = mct->GetParticle(2);
      _mct_darkNeutrino_e = particle_3.E();
      _weight = particle_3.Vx();
    }

    if (_debug) std::cout<<mct->NParticles()<<" "<<_mct_sp_pdg<<" "<<_mct_sp_2_pdg<<std::endl;
  }

  std::map<int, int> trackid_to_primaryid_map = TrackIDToPrimaryIDMapMaker(e, mcp_v);
  if(trackid_to_primaryid_map.size() != mcp_v.size())
    {
      std::cout << "TrackIDToPrimaryIDMap is wrong size (" << trackid_to_primaryid_map.size() << " vs. " << mcp_v.size() << ")" << std::endl;
      //      throw std::exception();
    }


  //
  // Fill the AuxDetHits in the tree
  //
  size_t n_adh = adh_v.size();
  if (_debug) std::cout << "n_adh " << n_adh << std::endl;
  _adh_t.resize(n_adh);
  _adh_e.resize(n_adh);
  _adh_x.resize(n_adh);
  _adh_y.resize(n_adh);
  _adh_z.resize(n_adh);
  _adh_p_exit.resize(n_adh);
  _adh_trackid.resize(n_adh);

  std::set<unsigned int> trackids_from_adh;
  std::set<unsigned int> primaryids_from_adh;

  for (size_t i = 0; i < n_adh; i++) {
    auto auxdethit = adh_v[i];
    // if (0.5 * (auxdethit->GetEntryZ() + auxdethit->GetExitZ()) > -164) continue;
    _adh_t[i] = 0.5 * (auxdethit->GetEntryT() + auxdethit->GetExitT());
    _adh_e[i] = auxdethit->GetEnergyDeposited();
    _adh_x[i] = 0.5 * (auxdethit->GetEntryX() + auxdethit->GetExitX());
    _adh_y[i] = 0.5 * (auxdethit->GetEntryY() + auxdethit->GetExitY());
    _adh_z[i] = 0.5 * (auxdethit->GetEntryZ() + auxdethit->GetExitZ());
    _adh_p_exit[i] = std::sqrt(auxdethit->GetExitMomentumX()*auxdethit->GetExitMomentumX() +
                               auxdethit->GetExitMomentumY()*auxdethit->GetExitMomentumY() +
                               auxdethit->GetExitMomentumZ()*auxdethit->GetExitMomentumZ());
    _adh_trackid[i] = auxdethit->GetTrackID();
    trackids_from_adh.insert(auxdethit->GetTrackID());
    primaryids_from_adh.insert(trackid_to_primaryid_map[auxdethit->GetTrackID()]);
    if (_debug) std::cout << "Adding adh with track ID " << auxdethit->GetTrackID() << std::endl;
  }


  //
  // Fill the MCParticles in the tree
  //
  size_t n_mcp = 0; // mcp_v.size();
  // Count mcp that have status code different than zero
  for (auto mcp : mcp_v) { if (mcp->StatusCode() == 1) n_mcp++; }
  // If we only keep MCP that make energy deposits in the CRT, count only those
  if (_keep_mcp_from_adh) { n_mcp = trackids_from_adh.size(); }
  _mcp_pdg.resize(n_mcp);
  _mcp_e.resize(n_mcp);
  _mcp_px.resize(n_mcp);
  _mcp_py.resize(n_mcp);
  _mcp_pz.resize(n_mcp);
  _mcp_startx.resize(n_mcp);
  _mcp_starty.resize(n_mcp);
  _mcp_startz.resize(n_mcp);
  _mcp_endx.resize(n_mcp);
  _mcp_endy.resize(n_mcp);
  _mcp_endz.resize(n_mcp);
  _mcp_isprimary.resize(n_mcp);
  _mcp_trackid.resize(n_mcp);
  _mcp_primaryid.resize(n_mcp);
  _mcp_makes_adh.resize(n_mcp);
  _mcp_primary_makes_adh.resize(n_mcp);
  _mcp_upstream_dist.resize(n_mcp);
  _mcp_downstream_dist.resize(n_mcp);
  _mcp_intersects_upstream.resize(n_mcp);
  _mcp_intersects_downstream.resize(n_mcp);
  _mcp_cl_ap_upstream.resize(n_mcp);
  _mcp_cl_ap_downstream.resize(n_mcp);
  _mcp_intersects_upstream1000.resize(n_mcp);
  _mcp_intersects_downstream1000.resize(n_mcp);

  size_t counter = 0;
  for (size_t i = 0; i < mcp_v.size(); i++) {
    auto particle = mcp_v[i];
    // Exclude particles that are not propagated
    if (particle->StatusCode() != 1) continue;
    // Exclude particles that don't make energy deposit in the CRT, if we only keep those
    if (_keep_mcp_from_adh and
         trackids_from_adh.find(particle->TrackId()) == trackids_from_adh.end()) {
      continue;
    }
    // if (particle->Process() != "primary" || particle->StatusCode() != 1) continue;
    _mcp_pdg[counter] = particle->PdgCode();
    _mcp_e[counter] = particle->E();
    _mcp_px[counter] = particle->Px();
    _mcp_py[counter] = particle->Py();
    _mcp_pz[counter] = particle->Pz();
    _mcp_startx[counter] = particle->Vx();
    _mcp_starty[counter] = particle->Vy();
    _mcp_startz[counter] = particle->Vz();
    _mcp_endx[counter] = particle->EndX();
    _mcp_endy[counter] = particle->EndY();
    _mcp_endz[counter] = particle->EndZ();
    _mcp_isprimary[counter] = particle->Process() == "primary";
    _mcp_trackid[counter] = particle->TrackId();
    _mcp_primaryid[counter] = trackid_to_primaryid_map[particle->TrackId()];
    _mcp_makes_adh[counter] = trackids_from_adh.find(particle->TrackId()) != trackids_from_adh.end();
    if(_mcp_isprimary[counter])
      _mcp_primary_makes_adh[counter] = primaryids_from_adh.find(particle->TrackId()) != primaryids_from_adh.end();
    else
      _mcp_primary_makes_adh[counter] = -1;

<<<<<<< HEAD
    const double t_upstream   = (upstream_z -_mcp_startz[counter]) / _mcp_pz[counter];
    const double t_downstream = (downstream_z -_mcp_startz[counter]) / _mcp_pz[counter];

    const double mcp_upstream_x = _mcp_startx[counter] + _mcp_px[counter] * t_upstream;
    const double mcp_upstream_y = _mcp_starty[counter] + _mcp_py[counter] * t_upstream;

    const double mcp_downstream_x = _mcp_startx[counter] + _mcp_px[counter] * t_downstream;
    const double mcp_downstream_y = _mcp_starty[counter] + _mcp_py[counter] * t_downstream;

    const TVector3 mcp_upstream   = TVector3(mcp_upstream_x, mcp_upstream_y, upstream_z);
    const TVector3 mcp_downstream = TVector3(mcp_downstream_x, mcp_downstream_y, downstream_z);

    _mcp_upstream_dist[counter]   = (mcp_upstream - upstream_centre).Mag();
    _mcp_downstream_dist[counter] = (mcp_downstream - downstream_centre).Mag();

    std::vector<double> upstream_wide_limits = upstream_limits;
    std::vector<double> downstream_wide_limits = downstream_limits;
    std::vector<double> buffer_box = {-0., 0., -0., 0., -0., 0};

    for (unsigned j = 0; j < 6; ++j) {
      upstream_wide_limits[j] += buffer_box[j];
      downstream_wide_limits[j] += buffer_box[j];
    }

    const std::vector<double> x0 = {_mcp_startx[counter], _mcp_starty[counter], _mcp_startz[counter]};
    const std::vector<double> dx = {_mcp_px[counter], _mcp_py[counter], _mcp_pz[counter]};

    bool intersects_upstream = false;
    double closest_approach_upstream = std::numeric_limits<double>::max();

    for (int bnd = 0; bnd != 6; ++bnd) {
      if (bnd<2) {
	double p2[3] = {upstream_wide_limits[bnd],  x0[1] + (dx[1]/dx[0])*(upstream_wide_limits[bnd] - x0[0]), x0[2] + (dx[2]/dx[0])*(upstream_wide_limits[bnd] - x0[0])};
	if ( p2[1] >= upstream_wide_limits[2] && p2[1] <= upstream_wide_limits[3] &&
	     p2[2] >= upstream_wide_limits[4] && p2[2] <= upstream_wide_limits[5] ) {
	  intersects_upstream = true;
	  closest_approach_upstream = 0.;
	  break;
	}
	else if (p2[1] >= upstream_wide_limits[2] && p2[1] <= upstream_wide_limits[3])
	  closest_approach_upstream = std::min({closest_approach_upstream, std::abs(upstream_wide_limits[4] - p2[2]), std::abs(upstream_wide_limits[5] - p2[2])});
	else
	  closest_approach_upstream = std::min({closest_approach_upstream, std::abs(upstream_wide_limits[2] - p2[1]), std::abs(upstream_wide_limits[3] - p2[1])});
      }
      else if (bnd>=2 && bnd<4) {
	double p2[3] = {x0[0] + (dx[0]/dx[1])*(upstream_wide_limits[bnd] - x0[1]), upstream_wide_limits[bnd], x0[2] + (dx[2]/dx[1])*(upstream_wide_limits[bnd] - x0[1])};
	if ( p2[0] >= upstream_wide_limits[0] && p2[0] <= upstream_wide_limits[1] &&
	     p2[2] >= upstream_wide_limits[4] && p2[2] <= upstream_wide_limits[5] ) {
	  intersects_upstream = true;
	  closest_approach_upstream = 0.;
	  break;
	}
	else if (p2[0] >= upstream_wide_limits[0] && p2[0] <= upstream_wide_limits[1])
	  closest_approach_upstream = std::min({closest_approach_upstream, std::abs(upstream_wide_limits[4] - p2[2]), std::abs(upstream_wide_limits[5] - p2[2])});
	else
	  closest_approach_upstream = std::min({closest_approach_upstream, std::abs(upstream_wide_limits[0] - p2[0]), std::abs(upstream_wide_limits[1] - p2[0])});
      }
      else if (bnd>=4) {
	double p2[3] = {x0[0] + (dx[0]/dx[2])*(upstream_wide_limits[bnd] - x0[2]), x0[1] + (dx[1]/dx[2])*(upstream_wide_limits[bnd] - x0[2]), upstream_wide_limits[bnd]};
	if ( p2[0] >= upstream_wide_limits[0] && p2[0] <= upstream_wide_limits[1] &&
	     p2[1] >= upstream_wide_limits[2] && p2[1] <= upstream_wide_limits[3] ) {
	  intersects_upstream = true;
	  closest_approach_upstream = 0.;
	  break;
	}
	else if (p2[0] >= upstream_wide_limits[0] && p2[0] <= upstream_wide_limits[1])
	  closest_approach_upstream = std::min({closest_approach_upstream, std::abs(upstream_wide_limits[2] - p2[1]), std::abs(upstream_wide_limits[3] - p2[1])});
	else
	  closest_approach_upstream = std::min({closest_approach_upstream, std::abs(upstream_wide_limits[0] - p2[0]), std::abs(upstream_wide_limits[1] - p2[0])});
      }
    }

    bool intersects_downstream = false;
    double closest_approach_downstream = std::numeric_limits<double>::max();

    for (int bnd = 0; bnd != 6; ++bnd) {
      if (bnd<2) {
	double p2[3] = {downstream_wide_limits[bnd],  x0[1] + (dx[1]/dx[0])*(downstream_wide_limits[bnd] - x0[0]), x0[2] + (dx[2]/dx[0])*(downstream_wide_limits[bnd] - x0[0])};
	if ( p2[1] >= downstream_wide_limits[2] && p2[1] <= downstream_wide_limits[3] &&
	     p2[2] >= downstream_wide_limits[4] && p2[2] <= downstream_wide_limits[5] ) {
	  intersects_downstream = true;
	  closest_approach_downstream = 0.;
	  break;
	}
	else if (p2[1] >= downstream_wide_limits[2] && p2[1] <= downstream_wide_limits[3])
	  closest_approach_downstream = std::min({closest_approach_downstream, std::abs(downstream_wide_limits[4] - p2[2]), std::abs(downstream_wide_limits[5] - p2[2])});
	else
	  closest_approach_downstream = std::min({closest_approach_downstream, std::abs(downstream_wide_limits[2] - p2[1]), std::abs(downstream_wide_limits[3] - p2[1])});
      }
      else if (bnd>=2 && bnd<4) {
	double p2[3] = {x0[0] + (dx[0]/dx[1])*(downstream_wide_limits[bnd] - x0[1]), downstream_wide_limits[bnd], x0[2] + (dx[2]/dx[1])*(downstream_wide_limits[bnd] - x0[1])};
	if ( p2[0] >= downstream_wide_limits[0] && p2[0] <= downstream_wide_limits[1] &&
	     p2[2] >= downstream_wide_limits[4] && p2[2] <= downstream_wide_limits[5] ) {
	  intersects_downstream = true;
	  closest_approach_downstream = 0.;
	  break;
	}
	else if (p2[0] >= downstream_wide_limits[0] && p2[0] <= downstream_wide_limits[1])
	  closest_approach_downstream = std::min({closest_approach_downstream, std::abs(downstream_wide_limits[4] - p2[2]), std::abs(downstream_wide_limits[5] - p2[2])});
	else
	  closest_approach_downstream = std::min({closest_approach_downstream, std::abs(downstream_wide_limits[0] - p2[0]), std::abs(downstream_wide_limits[1] - p2[0])});
      }
      else if (bnd>=4) {
	double p2[3] = {x0[0] + (dx[0]/dx[2])*(downstream_wide_limits[bnd] - x0[2]), x0[1] + (dx[1]/dx[2])*(downstream_wide_limits[bnd] - x0[2]), downstream_wide_limits[bnd]};
	if ( p2[0] >= downstream_wide_limits[0] && p2[0] <= downstream_wide_limits[1] &&
	     p2[1] >= downstream_wide_limits[2] && p2[1] <= downstream_wide_limits[3] ) {
	  intersects_downstream = true;
	  closest_approach_downstream = 0.;
	  break;
	}
	else if (p2[0] >= downstream_wide_limits[0] && p2[0] <= downstream_wide_limits[1])
	  closest_approach_downstream = std::min({closest_approach_downstream, std::abs(downstream_wide_limits[2] - p2[1]), std::abs(downstream_wide_limits[3] - p2[1])});
	else
	  closest_approach_downstream = std::min({closest_approach_downstream, std::abs(downstream_wide_limits[0] - p2[0]), std::abs(downstream_wide_limits[1] - p2[0])});
      }
    }

    _mcp_intersects_upstream[counter] = intersects_upstream;
    _mcp_intersects_downstream[counter] = intersects_downstream;
    _mcp_cl_ap_upstream[counter] = closest_approach_upstream;
    _mcp_cl_ap_downstream[counter] = closest_approach_downstream;

    std::vector<double> upstream_wide_limits1000 = upstream_limits;
      std::vector<double> downstream_wide_limits1000 = downstream_limits;
    std::vector<double> buffer_box1000 = {-1000., 1000., -1000., 1000., -1000., 1000.};

    for (unsigned j = 0; j < 6; ++j) {
      upstream_wide_limits1000[j] += buffer_box1000[j];
      downstream_wide_limits1000[j] += buffer_box1000[j];
=======

    if (_debug) {
      std::cout << "MCP " << _mcp_pdg[counter] << ", trackID = " << _mcp_trackid[counter]
                << ", p = " << particle->P()
                << "(" << particle->Px() << "," << particle->Py() << "," << particle->Pz() << ")"
                << ", process = "
                << particle->Process() << ": start point = ("
                << _mcp_startx[counter] << ", " << _mcp_starty[counter] << ", " << _mcp_startz[counter]
                << ") - start process: " << particle->Process()
                << " --- end point = (" << std::endl;
>>>>>>> 13fd2ec3
    }
    counter++;

    bool intersects_upstream1000 = false;

    for (int bnd = 0; bnd != 6; ++bnd) {
      if (bnd<2) {
	double p2[3] = {upstream_wide_limits1000[bnd],  x0[1] + (dx[1]/dx[0])*(upstream_wide_limits1000[bnd] - x0[0]), x0[2] + (dx[2]/dx[0])*(upstream_wide_limits1000[bnd] - x0[0])};
	if ( p2[1] >= upstream_wide_limits1000[2] && p2[1] <= upstream_wide_limits1000[3] &&
	     p2[2] >= upstream_wide_limits1000[4] && p2[2] <= upstream_wide_limits1000[5] ) {
	  intersects_upstream1000 = true;
	  break;
	}
      }
      else if (bnd>=2 && bnd<4) {
	double p2[3] = {x0[0] + (dx[0]/dx[1])*(upstream_wide_limits1000[bnd] - x0[1]), upstream_wide_limits1000[bnd], x0[2] + (dx[2]/dx[1])*(upstream_wide_limits1000[bnd] - x0[1])};
	if ( p2[0] >= upstream_wide_limits1000[0] && p2[0] <= upstream_wide_limits1000[1] &&
	     p2[2] >= upstream_wide_limits1000[4] && p2[2] <= upstream_wide_limits1000[5] ) {
	  intersects_upstream1000 = true;
	  break;
	}
      }
      else if (bnd>=4) {
	double p2[3] = {x0[0] + (dx[0]/dx[2])*(upstream_wide_limits1000[bnd] - x0[2]), x0[1] + (dx[1]/dx[2])*(upstream_wide_limits1000[bnd] - x0[2]), upstream_wide_limits1000[bnd]};
	if ( p2[0] >= upstream_wide_limits1000[0] && p2[0] <= upstream_wide_limits1000[1] &&
	     p2[1] >= upstream_wide_limits1000[2] && p2[1] <= upstream_wide_limits1000[3] ) {
	  intersects_upstream1000 = true;
	  break;
	}
      }
    }

    bool intersects_downstream1000 = false;

    for (int bnd = 0; bnd != 6; ++bnd) {
      if (bnd<2) {
	double p2[3] = {downstream_wide_limits1000[bnd],  x0[1] + (dx[1]/dx[0])*(downstream_wide_limits1000[bnd] - x0[0]), x0[2] + (dx[2]/dx[0])*(downstream_wide_limits1000[bnd] - x0[0])};
	if ( p2[1] >= downstream_wide_limits1000[2] && p2[1] <= downstream_wide_limits1000[3] &&
	     p2[2] >= downstream_wide_limits1000[4] && p2[2] <= downstream_wide_limits1000[5] ) {
	  intersects_downstream1000 = true;
	  break;
	}
      }
      else if (bnd>=2 && bnd<4) {
	double p2[3] = {x0[0] + (dx[0]/dx[1])*(downstream_wide_limits1000[bnd] - x0[1]), downstream_wide_limits1000[bnd], x0[2] + (dx[2]/dx[1])*(downstream_wide_limits1000[bnd] - x0[1])};
	if ( p2[0] >= downstream_wide_limits1000[0] && p2[0] <= downstream_wide_limits1000[1] &&
	     p2[2] >= downstream_wide_limits1000[4] && p2[2] <= downstream_wide_limits1000[5] ) {
	  intersects_downstream1000 = true;
	  break;
	}
      }
      else if (bnd>=4) {
	double p2[3] = {x0[0] + (dx[0]/dx[2])*(downstream_wide_limits1000[bnd] - x0[2]), x0[1] + (dx[1]/dx[2])*(downstream_wide_limits1000[bnd] - x0[2]), downstream_wide_limits1000[bnd]};
	if ( p2[0] >= downstream_wide_limits1000[0] && p2[0] <= downstream_wide_limits1000[1] &&
	     p2[1] >= downstream_wide_limits1000[2] && p2[1] <= downstream_wide_limits1000[3] ) {
	  intersects_downstream1000 = true;
	  break;
	}
      }
    }

    _mcp_intersects_upstream1000[counter] = intersects_upstream1000;
    _mcp_intersects_downstream1000[counter] = intersects_downstream1000;

    if(_debug)
      {
	std::cout << "MCP - " << counter << '\n'
		  << "Start:  " << _mcp_startx[counter] << ", " << _mcp_starty[counter] << ", " << _mcp_startz[counter] << '\n'
		  << "Mom:    " << _mcp_px[counter] << ", " << _mcp_py[counter] << ", " << _mcp_pz[counter] << '\n'
		  << "t_up:   " << t_upstream << '\n'
		  << "t_down: " << t_downstream << '\n' 
		  << "UP:     " << mcp_upstream.x() << ", " << mcp_upstream.y() << ", " << mcp_upstream.z() << '\n'
		  << "DOWN:   " << mcp_downstream.x() << ", " << mcp_downstream.y() << ", " << mcp_downstream.z() << '\n'
		  << "DIST-U: " << _mcp_upstream_dist[counter] << '\n'
		  << "DIST-D: " << _mcp_downstream_dist[counter] << '\n'
		  << std::endl;
      }


    if (_debug) {
      std::cout << "MCP " << _mcp_pdg[counter] << ", trackID = " << _mcp_trackid[counter]
                << ", p = " << particle->P()
                << "(" << particle->Px() << "," << particle->Py() << "," << particle->Pz() << ")"
                << ", process = "
                << particle->Process() << ": start point = ("
                << _mcp_startx[counter] << ", " << _mcp_starty[counter] << ", " << _mcp_startz[counter]
                << ") - start process: " << particle->Process()
                << " --- end point = (" << std::endl;
    }
    counter++;
  }



  //
  // Fill the CRT Hits in the tree
  //
  size_t n_hits = crt_hit_v.size();
  _chit_x.resize(n_hits);
  _chit_y.resize(n_hits);
  _chit_z.resize(n_hits);
  _chit_time.resize(n_hits);
  _chit_h1_time.resize(n_hits);
  _chit_h2_time.resize(n_hits);
  _chit_pes.resize(n_hits);
  _chit_plane.resize(n_hits);
  _chit_true_t.resize(n_hits);
  _chit_true_e.resize(n_hits);
  _chit_true_x.resize(n_hits);
  _chit_true_y.resize(n_hits);
  _chit_true_z.resize(n_hits);
  _chit_true_mcp_trackids.resize(n_hits);
  _chit_true_mcp_pdg.resize(n_hits);
  _chit_true_mcp_e.resize(n_hits);
  _chit_true_mcp_px.resize(n_hits);
  _chit_true_mcp_py.resize(n_hits);
  _chit_true_mcp_pz.resize(n_hits);
  _chit_true_mcp_startx.resize(n_hits);
  _chit_true_mcp_starty.resize(n_hits);
  _chit_true_mcp_startz.resize(n_hits);
  _chit_true_mcp_endx.resize(n_hits);
  _chit_true_mcp_endy.resize(n_hits);
  _chit_true_mcp_endz.resize(n_hits);
  _chit_true_mcp_px.resize(n_hits);
  _chit_true_mcp_py.resize(n_hits);
  _chit_true_mcp_isprimary.resize(n_hits);
  _chit_sipm_adc.resize(n_hits);
  _chit_sipm_channel_id.resize(n_hits);
  _chit_sipm_feb_mac5.resize(n_hits);

  for (size_t i = 0; i < n_hits; i++) {

    auto hit = crt_hit_v[i];

    _chit_x[i] = hit->x_pos;
    _chit_y[i] = hit->y_pos;
    _chit_z[i] = hit->z_pos;
    _chit_time[i] = hit->ts1_ns;
    _chit_h1_time[i] = 0.; // to be implemented
    _chit_h2_time[i] = 0.; // to be implemented
    _chit_pes[i] = hit->peshit;

    if (hit->tagger == "volTaggerNorth_0") {
      _chit_plane[i] = 0; // upstream
    } else {
      _chit_plane[i] = 1; // downstream
    }

    // From the hit, get the associated CRTData,
    // then the associated AuxDetIDE, so we can
    // retrieve the truth info
    _chit_true_t[i] = 0;
    _chit_true_e[i] = 0;
    _chit_true_x[i] = 0;
    _chit_true_y[i] = 0;
    _chit_true_z[i] = 0;
    size_t n_ides = 0;

    auto crt_data_v = crt_hit_to_data.at(hit.key());
    for (auto crt_data : crt_data_v) {
      n_ides += crt_data_to_ides.at(crt_data.key()).size();
    }
  
    _chit_true_mcp_trackids[i].resize(n_ides);
    _chit_true_mcp_pdg[i].resize(n_ides);
    _chit_true_mcp_e[i].resize(n_ides);
    _chit_true_mcp_px[i].resize(n_ides);
    _chit_true_mcp_py[i].resize(n_ides);
    _chit_true_mcp_pz[i].resize(n_ides);
    _chit_true_mcp_startx[i].resize(n_ides);
    _chit_true_mcp_starty[i].resize(n_ides);
    _chit_true_mcp_startz[i].resize(n_ides);
    _chit_true_mcp_endx[i].resize(n_ides);
    _chit_true_mcp_endy[i].resize(n_ides);
    _chit_true_mcp_endz[i].resize(n_ides);
    _chit_true_mcp_px[i].resize(n_ides);
    _chit_true_mcp_py[i].resize(n_ides);
    _chit_true_mcp_isprimary[i].resize(n_ides);
    _chit_sipm_adc[i].resize(crt_data_v.size());
    _chit_sipm_channel_id[i].resize(crt_data_v.size());
    _chit_sipm_feb_mac5[i].resize(crt_data_v.size());

    size_t data_counter = 0, ide_counter = 0;
    for (auto crt_data : crt_data_v) {
      auto ide_v = crt_data_to_ides.at(crt_data.key());
      auto feb_v = crt_data_to_feb_data.at(crt_data.key());

      if(feb_v.size() != 1) std::cout << "========== ERROR: Found " << feb_v.size() << " FEBDatas for one CRTData?" << std::endl;

      _chit_sipm_adc[i][data_counter] = crt_data->ADC();
      _chit_sipm_channel_id[i][data_counter] = crt_data->Channel();
      _chit_sipm_feb_mac5[i][data_counter] = feb_v[0]->Mac5();

      for (auto ide : ide_v) {
        _chit_true_t[i] += 0.5 * (ide->entryT + ide->exitT);
        _chit_true_e[i] += ide->energyDeposited;
        _chit_true_x[i] += 0.5 * (ide->entryX + ide->exitX);
        _chit_true_y[i] += 0.5 * (ide->entryY + ide->exitY);
        _chit_true_z[i] += 0.5 * (ide->entryZ + ide->exitZ);
	
	if(_debug)
	  {
	    std::cout << "IDE Track ID: " << ide->trackID << std::endl;
	    if(trackid_to_mcp.find(ide->trackID) != trackid_to_mcp.end())
	      std::cout << "Opened map: Success! " << ide->energyDeposited << std::endl;
	    else
	      std::cout << "Opened map: Failure! " << ide->energyDeposited << std::endl;
	  }

	auto mcp = trackid_to_mcp[ide->trackID];
	_chit_true_mcp_trackids[i][ide_counter] = mcp.TrackId();
	_chit_true_mcp_pdg[i][ide_counter] = mcp.PdgCode();

	if(mcp.NumberTrajectoryPoints())
	  {
	    _chit_true_mcp_e[i][ide_counter] = mcp.E();
	    _chit_true_mcp_px[i][ide_counter] = mcp.Px();
	    _chit_true_mcp_py[i][ide_counter] = mcp.Py();
	    _chit_true_mcp_pz[i][ide_counter] = mcp.Pz();
	    _chit_true_mcp_startx[i][ide_counter] = mcp.Vx();
	    _chit_true_mcp_starty[i][ide_counter] = mcp.Vy();
	    _chit_true_mcp_startz[i][ide_counter] = mcp.Vz();
	    _chit_true_mcp_endx[i][ide_counter] = mcp.EndX();
	    _chit_true_mcp_endy[i][ide_counter] = mcp.EndY();
	    _chit_true_mcp_endz[i][ide_counter] = mcp.EndZ();
	  }
	else
	  {
	    _chit_true_mcp_e[i][ide_counter] = -9999.;
	    _chit_true_mcp_px[i][ide_counter] = -9999.;
	    _chit_true_mcp_py[i][ide_counter] = -9999.;
	    _chit_true_mcp_pz[i][ide_counter] = -9999.;
	    _chit_true_mcp_startx[i][ide_counter] = -9999.;
	    _chit_true_mcp_starty[i][ide_counter] = -9999.;
	    _chit_true_mcp_startz[i][ide_counter] = -9999.;
	    _chit_true_mcp_endx[i][ide_counter] = -9999.;
	    _chit_true_mcp_endy[i][ide_counter] = -9999.;
	    _chit_true_mcp_endz[i][ide_counter] = -9999.;
	  }

	_chit_true_mcp_isprimary[i][ide_counter] = mcp.Process() == "primary";

	++ide_counter;
      }
      ++data_counter;
    }
    _chit_true_t[i] /= n_ides;
    _chit_true_e[i] /= n_ides;
    _chit_true_x[i] /= n_ides;
    _chit_true_y[i] /= n_ides;
    _chit_true_z[i] /= n_ides;

    if (_debug) std::cout << "CRT hit, z = " << _chit_z[i] << ", h1 time " << _chit_h1_time[i] << ", h2 time " << _chit_h2_time[i] << ", hit time " << _chit_time[i] << std::endl;
  }


  //
  // Fill the CRT Tracks in the tree
  //
  size_t n_tracks = crt_track_v.size();

  //std::cout<<crt_track_v.size()<<std::endl;

  _ct_pes.resize(n_tracks);
  _ct_time.resize(n_tracks);
  _ct_length.resize(n_tracks);
  _ct_tof.resize(n_tracks);
  _ct_true_tof.resize(n_tracks);
  _ct_x1.resize(n_tracks);
  _ct_y1.resize(n_tracks);
  _ct_z1.resize(n_tracks);
  _ct_x2.resize(n_tracks);
  _ct_y2.resize(n_tracks);
  _ct_z2.resize(n_tracks);

  for (size_t i = 0; i < n_tracks; ++i){

    auto track = crt_track_v[i];

    _ct_pes[i] = track->peshit;
    _ct_time[i] = track->ts1_ns;
    _ct_length[i] = track->length;
    _ct_tof[i] = track->ts0_ns_h2 - track->ts0_ns_h1;
    _ct_x1[i] = track->x1_pos;
    _ct_y1[i] = track->y1_pos;
    _ct_z1[i] = track->z1_pos;
    _ct_x2[i] = track->x2_pos;
    _ct_y2[i] = track->y2_pos;
    _ct_z2[i] = track->z2_pos;
    if (_debug) std::cout << "CRT track, z1 = " << _ct_z1[i] << ", z2 = " << _ct_z2[i] << ", ts0_ns_h1 = " << track->ts0_ns_h1 << ", ts0_ns_h2 = " << track->ts0_ns_h2 << ", tof = " << _ct_tof[i] << std::endl;

    // From the hit, get the associated CRTData,
    // then the associated AuxDetIDE, so we can
    // retrieve the truth info
    _ct_true_tof[i] = 0;
    // 1. Get the hits
    auto hit_v = crt_track_to_hit.at(track.key());
    assert(hit_v.size == 2); // 2 hits per track
    for (size_t i_hit = 0; i_hit < hit_v.size(); i_hit++) {
      auto hit = hit_v[i_hit];
      float hit_time = 0;
      size_t n_ides = 0;
      // 1. Get the CRTData
      auto crt_data_v = crt_hit_to_data.at(hit.key());
      for (auto crt_data : crt_data_v) {
        // 2. Get the AuxDetIDE
        auto ide_v = crt_data_to_ides.at(crt_data.key());
        for (auto ide : ide_v) {
          hit_time += 0.5 * (ide->entryT + ide->exitT);
          n_ides++;
        }
      }
      hit_time /= n_ides;
      if (i_hit == 0) _ct_true_tof[i] -= hit_time;
      if (i_hit == 1) _ct_true_tof[i] += hit_time;
    }
  }


  //
  // Fill the FEBData objects in the tree
  //
  size_t n_febdata = feb_data_v.size();

  _feb_mac5.resize(n_febdata);
  _feb_ts0.resize(n_febdata);
  _feb_ts1.resize(n_febdata);
  _feb_adc.resize(n_febdata, std::vector<uint16_t>(32));

  for (size_t i = 0; i < n_febdata; ++i){

    auto feb_data = feb_data_v[i];

    _feb_mac5[i] = feb_data->Mac5();
    _feb_ts0[i] = feb_data->Ts0();
    _feb_ts1[i] = feb_data->Ts1();
    for (size_t j = 0; j < 32; j++) {
      _feb_adc[i][j] = feb_data->ADC(j);
    }
  }


  //
  // Fill the CRTData objects in the tree
  //
  size_t n_crtdata = crt_data_v.size();

  _crt_channel.resize(n_crtdata);
  _crt_t0.resize(n_crtdata);
  _crt_t1.resize(n_crtdata);
  _crt_adc.resize(n_crtdata);
  _crt_true_nide.resize(n_crtdata);
  _crt_true_t.resize(n_crtdata);
  _crt_true_e.resize(n_crtdata);
<<<<<<< HEAD
  _crt_true_total_e.resize(n_crtdata);
=======
>>>>>>> 13fd2ec3
  _crt_true_x.resize(n_crtdata);
  _crt_true_y.resize(n_crtdata);
  _crt_true_z.resize(n_crtdata);
  _crt_true_exitp.resize(n_crtdata);
<<<<<<< HEAD
  _crt_true_exitp_x.resize(n_crtdata);
  _crt_true_exitp_y.resize(n_crtdata);
  _crt_true_exitp_z.resize(n_crtdata);
=======
>>>>>>> 13fd2ec3
  _crt_true_mcp_pdg.resize(n_crtdata);
  _crt_true_mcp_isprimary.resize(n_crtdata);
  _crt_true_mcp_process.resize(n_crtdata);
  _crt_true_mcp_mother.resize(n_crtdata);
  _crt_true_mcp_mother_pdg.resize(n_crtdata);
  _crt_true_mcp_time.resize(n_crtdata);
  _crt_true_mcp_k_start.resize(n_crtdata);
  _crt_true_mcp_k_end.resize(n_crtdata);
  _crt_true_mcp_vx.resize(n_crtdata);
  _crt_true_mcp_vy.resize(n_crtdata);
  _crt_true_mcp_vz.resize(n_crtdata);

  int n_up = 0;
  int n_dw = 0;

  for (size_t i = 0; i < n_crtdata; ++i){

    auto crt_data = crt_data_v[i];

    _crt_channel[i] = crt_data->Channel();
    _crt_t0[i] = crt_data->T0();
    _crt_t1[i] = crt_data->T1();
    _crt_adc[i]= crt_data->ADC();

    if (_crt_channel[i] <= 191) {
      n_up++;
    } else {
      n_dw++;
    }

    auto ide_v = crt_data_to_ides.at(crt_data.key());
<<<<<<< HEAD
    _crt_true_nide[i] = ide_v.size();

    int leading_ide_id = -999; double leading_energy = -std::numeric_limits<double>::max();
    unsigned counter = 0;

    _crt_true_total_e[i] = 0.;

    for(auto const ide : ide_v)
      {
	if(ide->energyDeposited > leading_energy)
	  {
	    leading_ide_id = counter;
	    leading_energy = ide->energyDeposited;
	  }
	_crt_true_total_e[i] += ide->energyDeposited;
	++counter;
      }
    
    auto ide = ide_v[leading_ide_id];

=======
    auto ide = ide_v[0]; // TODO: saving only the first IDE, may be enough?
    _crt_true_nide[i] = ide_v.size();
>>>>>>> 13fd2ec3
    _crt_true_t[i] = 0.5 * (ide->entryT + ide->exitT);
    _crt_true_e[i] = ide->energyDeposited;
    _crt_true_x[i] = 0.5 * (ide->entryX + ide->exitX);
    _crt_true_y[i] = 0.5 * (ide->entryY + ide->exitY);
    _crt_true_z[i] = 0.5 * (ide->entryZ + ide->exitZ);
    _crt_true_exitp[i] = std::sqrt(ide->exitMomentumX*ide->exitMomentumX +
                                    ide->exitMomentumY*ide->exitMomentumY +
                                    ide->exitMomentumZ*ide->exitMomentumZ);
<<<<<<< HEAD
    _crt_true_exitp_x[i] = ide->exitMomentumX;
    _crt_true_exitp_y[i] = ide->exitMomentumY;
    _crt_true_exitp_z[i] = ide->exitMomentumZ;

=======
>>>>>>> 13fd2ec3
    // Get the MCParticle that caused this CRTData
    auto mcp = trackid_to_mcp[ide->trackID];
    _crt_true_mcp_pdg[i] = mcp.PdgCode();
    _crt_true_mcp_isprimary[i] = mcp.Process() == "primary";
    _crt_true_mcp_process[i] = mcp.Process();
    _crt_true_mcp_mother[i] = mcp.Mother();
    _crt_true_mcp_mother_pdg[i] = trackid_to_mcp[mcp.Mother()].PdgCode();;
    if (mcp.NumberTrajectoryPoints()) {
      _crt_true_mcp_time[i] = mcp.T();
      _crt_true_mcp_k_start[i] = mcp.E() - mcp.Mass();
      _crt_true_mcp_k_end[i] = mcp.E(mcp.Trajectory().size() - 1) - mcp.Mass();
      _crt_true_mcp_vx[i] = mcp.Vx();
      _crt_true_mcp_vy[i] = mcp.Vy();
      _crt_true_mcp_vz[i] = mcp.Vz();
    } else {
      std::cout << "Don't have trajectory points for track ID " << ide->trackID << std::endl;
      _crt_true_mcp_time[i] = -9999;
      _crt_true_mcp_k_start[i] = -9999;
      _crt_true_mcp_k_end[i] = -9999;
      _crt_true_mcp_vx[i] = -9999;
      _crt_true_mcp_vy[i] = -9999;
      _crt_true_mcp_vz[i] = -9999;
    }
  }

  _crt_n_up = n_up;
  _crt_n_dw = n_dw;


  //
  // Fill the Tree
  //
  _tree->Fill();
}


void CRTAnalysis::beginSubRun(art::SubRun const& sr) {

  _sr_run       = sr.run();
  _sr_subrun    = sr.subRun();
  _sr_begintime = sr.beginTime().value();
  _sr_endtime   = sr.endTime().value();

  art::Handle<sumdata::POTSummary> pot_handle;
  sr.getByLabel(_mctruth_label, pot_handle);

  if (pot_handle.isValid()) {
    _sr_pot = pot_handle->totpot;
  } else {
    _sr_pot = 0.;
  }
  if (_debug) std::cout << "POT for this subrun: " << _sr_pot << std::endl;

  _sr_tree->Fill();

}

std::map<int, int> CRTAnalysis::TrackIDToPrimaryIDMapMaker(art::Event const& e, std::vector<art::Ptr<simb::MCParticle> > &mcp_v) 
{
  std::map<int, art::Ptr<simb::MCParticle> > particle_map;

  for(auto const & mcp : mcp_v)
    {
      particle_map[mcp->TrackId()] = mcp;
    }

  std::map<int, int> map;

  for(auto const &mcp : mcp_v)
    {
      if(mcp->StatusCode() != 1) continue;

      if(mcp->Process() == "primary")
	map[mcp->TrackId()] = mcp->TrackId();
      else 
	{
	  bool filled = false;
	  art::Ptr<simb::MCParticle> mother = mcp;
	  
	  while(!filled)
	    {
	      if(map.find(mother->Mother()) != map.end())
		{
		  map[mcp->TrackId()] = map[mother->Mother()];
		  filled = true;
		}
	      mother = particle_map[mother->Mother()];
	    }
	}
    }

  return map;

}
      
DEFINE_ART_MODULE(CRTAnalysis)<|MERGE_RESOLUTION|>--- conflicted
+++ resolved
@@ -191,22 +191,15 @@
   int _crt_n_dw; ///< crtData Number of SiPMs in the downstream tagger
   std::vector<int> _crt_true_nide; ///< crtData, assns truth, number of IDEs
   std::vector<double> _crt_true_t; ///< crtData, assns truth, IDE time
-<<<<<<< HEAD
   std::vector<double> _crt_true_e; ///< crtData, assns truth, IDE deposited energy (leading ide)
   std::vector<double> _crt_true_total_e; ///< crtData, assns truth, IDE deposited energy (summed all ides)
-=======
-  std::vector<double> _crt_true_e; ///< crtData, assns truth, IDE deposited energy
->>>>>>> 13fd2ec3
   std::vector<double> _crt_true_x; ///< crtData, assns truth, IDE x
   std::vector<double>_crt_true_y; ///< crtData, assns truth, IDE y
   std::vector<double>_crt_true_z; ///< crtData, assns truth, IDE z
   std::vector<double>_crt_true_exitp; ///< crtData, assns truth, IDE exit momentum
-<<<<<<< HEAD
   std::vector<double>_crt_true_exitp_x; ///< crtData, assns truth, IDE exit momentum - x component
   std::vector<double>_crt_true_exitp_y; ///< crtData, assns truth, IDE exit momentum - y component
   std::vector<double>_crt_true_exitp_z; ///< crtData, assns truth, IDE exit momentum - z component
-=======
->>>>>>> 13fd2ec3
   std::vector<int> _crt_true_mcp_pdg; ///< crtData, assns truth, MCP PDG
   std::vector<int> _crt_true_mcp_isprimary; ///< crtData, assns truth, MCP is primary?
   std::vector<std::string> _crt_true_mcp_process; ///< crtData, assns truth, MCP process
@@ -370,20 +363,14 @@
   _tree->Branch("crt_true_nide", "std::vector<int>", &_crt_true_nide);
   _tree->Branch("crt_true_t", "std::vector<double>", &_crt_true_t);
   _tree->Branch("crt_true_e", "std::vector<double>", &_crt_true_e);
-<<<<<<< HEAD
   _tree->Branch("crt_true_total_e", "std::vector<double>", &_crt_true_total_e);
-=======
->>>>>>> 13fd2ec3
   _tree->Branch("crt_true_x", "std::vector<double>", &_crt_true_x);
   _tree->Branch("crt_true_y", "std::vector<double>", &_crt_true_y);
   _tree->Branch("crt_true_z", "std::vector<double>", &_crt_true_z);
   _tree->Branch("crt_true_exitp", "std::vector<double>", &_crt_true_exitp);
-<<<<<<< HEAD
   _tree->Branch("crt_true_exitp_x", "std::vector<double>", &_crt_true_exitp_x);
   _tree->Branch("crt_true_exitp_y", "std::vector<double>", &_crt_true_exitp_y);
   _tree->Branch("crt_true_exitp_z", "std::vector<double>", &_crt_true_exitp_z);
-=======
->>>>>>> 13fd2ec3
   _tree->Branch("crt_true_mcp_pdg", "std::vector<int>", &_crt_true_mcp_pdg);
   _tree->Branch("crt_true_mcp_isprimary", "std::vector<int>", &_crt_true_mcp_isprimary);
   _tree->Branch("crt_true_mcp_process", "std::vector<std::string>", &_crt_true_mcp_process);
@@ -772,7 +759,6 @@
     else
       _mcp_primary_makes_adh[counter] = -1;
 
-<<<<<<< HEAD
     const double t_upstream   = (upstream_z -_mcp_startz[counter]) / _mcp_pz[counter];
     const double t_downstream = (downstream_z -_mcp_startz[counter]) / _mcp_pz[counter];
 
@@ -796,6 +782,7 @@
       upstream_wide_limits[j] += buffer_box[j];
       downstream_wide_limits[j] += buffer_box[j];
     }
+    counter++;
 
     const std::vector<double> x0 = {_mcp_startx[counter], _mcp_starty[counter], _mcp_startz[counter]};
     const std::vector<double> dx = {_mcp_px[counter], _mcp_py[counter], _mcp_pz[counter]};
@@ -902,20 +889,7 @@
     for (unsigned j = 0; j < 6; ++j) {
       upstream_wide_limits1000[j] += buffer_box1000[j];
       downstream_wide_limits1000[j] += buffer_box1000[j];
-=======
-
-    if (_debug) {
-      std::cout << "MCP " << _mcp_pdg[counter] << ", trackID = " << _mcp_trackid[counter]
-                << ", p = " << particle->P()
-                << "(" << particle->Px() << "," << particle->Py() << "," << particle->Pz() << ")"
-                << ", process = "
-                << particle->Process() << ": start point = ("
-                << _mcp_startx[counter] << ", " << _mcp_starty[counter] << ", " << _mcp_startz[counter]
-                << ") - start process: " << particle->Process()
-                << " --- end point = (" << std::endl;
->>>>>>> 13fd2ec3
-    }
-    counter++;
+    }
 
     bool intersects_upstream1000 = false;
 
@@ -1268,20 +1242,14 @@
   _crt_true_nide.resize(n_crtdata);
   _crt_true_t.resize(n_crtdata);
   _crt_true_e.resize(n_crtdata);
-<<<<<<< HEAD
   _crt_true_total_e.resize(n_crtdata);
-=======
->>>>>>> 13fd2ec3
   _crt_true_x.resize(n_crtdata);
   _crt_true_y.resize(n_crtdata);
   _crt_true_z.resize(n_crtdata);
   _crt_true_exitp.resize(n_crtdata);
-<<<<<<< HEAD
   _crt_true_exitp_x.resize(n_crtdata);
   _crt_true_exitp_y.resize(n_crtdata);
   _crt_true_exitp_z.resize(n_crtdata);
-=======
->>>>>>> 13fd2ec3
   _crt_true_mcp_pdg.resize(n_crtdata);
   _crt_true_mcp_isprimary.resize(n_crtdata);
   _crt_true_mcp_process.resize(n_crtdata);
@@ -1313,7 +1281,6 @@
     }
 
     auto ide_v = crt_data_to_ides.at(crt_data.key());
-<<<<<<< HEAD
     _crt_true_nide[i] = ide_v.size();
 
     int leading_ide_id = -999; double leading_energy = -std::numeric_limits<double>::max();
@@ -1334,10 +1301,6 @@
     
     auto ide = ide_v[leading_ide_id];
 
-=======
-    auto ide = ide_v[0]; // TODO: saving only the first IDE, may be enough?
-    _crt_true_nide[i] = ide_v.size();
->>>>>>> 13fd2ec3
     _crt_true_t[i] = 0.5 * (ide->entryT + ide->exitT);
     _crt_true_e[i] = ide->energyDeposited;
     _crt_true_x[i] = 0.5 * (ide->entryX + ide->exitX);
@@ -1346,13 +1309,10 @@
     _crt_true_exitp[i] = std::sqrt(ide->exitMomentumX*ide->exitMomentumX +
                                     ide->exitMomentumY*ide->exitMomentumY +
                                     ide->exitMomentumZ*ide->exitMomentumZ);
-<<<<<<< HEAD
     _crt_true_exitp_x[i] = ide->exitMomentumX;
     _crt_true_exitp_y[i] = ide->exitMomentumY;
     _crt_true_exitp_z[i] = ide->exitMomentumZ;
 
-=======
->>>>>>> 13fd2ec3
     // Get the MCParticle that caused this CRTData
     auto mcp = trackid_to_mcp[ide->trackID];
     _crt_true_mcp_pdg[i] = mcp.PdgCode();
