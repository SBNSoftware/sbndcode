--- conflicted
+++ resolved
@@ -56,6 +56,7 @@
   std::string _crtdata_label;
   std::string _crthit_label;
   std::string _crttrack_label;
+  bool _debug;
 
   TTree* _tree;
 
@@ -136,6 +137,7 @@
   _crtdata_label = p.get<std::string>("CRTDataLabel", "crt");
   _crthit_label = p.get<std::string>("CRTHitLabel", "crthit");
   _crttrack_label = p.get<std::string>("CRTTrackLabel", "crttrack");
+  _debug = p.get<bool>("Debug", false);
 
   art::ServiceHandle<art::TFileService> fs;
 
@@ -321,7 +323,7 @@
       _mct_sp_2_vz = particle_2.Vz();
     }
 
-    //std::cout<<mct->NParticles()<<" "<<_mct_sp_pdg<<" "<<_mct_sp_2_pdg<<std::endl;
+    if (_debug) std::cout<<mct->NParticles()<<" "<<_mct_sp_pdg<<" "<<_mct_sp_2_pdg<<std::endl;
   }
 
 
@@ -350,20 +352,17 @@
     _mcp_endy[i] = particle->EndY();
     _mcp_endz[i] = particle->EndZ();
     _mcp_isprimary[i] = particle->Process() == "primary";
-<<<<<<< HEAD
-    std::cout << "MCP " << _mcp_pdg[i] << ", p = " << particle->P()
+
+    if (_debug) {
+      std::cout << "MCP " << _mcp_pdg[i] << ", p = " << particle->P()
               << "(" << particle->Px() << "," << particle->Py() << "," << particle->Pz() << ")"
               << ", process = "
               << particle->Process() << ": start point = ("
               << _mcp_startx[i] << ", " << _mcp_starty[i] << ", " << _mcp_startz[i]
               << ") - start process: " << particle->Process()
-              << " --- end point = ("
-=======
-    /*std::cout << "MCP " << _mcp_pdg[i] << ", p = " << particle->P() << ", process = "
-              << particle->Process() << ": end point = ("
->>>>>>> ceb0973e
-              << _mcp_endx[i] << ", " << _mcp_endy[i] << ", " << _mcp_endz[i]
-              << ") - end process: " << particle->EndProcess() << std::endl;*/
+              << " --- end point = (" << std::endl;
+    }
+
   }
 
 
@@ -371,12 +370,8 @@
   // Fill the AuxDetHits in the tree
   //
   size_t n_adh = adh_v.size();
-<<<<<<< HEAD
   std::cout << "n_adh " << n_adh << std::endl;
   _adh_t.resize(n_adh);
-=======
-  //std::cout << "n_adh " << n_adh << std::endl;
->>>>>>> ceb0973e
   _adh_e.resize(n_adh);
   _adh_x.resize(n_adh);
   _adh_y.resize(n_adh);
@@ -431,7 +426,6 @@
       _chit_plane[i] = 1; // downstream
     }
 
-<<<<<<< HEAD
     // From the hit, get the associated CRTData,
     // then the associated AuxDetIDE, so we can
     // retrieve the truth info
@@ -456,10 +450,7 @@
       _chit_h2_time[i] = crt_data_v.at(1)->T0();
     }
 
-    std::cout << "CRT hit, z = " << _chit_z[i] << ", h1 time " << _chit_h1_time[i] << ", h2 time " << _chit_h2_time[i] << ", hit time " << _chit_time[i] << std::endl;
-=======
-    //std::cout << "CRT hit, z = " << _chit_z[i] << " "<< "_chit_pes: " <<_chit_pes[i] << std::endl;
->>>>>>> ceb0973e
+    if (_debug) std::cout << "CRT hit, z = " << _chit_z[i] << ", h1 time " << _chit_h1_time[i] << ", h2 time " << _chit_h2_time[i] << ", hit time " << _chit_time[i] << std::endl;
   }
 
 
@@ -496,8 +487,7 @@
     _ct_x2[i] = track->x2_pos;
     _ct_y2[i] = track->y2_pos;
     _ct_z2[i] = track->z2_pos;
-<<<<<<< HEAD
-    std::cout << "CRT track, z1 = " << _ct_z1[i] << ", z2 = " << _ct_z2[i] << ", ts0_ns_h1 = " << track->ts0_ns_h1 << ", ts0_ns_h2 = " << track->ts0_ns_h2 << ", tof = " << _ct_tof[i] << std::endl;
+    if (_debug) std::cout << "CRT track, z1 = " << _ct_z1[i] << ", z2 = " << _ct_z2[i] << ", ts0_ns_h1 = " << track->ts0_ns_h1 << ", ts0_ns_h2 = " << track->ts0_ns_h2 << ", tof = " << _ct_tof[i] << std::endl;
 
     // From the hit, get the associated CRTData,
     // then the associated AuxDetIDE, so we can
@@ -524,9 +514,6 @@
       if (i_hit == 0) _ct_true_tof[i] -= hit_time;
       if (i_hit == 1) _ct_true_tof[i] += hit_time;
     }
-=======
-    //std::cout << "CRT track, z1 = " << _ct_z1[i] << ", z2 = " << _ct_z2[i] <<". _ct_pes: "<<_ct_pes[i]<< std::endl;
->>>>>>> ceb0973e
   }
 
 
