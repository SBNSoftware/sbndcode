#include "detsimmodules.fcl"

BEGIN_PROLOG

sbnd_simwire:  
{ 
 module_type:        "SimWireSBND"
 TrigModName:        "triggersim"
 DriftEModuleLabel:  "largeant"
 #NoiseFact:          0.15       #Noise Scale to use with histogram
 NoiseWidth:         62.4         #Exponential Noise width (kHz)
 NoiseRand:          0.1          #frac of randomness of noise freq-spec
 LowCutoff:          7.5          #Low frequency filter cutoff (kHz)
 CompressionType:    "none"       #could also be none		
 GenNoise:            true        #gen noise...if false function not called
 GetNoiseFromHisto:   false
 GenNoiseInTime:      true
 

 # the two settings below determine the ADC baseline for collection and induction plane, respectively;
 # here we read the settings from the pedestal service configuration,
 # so that we have only one maintenance point
# CollectionPed:       @local::sbnd_detpedestalservice.DetPedestalRetrievalAlg.DefaultCollMean # used to be 400
 CollectionPed:        400
# InductionPed:        @local::sbnd_detpedestalservice.DetPedestalRetrievalAlg.DefaultIndMean  # used to be 2048
 InductionPed:         2048
 BaselineRMS:         0.3         #ADC baseline fluctuation within channel        
 NoiseFileFname:      "uboone_noise_v0.1.root"
 NoiseHistoName:      "NoiseFreq"    

}
#sbnd_simwireana: @local::standard_simwireana
sbnd_simwireana:
{
    module_type: "SimWiret1054Ana"
    DigitModuleLabel: "daq"

}

sbnd_crtsim:
{
<<<<<<< HEAD
  module_type: "CRTSimDigits"
=======
  module_type: "sbndcode/CRT/CRTSimDigits"
>>>>>>> d7a47482
  ADSCLabel: "sim::AuxDetSimChannel"
}

sbnd_wienerfilterana: @local::standard_wienerfilterana

END_PROLOG<|MERGE_RESOLUTION|>--- conflicted
+++ resolved
@@ -39,11 +39,7 @@
 
 sbnd_crtsim:
 {
-<<<<<<< HEAD
-  module_type: "CRTSimDigits"
-=======
   module_type: "sbndcode/CRT/CRTSimDigits"
->>>>>>> d7a47482
   ADSCLabel: "sim::AuxDetSimChannel"
 }
 
