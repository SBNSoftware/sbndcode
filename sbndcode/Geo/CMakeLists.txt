<<<<<<< HEAD
=======
# simple_plugin( LArIATGeometryHelper service
#                   larcore_Geometry
#                 ${ART_FRAMEWORK_CORE}
#                 ${ART_FRAMEWORK_IO_SOURCES}
#                 ${ART_FRAMEWORK_PRINCIPAL}
#                 art_Persistency_Common canvas
#                 art_Persistency_Provenance canvas
#                 art_Utilities canvas
#                 ${ART_FRAMEWORK_SERVICES_REGISTRY}
#                 ${MF_MESSAGELOGGER}
#                 ${MF_UTILITIES}
#                 ${FHICLCPP}
#                 cetlib cetlib_except
#                 ${ROOT_BASIC_LIB_LIST}                
# )



>>>>>>> d5901af7
art_make(
          LIBRARY_NAME sbnd_Geometry
          LIB_LIBRARIES larcore_Geometry
                        ${MF_MESSAGELOGGER}
                        cetlib
                        cetlib_except
                        ${FHICLCPP}
                        ${ROOT_BASIC_LIB_LIST}
                        ${ROOT_GEOM}
          SERVICE_LIBRARIES larcore_Geometry
                        sbnd_Geometry
                        ${ART_FRAMEWORK_SERVICES_REGISTRY}
                        canvas
                        ${MF_UTILITIES}
                        ${FHICLCPP}
                        cetlib_except
                        ${ROOT_CORE}
        )        

install_headers()
install_fhicl()
install_source()

add_subdirectory(gdml)
<|MERGE_RESOLUTION|>--- conflicted
+++ resolved
@@ -1,24 +1,3 @@
-<<<<<<< HEAD
-=======
-# simple_plugin( LArIATGeometryHelper service
-#                   larcore_Geometry
-#                 ${ART_FRAMEWORK_CORE}
-#                 ${ART_FRAMEWORK_IO_SOURCES}
-#                 ${ART_FRAMEWORK_PRINCIPAL}
-#                 art_Persistency_Common canvas
-#                 art_Persistency_Provenance canvas
-#                 art_Utilities canvas
-#                 ${ART_FRAMEWORK_SERVICES_REGISTRY}
-#                 ${MF_MESSAGELOGGER}
-#                 ${MF_UTILITIES}
-#                 ${FHICLCPP}
-#                 cetlib cetlib_except
-#                 ${ROOT_BASIC_LIB_LIST}                
-# )
-
-
-
->>>>>>> d5901af7
 art_make(
           LIBRARY_NAME sbnd_Geometry
           LIB_LIBRARIES larcore_Geometry
