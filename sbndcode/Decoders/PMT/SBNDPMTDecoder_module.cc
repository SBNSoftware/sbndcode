--- conflicted
+++ resolved
@@ -31,11 +31,7 @@
 #include "sbndaq-artdaq-core/Overlays/FragmentType.hh"
 #include "sbnobj/SBND/Timing/DAQTimestamp.hh"
 #include "sbndcode/Decoders/PTB/sbndptb.h"
-<<<<<<< HEAD
-#include "sbndcode/Decoders/PMT/sbndpmt.h"
-=======
 #include "sbndcode/Timing/SBNDRawTimingObj.h"
->>>>>>> 2036bd5f
 
 #include "art_root_io/TFileService.h"
 #include "TH1D.h"
@@ -189,19 +185,11 @@
     produces< std::vector< raw::OpDetWaveform > >(fflt_instance_name);
     produces< std::vector< raw::OpDetWaveform > >(ftim_instance_name);
 
-<<<<<<< HEAD
-    produces< raw::pmt::eventTimingInfo >();
-    produces< std::vector< raw::pmt::boardTimingInfo > >();
-    produces< art::Assns<  raw::pmt::boardTimingInfo, raw::OpDetWaveform > >(fpmt_timing_instance_name);
-    produces< art::Assns<  raw::pmt::boardTimingInfo, raw::OpDetWaveform > >(fflt_timing_instance_name);
-    produces< art::Assns<  raw::pmt::boardTimingInfo, raw::OpDetWaveform > >(ftim_timing_instance_name);
-=======
     produces< raw::TimingReferenceInfo >();
     produces< std::vector< raw::pmt::BoardTimingInfo > >();
     produces< art::Assns<  raw::pmt::BoardTimingInfo, raw::OpDetWaveform > >(fpmt_timing_instance_name);
     produces< art::Assns<  raw::pmt::BoardTimingInfo, raw::OpDetWaveform > >(fflt_timing_instance_name);
     produces< art::Assns<  raw::pmt::BoardTimingInfo, raw::OpDetWaveform > >(ftim_timing_instance_name);
->>>>>>> 2036bd5f
 }
 
 void sbndaq::SBNDPMTDecoder::produce(art::Event& evt)
@@ -211,34 +199,20 @@
     std::unique_ptr< std::vector< raw::OpDetWaveform > > fltwvfmVec (new std::vector< raw::OpDetWaveform >);
     std::unique_ptr< std::vector< raw::OpDetWaveform > > timwvfmVec (new std::vector< raw::OpDetWaveform >);
 
-<<<<<<< HEAD
-    std::unique_ptr< raw::pmt::eventTimingInfo > evtTimingInfo (new raw::pmt::eventTimingInfo());
-    std::unique_ptr< std::vector< raw::pmt::boardTimingInfo > > brdTimingInfoVec (new std::vector< raw::pmt::boardTimingInfo >);
-
-    // creating PtrMakers for the associations
-    art::PtrMaker<raw::pmt::boardTimingInfo> make_pmtbrd_ptr{evt};
-=======
     std::unique_ptr< raw::TimingReferenceInfo > evtTimingInfo (new raw::TimingReferenceInfo());
     std::unique_ptr< std::vector< raw::pmt::BoardTimingInfo > > brdTimingInfoVec (new std::vector< raw::pmt::BoardTimingInfo >);
 
     // creating PtrMakers for the associations
     art::PtrMaker<raw::pmt::BoardTimingInfo> make_pmtbrd_ptr{evt};
->>>>>>> 2036bd5f
 
     art::PtrMaker<raw::OpDetWaveform> make_pmtwvfm_ptr{evt,fpmt_instance_name};
     art::PtrMaker<raw::OpDetWaveform> make_fltwvfm_ptr{evt,fflt_instance_name};
     art::PtrMaker<raw::OpDetWaveform> make_timwvfm_ptr{evt,ftim_instance_name};
 
     // making the associations
-<<<<<<< HEAD
-    std::unique_ptr< art::Assns<  raw::pmt::boardTimingInfo, raw::OpDetWaveform> > pmtTimingAssns (new art::Assns< raw::pmt::boardTimingInfo, raw::OpDetWaveform >);
-    std::unique_ptr< art::Assns<  raw::pmt::boardTimingInfo, raw::OpDetWaveform> > fltTimingAssns (new art::Assns< raw::pmt::boardTimingInfo, raw::OpDetWaveform >);
-    std::unique_ptr< art::Assns<  raw::pmt::boardTimingInfo, raw::OpDetWaveform> > timTimingAssns (new art::Assns< raw::pmt::boardTimingInfo, raw::OpDetWaveform >);
-=======
     std::unique_ptr< art::Assns<  raw::pmt::BoardTimingInfo, raw::OpDetWaveform> > pmtTimingAssns (new art::Assns< raw::pmt::BoardTimingInfo, raw::OpDetWaveform >);
     std::unique_ptr< art::Assns<  raw::pmt::BoardTimingInfo, raw::OpDetWaveform> > fltTimingAssns (new art::Assns< raw::pmt::BoardTimingInfo, raw::OpDetWaveform >);
     std::unique_ptr< art::Assns<  raw::pmt::BoardTimingInfo, raw::OpDetWaveform> > timTimingAssns (new art::Assns< raw::pmt::BoardTimingInfo, raw::OpDetWaveform >);
->>>>>>> 2036bd5f
 
     evt_counter++;
 
@@ -491,11 +465,7 @@
         auto extensions_used  = 0;
 
         for (size_t itrig=0; itrig < frag_v.size(); itrig++){
-<<<<<<< HEAD
-            raw::pmt::boardTimingInfo board_info;
-=======
             raw::pmt::BoardTimingInfo board_info;
->>>>>>> 2036bd5f
             std::vector<uint32_t> board_ttt_v; 
             std::vector<std::vector<uint16_t>> iwvfm_v;
             auto ifrag = frag_v.at(itrig);
@@ -551,8 +521,6 @@
                         }
                     }
                     if (length_check && ttt_check){
-<<<<<<< HEAD
-=======
                         if (fdebug>3){
                         std::cout << "      Board: " << fragid
                           << ", ttt: " << jttt
@@ -560,7 +528,6 @@
                           << ", length: " << jlen
                           << std::endl;
                         }
->>>>>>> 2036bd5f
                         extensions_used++;
                         board_ttt_v.push_back(jttt);
                         std::vector<std::vector<uint16_t>> jwvfm_v;
@@ -570,10 +537,7 @@
                             std::vector<uint16_t>  extd_wvfm = jwvfm_v.at(ich); // extended waveform 
                             orig_wvfm.insert( orig_wvfm.end(), extd_wvfm.begin(), extd_wvfm.end());
                         } // end ch loop
-<<<<<<< HEAD
-=======
                     
->>>>>>> 2036bd5f
                     } // end if extension condition
                     else break; // if the immediate next trigger is not an extension, break
                     iwvfm_end = jttt;
@@ -582,20 +546,12 @@
                     std::cout << "      Board: " << fragid
                               << " -> start time: " << int(iwvfm_start) - int(event_trigger_time)
                               << " , extended wvfm length: " << iwvfm_v.at(0).size()
-<<<<<<< HEAD
-                              << std::endl; 
-=======
                               << std::endl;
->>>>>>> 2036bd5f
                 }
             } // end extended flag
             board_info.triggerTimeTag = board_ttt_v;
             brdTimingInfoVec->push_back(board_info);
-<<<<<<< HEAD
-            art::Ptr<raw::pmt::boardTimingInfo> brdTimingInfoPtr = make_pmtbrd_ptr(brdTimingInfoVec->size()-1);
-=======
             art::Ptr<raw::pmt::BoardTimingInfo> brdTimingInfoPtr = make_pmtbrd_ptr(brdTimingInfoVec->size()-1);
->>>>>>> 2036bd5f
 
             for (size_t i = 0; i < iwvfm_v.size(); i++){
                 auto combined_wvfm = iwvfm_v[i];
@@ -628,28 +584,17 @@
                 else
                     ch = fch_map.at(fragid*15 + i);
                 raw::OpDetWaveform waveform(time_diff, ch, combined_wvfm);
-<<<<<<< HEAD
-
-=======
->>>>>>> 2036bd5f
                 if ((i == 15) && (foutput_ftrig_wvfm)){
                     fltwvfmVec->push_back(waveform);
                     art::Ptr<raw::OpDetWaveform> wvfmPtr = make_fltwvfm_ptr(fltwvfmVec->size()-1);
                     fltTimingAssns->addSingle(brdTimingInfoPtr, wvfmPtr);
                 }
-<<<<<<< HEAD
-                else if ((fragid == 8) && (foutput_timing_wvfm) && (std::find(fignore_timing_ch.begin(), fignore_timing_ch.end(), i) == fignore_timing_ch.end())){
-                    timwvfmVec->push_back(waveform);
-                    art::Ptr<raw::OpDetWaveform> wvfmPtr = make_timwvfm_ptr(timwvfmVec->size()-1);
-                    timTimingAssns->addSingle(brdTimingInfoPtr, wvfmPtr);
-=======
                 else if ((fragid == 8)){ // fyi: this hardcodes the timing caen board index
                     if ((foutput_timing_wvfm) && (std::find(fignore_timing_ch.begin(), fignore_timing_ch.end(), i) == fignore_timing_ch.end())){
                         timwvfmVec->push_back(waveform);
                         art::Ptr<raw::OpDetWaveform> wvfmPtr = make_timwvfm_ptr(timwvfmVec->size()-1);
                         timTimingAssns->addSingle(brdTimingInfoPtr, wvfmPtr);
                     }
->>>>>>> 2036bd5f
                 }
                 else{
                     pmtwvfmVec->push_back(waveform);
