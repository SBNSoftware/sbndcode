////////////////////////////////////////////////////////////////////////
// Class:       SBNDPMTDecoder
// Plugin Type: producer 
// File:        SBNDPMTDecoder_module.cc
// Author:      Lynn Tung (lynnt@uchicago.edu)
//
// Generated at Wed Aug 23 12:28:48 2023 by Lynn Tung using cetskelgen
// from  version .
////////////////////////////////////////////////////////////////////////

#include "art/Framework/Core/EDProducer.h"
#include "art/Framework/Core/ModuleMacros.h"
#include "art/Framework/Principal/Event.h"
#include "art/Framework/Principal/Handle.h"
#include "art/Framework/Principal/Run.h"
#include "art/Framework/Principal/SubRun.h"
#include "canvas/Utilities/InputTag.h"
#include "canvas/Persistency/Common/Ptr.h"
#include "canvas/Persistency/Common/PtrVector.h"
#include "canvas/Persistency/Common/Assns.h"
#include "art/Persistency/Common/PtrMaker.h"
#include "fhiclcpp/ParameterSet.h"
#include "messagefacility/MessageLogger/MessageLogger.h"

#include "artdaq-core/Data/Fragment.hh"
#include "artdaq-core/Data/ContainerFragment.hh"
#include "artdaq-core/Data/RawEvent.hh"

#include "sbndaq-artdaq-core/Overlays/Common/CAENV1730Fragment.hh"
#include "sbndaq-artdaq-core/Overlays/SBND/PTBFragment.hh"
#include "sbndaq-artdaq-core/Overlays/FragmentType.hh"
#include "sbnobj/SBND/Timing/DAQTimestamp.hh"
#include "sbndcode/Decoders/PTB/sbndptb.h"
#include "sbndcode/Timing/SBNDRawTimingObj.h"

#include "art_root_io/TFileService.h"
#include "TH1D.h"
#include "TNtuple.h"

#include "lardataobj/RawData/OpDetWaveform.h"

#include <algorithm>
#include <cassert>
#include <cmath>
#include <fstream>
#include <iomanip>
#include <vector>
#include <iostream>
#include <bitset>
#include <memory>

namespace sbndaq {
    class SBNDPMTDecoder;
}


class sbndaq::SBNDPMTDecoder : public art::EDProducer {
public:
    explicit SBNDPMTDecoder(fhicl::ParameterSet const& p);
    // The compiler-generated destructor is fine for non-base
    // classes without bare pointers or other resource use.

    // Plugins should not be copied or assigned.
    SBNDPMTDecoder(SBNDPMTDecoder const&) = delete;
    SBNDPMTDecoder(SBNDPMTDecoder&&) = delete;
    SBNDPMTDecoder& operator=(SBNDPMTDecoder const&) = delete;
    SBNDPMTDecoder& operator=(SBNDPMTDecoder&&) = delete;

    // Required functions.
    void produce(art::Event& e) override;
    void get_fragments(artdaq::Fragment & frag, std::vector<std::vector<artdaq::Fragment>> & board_frag_v);
    void get_waveforms(artdaq::Fragment & frag, std::vector<std::vector<uint16_t>> & wvfm_v);

    uint32_t get_length(artdaq::Fragment & frag);
    uint32_t get_ttt(artdaq::Fragment & frag);
    uint32_t get_boardid(artdaq::Fragment & frag);
    void     get_timing(artdaq::Fragment & frag, uint16_t & postpercent, uint32_t & ttt, uint32_t & len, int & tick);

private:
    uint fdebug;
    uint                      ftiming_type;

    std::vector<std::string>  fcaen_fragment_name;
    std::string               fcaen_module_label;

    std::vector<uint32_t>     fignore_fragid;
    uint32_t                  fnominal_length; 

    uint32_t                  fraw_ts_correction;

    std::string               fspectdc_product_name;
    uint32_t                  fspectdc_ftrig_ch;
    uint32_t                  fspectdc_etrig_ch;

    std::string               fptb_product_name;
    uint                      fptb_etrig_trigword_min;
    uint                      fptb_etrig_trigword_max;    
    uint32_t                  fptb_etrig_wordtype;
    uint                      fptb_raw_diff_max;

    uint                      fallowed_time_diff;

    std::string fpmt_instance_name;
    std::string fflt_instance_name;
    std::string ftim_instance_name;

    std::string fpmt_timing_instance_name;
    std::string fflt_timing_instance_name;
    std::string ftim_timing_instance_name;

    bool foutput_ftrig_wvfm;
    bool foutput_timing_wvfm;
    std::vector<int> fignore_timing_ch;

    int fn_maxflashes;
    uint fn_caenboards;
    uint16_t fthreshold_ftrig;
    uint16_t fdefault_postpercent; // should be a number between 0 and 100

    uint ffragid_offset;
    uint fhist_evt;

    std::vector<uint> fset_fragid_map;
    bool fuse_set_map;

    std::vector<uint> fch_map;

    // histogram info  
    std::stringstream histname; //raw waveform hist name
    art::ServiceHandle<art::TFileService> tfs;
    uint evt_counter = 0;
};


sbndaq::SBNDPMTDecoder::SBNDPMTDecoder(fhicl::ParameterSet const& p)
    : EDProducer{p}  // ,
{
    fdebug          = p.get<uint>("debug",0);

    fcaen_fragment_name = p.get<std::vector<std::string>>("caen_fragment_name");
    fcaen_module_label  = p.get<std::string>("caen_module_label","daq");

    fignore_fragid = p.get<std::vector<uint32_t>>("ignore_fragid",{});
    fnominal_length = p.get<uint32_t>("nominal_length",5000);

    ftiming_type = p.get<uint>("timing_type",0);
    
    fraw_ts_correction = p.get<uint>("raw_ts_correction",367000); // ns

    fspectdc_product_name = p.get<std::string>("spectdc_product_name","tdcdecoder");
    fspectdc_ftrig_ch = p.get<uint32_t>("spectdc_ftrig_ch",3);
    fspectdc_etrig_ch = p.get<uint32_t>("spectdc_etrig_ch",4);

    fptb_product_name = p.get<std::string>("ptb_product_name","ptbdecoder");
    fptb_etrig_trigword_min = p.get<uint>("ptb_etrig_trigword_min",1);
    fptb_etrig_trigword_max = p.get<uint>("ptb_etrig_trigword_max",10000);
    fptb_etrig_wordtype = p.get<uint32_t>("ptb_etrig_wordtype",2);
    fptb_raw_diff_max = p.get<uint>("ptb_raw_diff_max",3000000); // ns

    fallowed_time_diff = p.get<uint>("allowed_time_diff",3000); // us!!! 
    fpmt_instance_name = p.get<std::string>("pmtInstanceName","PMTChannels");
    fflt_instance_name = p.get<std::string>("ftrigInstanceName","FTrigChannels");
    ftim_instance_name = p.get<std::string>("timingInstanceName","TimingChannels");
    fpmt_timing_instance_name = p.get<std::string>("pmtTimingInstanceName","PMTTiming");
    fflt_timing_instance_name = p.get<std::string>("ftrigTimingInstanceName","FTrigTiming");
    ftim_timing_instance_name = p.get<std::string>("timingTimingInstanceName","TimingTiming");

    foutput_ftrig_wvfm = p.get<bool>("output_ftrig_wvfm",true);
    foutput_timing_wvfm = p.get<bool>("output_timing_wvfm",true);
    fignore_timing_ch = p.get<std::vector<int>>("ignore_timing_ch",{});

    fn_maxflashes    = p.get<int>("n_maxflashes",30);
    fn_caenboards    = p.get<uint>("n_caenboards",8);
    fthreshold_ftrig = p.get<uint16_t>("threshold_ftrig",16350);
    fdefault_postpercent = p.get<uint16_t>("default_postpercent",80);
    ffragid_offset   = p.get<uint>("fragid_offset",40960);
    fhist_evt        = p.get<int>("hist_evt",1);

    fset_fragid_map = p.get<std::vector<uint>>("set_fragid_map",{});
    fuse_set_map    = p.get<bool>("use_set_map",false);

    fch_map          = p.get<std::vector<uint>>("ch_map",{});

    produces< std::vector< raw::OpDetWaveform > >(fpmt_instance_name); 
    produces< std::vector< raw::OpDetWaveform > >(fflt_instance_name);
    produces< std::vector< raw::OpDetWaveform > >(ftim_instance_name);

    produces< raw::TimingReferenceInfo >();
    produces< std::vector< raw::pmt::BoardTimingInfo > >();
    produces< art::Assns<  raw::pmt::BoardTimingInfo, raw::OpDetWaveform > >(fpmt_timing_instance_name);
    produces< art::Assns<  raw::pmt::BoardTimingInfo, raw::OpDetWaveform > >(fflt_timing_instance_name);
    produces< art::Assns<  raw::pmt::BoardTimingInfo, raw::OpDetWaveform > >(ftim_timing_instance_name);
}

void sbndaq::SBNDPMTDecoder::produce(art::Event& evt)
{
    // output data products
    std::unique_ptr< std::vector< raw::OpDetWaveform > > pmtwvfmVec (new std::vector< raw::OpDetWaveform >);
    std::unique_ptr< std::vector< raw::OpDetWaveform > > fltwvfmVec (new std::vector< raw::OpDetWaveform >);
    std::unique_ptr< std::vector< raw::OpDetWaveform > > timwvfmVec (new std::vector< raw::OpDetWaveform >);

    std::unique_ptr< raw::TimingReferenceInfo > evtTimingInfo (new raw::TimingReferenceInfo());
    std::unique_ptr< std::vector< raw::pmt::BoardTimingInfo > > brdTimingInfoVec (new std::vector< raw::pmt::BoardTimingInfo >);

    // creating PtrMakers for the associations
    art::PtrMaker<raw::pmt::BoardTimingInfo> make_pmtbrd_ptr{evt};

    art::PtrMaker<raw::OpDetWaveform> make_pmtwvfm_ptr{evt,fpmt_instance_name};
    art::PtrMaker<raw::OpDetWaveform> make_fltwvfm_ptr{evt,fflt_instance_name};
    art::PtrMaker<raw::OpDetWaveform> make_timwvfm_ptr{evt,ftim_instance_name};

    // making the associations
    std::unique_ptr< art::Assns<  raw::pmt::BoardTimingInfo, raw::OpDetWaveform> > pmtTimingAssns (new art::Assns< raw::pmt::BoardTimingInfo, raw::OpDetWaveform >);
    std::unique_ptr< art::Assns<  raw::pmt::BoardTimingInfo, raw::OpDetWaveform> > fltTimingAssns (new art::Assns< raw::pmt::BoardTimingInfo, raw::OpDetWaveform >);
    std::unique_ptr< art::Assns<  raw::pmt::BoardTimingInfo, raw::OpDetWaveform> > timTimingAssns (new art::Assns< raw::pmt::BoardTimingInfo, raw::OpDetWaveform >);

    evt_counter++;

    std::vector<std::vector<artdaq::Fragment>> board_frag_v(fn_caenboards);
    uint ncont = 0; // counter for number of containers

    bool found_caen = false;
    // get CAEN fragments 
    for (const std::string &caen_name : fcaen_fragment_name){
        art::Handle<std::vector<artdaq::Fragment>> fragmentHandle;
        evt.getByLabel(fcaen_module_label, caen_name, fragmentHandle);

        if (!fragmentHandle.isValid() || fragmentHandle->size() == 0){
            if (fdebug>0) std::cout << "No CAEN V1730 fragments with label " << caen_name << " found." << std::endl;
            continue;
        }
        else
            found_caen = true;

        if (fragmentHandle->front().type() == artdaq::Fragment::ContainerFragmentType){
            for (auto cont : *fragmentHandle){
                artdaq::ContainerFragment contf(cont);
                ncont++;

                if (contf.fragment_type() == sbndaq::detail::FragmentType::CAENV1730){
                    if (ncont==1 && fdebug>1)
                        std::cout << "Found " << contf.block_count() << " CAEN fragments (flash triggers) inside the container." << std::endl;
                    for (size_t ii = 0; ii < contf.block_count(); ++ii)
                        get_fragments(*contf[ii].get(),board_frag_v);
                }
            }
        }
        else if (fragmentHandle->front().type() == sbndaq::detail::FragmentType::CAENV1730){
        	if (fdebug>1) std::cout << "Found " << fragmentHandle->size() << " normal CAEN fragments " << std::endl;
            for (size_t ii = 0; ii < fragmentHandle->size(); ++ii){
                auto frag = fragmentHandle->at(ii);
                get_fragments(frag,board_frag_v);
            }
        }
        fragmentHandle.removeProduct();
    }

    if (found_caen==false){
        if (fdebug>0) std::cout << "No CAEN V1730 fragments of any type found, pushing empty waveforms." << std::endl;

        evt.put(std::move(pmtwvfmVec),fpmt_instance_name);  
        evt.put(std::move(fltwvfmVec),fflt_instance_name);
        evt.put(std::move(timwvfmVec),ftim_instance_name);

        evt.put(std::move(evtTimingInfo));
        evt.put(std::move(brdTimingInfoVec));

        evt.put(std::move(pmtTimingAssns),fpmt_timing_instance_name);
        evt.put(std::move(fltTimingAssns),fflt_timing_instance_name);
        evt.put(std::move(timTimingAssns),ftim_timing_instance_name);
        return;
    }
    
    // create a timing type per event so the default doesn't get overwritten
    uint64_t event_trigger_time = 0; // in ns
    auto timing_type = ftiming_type; 
    int  timing_ch = -1;

    // get the raw event header timestamp
    art::Handle<artdaq::detail::RawEventHeader> header_handle;
    uint64_t raw_timestamp = 0;
    evt.getByLabel("daq", "RawEventHeader", header_handle);
    if ((header_handle.isValid())){
        auto rawheader = artdaq::RawEvent(*header_handle); 
        raw_timestamp = rawheader.timestamp() - fraw_ts_correction; // includes sec + ns portion
        if (fdebug>1)
            std::cout << "Raw timestamp (w/ correction) -> "  << "ts (ns): " << raw_timestamp % uint64_t(1e9) << ", sec (s): " << raw_timestamp / uint64_t(1e9) << std::endl;
    }
    
    // get spec tdc product
    if (timing_type==0){
        art::Handle<std::vector<sbnd::timing::DAQTimestamp>> tdcHandle;
        evt.getByLabel(fspectdc_product_name,tdcHandle);
        bool found_ett = false;
        std::vector<uint64_t> tdc_etrig_v;
        uint64_t min_raw_tdc_diff = uint64_t(1e12);

        if (!tdcHandle.isValid() || tdcHandle->size() == 0){
            if (fdebug>0) std::cout << "No SPECTDC products found." << std::endl;
            timing_type++;
        }
        else{
            if (fdebug>1) std::cout << "SPECTDC (decoded) products found: " << std::endl;
            const std::vector<sbnd::timing::DAQTimestamp> tdc_v(*tdcHandle);

            for (size_t i=0; i<tdc_v.size(); i++){
                auto tdc = tdc_v[i];
                const uint32_t  ch = tdc.Channel();
                const uint64_t  ts = tdc.Timestamp();
                const uint64_t  offset = tdc.Offset();
                const std::string name  = tdc.Name();
            
                if ((ch==fspectdc_etrig_ch || ch==fspectdc_ftrig_ch) && (fdebug>1)){
                    std::cout << "      TDC CH " << ch << " -> "
                    << "name: " << name
                    << ", ts (ns): " << ts%uint64_t(1e9)
                    << ", sec (s): " << ts/uint64_t(1e9)
                    << ", offset: " << offset 
                    << std::endl;
                }
                if (ch==fspectdc_etrig_ch){
                    found_ett = true;
                    tdc_etrig_v.push_back(ts);
                    timing_ch = fspectdc_etrig_ch;
                }
            }
            if (found_ett==false)
                timing_type++;
            else{
                if (tdc_etrig_v.size()==1){
                    event_trigger_time = tdc_etrig_v.front()%uint64_t(1e9);
                }
                else{ // finding the closest ETRIG to the raw timestamp
                    for (size_t i=0; i < tdc_etrig_v.size(); i++){
                        auto tdc_etrig = tdc_etrig_v[i];
                        uint64_t diff;
                        if (tdc_etrig < (raw_timestamp))
                            diff = raw_timestamp - tdc_etrig;
                        else
                            diff = tdc_etrig - raw_timestamp;
                        if (diff < min_raw_tdc_diff){
                            event_trigger_time = tdc_etrig%uint64_t(1e9);
                            min_raw_tdc_diff = diff;
                        }
                    }
                }
            }
        } // end else statement for finding tdc
    }
    if (timing_type==1){
        // get ptb product
        art::Handle<std::vector<raw::ptb::sbndptb>> ptbHandle;
        evt.getByLabel(fptb_product_name,ptbHandle);
        if ((!ptbHandle.isValid() || ptbHandle->size() == 0)){
            if (fdebug>0) std::cout << "No PTB products found." << std::endl;
            timing_type++;
        }
        else{
            const std::vector<raw::ptb::sbndptb> ptb_v(*ptbHandle);
            std::vector<uint>     hlt_words;
            std::vector<uint64_t> hlt_timestamps;

            for (size_t i=0; i<ptb_v.size(); i++){
                auto ptb = ptb_v[i];
                auto hltrigs = ptb.GetHLTriggers();

                if (!hltrigs.empty()){
                    if (fdebug>1) std::cout << "PTB (decoded) HLTs found: " << std::endl;
                    for (size_t j=0; j < hltrigs.size(); j++){
                        raw::ptb::Trigger trig = hltrigs.at(j);
                        uint     ptb_word; 
                        uint64_t ptb_timestamp = (trig.timestamp * 20)%(uint(1e9));
                        std::stringstream ss; ss << std::hex << trig.trigger_word << std::dec; ss >> ptb_word;
                        if (fdebug>1){
                            std::cout << "      PTB HLT " <<  j << "-> " 
                                      << "ts (ns): " << ptb_timestamp 
                                      << ", trigger word: " << ptb_word
                                      << ", word type: " << trig.word_type
                                      << std::endl; 
                        }
                        // don't account for rollover... PTB second part is not trustworthly anyhow 
                        if (std::abs(int(raw_timestamp%uint(1e9)) - int(ptb_timestamp)) > fptb_raw_diff_max)
                            continue;
                        if ((trig.word_type==fptb_etrig_wordtype) & (ptb_word >= fptb_etrig_trigword_min) & (ptb_word <= fptb_etrig_trigword_max)){
                            hlt_words.push_back(ptb_word);
                            hlt_timestamps.push_back(ptb_timestamp);
                        }
                    } 
                } // end hlt check 
            } // end of loop over ptb products
            if (hlt_words.empty())
                timing_type++;
            else{
                uint   smallest_word = fptb_etrig_trigword_max;
                size_t smallest_idx = 0;
                for (size_t i=0; i < hlt_words.size(); i++){
                    if (hlt_words.at(i) < smallest_word){
                        smallest_idx = i;
                        smallest_word = hlt_words.at(i);
                    }
                }
                if (smallest_word==fptb_etrig_trigword_max){
                    std::cout << "No valid PTB HLTs found." << std::endl;
                    timing_type++;
                }
                else{
                    timing_ch = smallest_word;
                    event_trigger_time = hlt_timestamps.at(smallest_idx);
                }
            }
        } // end handle validity check
    } // end of timing type 1
    if (timing_type==2){
        // CAEN only configuration
        // if neither PTB or SPEC products are found, the timestamp will be equal to
        // the start of the waveform (according to CAEN TTT and wvfm length)
        event_trigger_time = 0;
        timing_ch=16;
    }

    if (fdebug>1){
        std::cout << "Using " ;
        if (timing_type==0)
            std::cout << "SPECTDC for event reference time, ";
        else if (timing_type==1)
            std::cout << "PTB for event reference time, ";
        else if (timing_type==2)
            std::cout << "CAEN-only for event reference time, ";
        std::cout << "channel/word " << timing_ch << ", event trigger time: " << event_trigger_time << " ns" << std::endl;
    }
    evtTimingInfo->timingType = timing_type;
    evtTimingInfo->timingChannel = timing_ch;

    bool extended_flag = false;

    for (size_t iboard=0; iboard < board_frag_v.size(); iboard++){
        // check to see if there are any extended triggers in this event 
        if (extended_flag==false){
            for (size_t itrig=0; itrig < board_frag_v.at(iboard).size(); itrig++){
                auto frag = board_frag_v.at(iboard).at(itrig);
                auto length = get_length(frag);
                if (length < fnominal_length){
                    extended_flag = true;
                    break;
                }
            }
        }
        if (std::find(fignore_fragid.begin(), fignore_fragid.end(), iboard) != fignore_fragid.end())
            continue;
    }

    // store the waveform itself
    // store the waveform start time (for OpDetWaveform timestamp)
    for (size_t iboard=0; iboard < board_frag_v.size(); iboard++){
        // the vector of fragments from a single digitizer 
        auto frag_v = board_frag_v.at(iboard);
        if (std::find(fignore_fragid.begin(), fignore_fragid.end(), iboard) != fignore_fragid.end())
            continue;
        if (frag_v.empty()) continue;
        auto fragid = iboard;
        // trigger number bookkeeping
        auto trig_counter = 0;
        auto full_found = 0;
        auto extensions_found = 0;
        auto extensions_used  = 0;

        for (size_t itrig=0; itrig < frag_v.size(); itrig++){
            raw::pmt::BoardTimingInfo board_info;
            std::vector<uint32_t> board_ttt_v; 
            std::vector<std::vector<uint16_t>> iwvfm_v;
            auto ifrag = frag_v.at(itrig);
            uint16_t ipostpercent = 0; // nanosecond portion of the timestamp (at flash trigger)
            uint32_t ittt = 0; // trigger time tag in ns (at end of the waveform)
            uint32_t ilen = 0;
            int      itick = 0;
            
            get_timing(ifrag, ipostpercent, ittt, ilen, itick);
            // if this waveform is short, skip it 
            if (ilen < fnominal_length){
                extensions_found++;
                continue;
            }
            full_found++;
            board_info.postPercent = ipostpercent;
            board_ttt_v.push_back(ittt);

            get_waveforms(ifrag, iwvfm_v);
            uint iwvfm_start = 0;
            auto iwvfm_end   = ittt;

            // need to check if there is rollover between ttt and start
            if (ittt < ilen*2)
                iwvfm_start = 1e9 - (ilen*2 - ittt);
            else iwvfm_start = ittt - ilen*2;
            
            if (fdebug>2){
                std::cout << "      Board: " << fragid
                          << ", ttt: " << ittt
                          << ", frag ts: " << ifrag.timestamp()%uint(1e9)
                          << ", length: " << ilen
                          << std::endl;
            }
            if (extended_flag){
                for (size_t jtrig=itrig+1; jtrig < frag_v.size(); jtrig++){
                    auto jfrag = frag_v.at(jtrig);
                    auto jlen = get_length(jfrag);
                    auto jttt = get_ttt(jfrag);
                    // to be an extended trigger, need to fulfill both conditions:
                    // 1. the length of the extension will be less than the nominal length 
                    // 2. the time between the first ttt and the extended ttt will be less than the nominal length*2 (2 ns tick)
                    bool length_check = (jlen < fnominal_length);
                    bool ttt_check=false;
                    if (iwvfm_end < uint(1e9-fnominal_length*2)){
                        if ((jttt-iwvfm_end) < fnominal_length*2)
                            ttt_check = true;
                    }
                    // if the end of wvfm is less than 10 us away from end of the second, may be second rollover
                    else if ((iwvfm_end > uint(1e9-fnominal_length*2)) && (jttt < fnominal_length*2)) {
                        if ((jttt + 1e9 - iwvfm_end) < fnominal_length*2){
                            ttt_check = true;
                        }
                    }
                    if (length_check && ttt_check){
                        if (fdebug>3){
                        std::cout << "      Board: " << fragid
                          << ", ttt: " << jttt
                          << ", frag ts: " << jfrag.timestamp()%uint(1e9)
                          << ", length: " << jlen
                          << std::endl;
                        }
                        extensions_used++;
                        board_ttt_v.push_back(jttt);
                        std::vector<std::vector<uint16_t>> jwvfm_v;
                        get_waveforms(jfrag, jwvfm_v);
                        for (size_t ich=0; ich < iwvfm_v.size(); ich++){
                            std::vector<uint16_t>& orig_wvfm = iwvfm_v.at(ich);
                            std::vector<uint16_t>  extd_wvfm = jwvfm_v.at(ich); // extended waveform 
                            orig_wvfm.insert( orig_wvfm.end(), extd_wvfm.begin(), extd_wvfm.end());
                        } // end ch loop
                    
                    } // end if extension condition
                    else break; // if the immediate next trigger is not an extension, break
                    iwvfm_end = jttt;
                } // end jtrig loop
                if (fdebug>2){
                    std::cout << "      Board: " << fragid
                              << " -> start time: " << int(iwvfm_start) - int(event_trigger_time)
                              << " , extended wvfm length: " << iwvfm_v.at(0).size()
                              << std::endl;
                }
            } // end extended flag
            board_info.triggerTimeTag = board_ttt_v;
            brdTimingInfoVec->push_back(board_info);
            art::Ptr<raw::pmt::BoardTimingInfo> brdTimingInfoPtr = make_pmtbrd_ptr(brdTimingInfoVec->size()-1);

            for (size_t i = 0; i < iwvfm_v.size(); i++){
                auto combined_wvfm = iwvfm_v[i];
                if (evt_counter==fhist_evt){                    
                    // histo: save waveforms section for combined waveforms
                    if ((fragid==8) && (std::find(fignore_timing_ch.begin(), fignore_timing_ch.end(), i) != fignore_timing_ch.end()))
                        continue;
                    histname.str(std::string());
                    histname << "evt" << evt.event() << "_trig" << trig_counter << "_frag" << fragid << "_ch" << i << "_combined_wvfm";

                    TH1D *wvfmHist = tfs->make< TH1D >(histname.str().c_str(), histname.str().c_str(), combined_wvfm.size(), 0, combined_wvfm.size());
                    wvfmHist->GetXaxis()->SetTitle("ticks");
                    for(unsigned int n = 0; n < combined_wvfm.size(); n++) 
                        wvfmHist->SetBinContent(n + 1, (double)combined_wvfm[n]);
                }
                double time_diff = (int(iwvfm_start) - int(event_trigger_time))*1e-3; // us
                if ((std::abs(time_diff) > fallowed_time_diff) && (timing_type<2)){
                    // second rollover between reference time and waveform start 
                    if (std::abs(time_diff + 1e6) < fallowed_time_diff)
                        time_diff += 1e6; // us 
                    // second rollover between waveform start and reference time
                    else if (std::abs(time_diff - 1e6) < fallowed_time_diff)
                        time_diff -= 1e6; // us
                    else if (fdebug>1)
                        std::cout << "WARNING: TIME DIFFERENCE IS GREATER THAN " << fallowed_time_diff << " us. Event timestamp: " << event_trigger_time << ", waveform timestamp: " << iwvfm_start << std::endl;
                }
                uint ch;
                if (i == 15)
                    ch = fragid;
                else
                    ch = fch_map.at(fragid*15 + i);
                raw::OpDetWaveform waveform(time_diff, ch, combined_wvfm);
                if ((i == 15) && (foutput_ftrig_wvfm)){
                    fltwvfmVec->push_back(waveform);
                    art::Ptr<raw::OpDetWaveform> wvfmPtr = make_fltwvfm_ptr(fltwvfmVec->size()-1);
                    fltTimingAssns->addSingle(brdTimingInfoPtr, wvfmPtr);
                }
<<<<<<< HEAD
                else if ((fragid == 8)){ // fyi: this hardcodes the timing caen board index
                    if ((foutput_timing_wvfm) && (std::find(fignore_timing_ch.begin(), fignore_timing_ch.end(), i) == fignore_timing_ch.end())){
=======
                else if ((fragid == 8)  ){
                    if( (foutput_timing_wvfm) && (std::find(fignore_timing_ch.begin(), fignore_timing_ch.end(), i) == fignore_timing_ch.end()) )
                    {
>>>>>>> 094d2fca
                        timwvfmVec->push_back(waveform);
                        art::Ptr<raw::OpDetWaveform> wvfmPtr = make_timwvfm_ptr(timwvfmVec->size()-1);
                        timTimingAssns->addSingle(brdTimingInfoPtr, wvfmPtr);
                    }
                }
                else{
                    pmtwvfmVec->push_back(waveform);
                    art::Ptr<raw::OpDetWaveform> wvfmPtr = make_pmtwvfm_ptr(pmtwvfmVec->size()-1);
                    pmtTimingAssns->addSingle(brdTimingInfoPtr, wvfmPtr);
                }
            }
            trig_counter++;       
        } // end itrig loop

        if (fdebug>1){
            bool trigger_bookkeeping = (full_found + extensions_used) == int(frag_v.size());
            bool found_used = (extensions_used == extensions_found);
            std::cout << "      Board: " << fragid
                      << ", passed trigger bookkeeping: " << (trigger_bookkeeping && found_used)
                      << std::endl;
            if (fdebug>2){
            // print number of triggers, number of extensions found, and number of extensions used
                std::cout << "      Board: " << fragid
                          << " -> # of triggers: " << frag_v.size()
                          << ", full found: " << full_found
                          << ", extensions found: " << extensions_found
                          << ", extensions used: " << extensions_used
                          << std::endl;
            }
        }  
    } // end board loop
    board_frag_v.clear();

    evt.put(std::move(pmtwvfmVec),fpmt_instance_name);  
    evt.put(std::move(fltwvfmVec),fflt_instance_name);
    evt.put(std::move(timwvfmVec),ftim_instance_name);

    evt.put(std::move(evtTimingInfo));
    evt.put(std::move(brdTimingInfoVec));

    evt.put(std::move(pmtTimingAssns),fpmt_timing_instance_name);
    evt.put(std::move(fltTimingAssns),fflt_timing_instance_name);
    evt.put(std::move(timTimingAssns),ftim_timing_instance_name);
}

void sbndaq::SBNDPMTDecoder::get_fragments(artdaq::Fragment & frag, std::vector<std::vector<artdaq::Fragment>> & board_frag_v){
    auto fragid = frag.fragmentID() - ffragid_offset;
    if (fuse_set_map){
        auto it = std::find(fset_fragid_map.begin(), fset_fragid_map.end(), fragid);
        if (it != fset_fragid_map.end()){
            auto idx = std::distance(fset_fragid_map.begin(), it);
            fragid = idx;
        }
    }
    // ignore boards that are in the list of boards to ignore
    if (std::find(fignore_fragid.begin(), fignore_fragid.end(), fragid) != fignore_fragid.end())
        return;
    else if ((fragid>=0) && (fragid < fn_caenboards )){
        board_frag_v.at(fragid).push_back(frag);
    }
    // if fragid is out of range
    else{
        std::cout << "Fragment ID " << fragid << " is out of range. FragID offset/FragID map may be misconfigured, or this FragID is not attributed to a PMT Digitizer. Skipping this fragment..." << std::endl;
    }
}

void sbndaq::SBNDPMTDecoder::get_waveforms(artdaq::Fragment & frag, std::vector<std::vector<uint16_t>> & wvfm_v){
    CAENV1730Fragment bb(frag);
    auto const* md = bb.Metadata();
    auto nch = md->nChannels;    

    CAENV1730Event const* event_ptr = bb.Event();
    CAENV1730EventHeader header = event_ptr->Header;
    uint32_t ev_size_quad_bytes = header.eventSize;
    uint32_t evt_header_size_quad_bytes = sizeof(CAENV1730EventHeader)/sizeof(uint32_t);
    uint32_t data_size_double_bytes = 2*(ev_size_quad_bytes - evt_header_size_quad_bytes);
    uint32_t wvfm_length = data_size_double_bytes/nch;

    const uint16_t* data_begin = reinterpret_cast<const uint16_t*>(frag.dataBeginBytes() 
                                   + sizeof(CAENV1730EventHeader));
    const uint16_t* value_ptr =  data_begin;
    uint16_t value = 0;

    for (size_t i_ch=0; i_ch<nch; ++i_ch){
        auto ch_offset = (size_t)(i_ch * wvfm_length);      
        std::vector<uint16_t> wvfm(wvfm_length,0);

        //--loop over waveform entries
        for(size_t i_t=0; i_t<wvfm_length; ++i_t){ 
            value_ptr = data_begin + ch_offset + i_t; 
            value = *(value_ptr);
            wvfm.at(i_t) = value;
        }
        wvfm_v.push_back(wvfm);
    }
}

void sbndaq::SBNDPMTDecoder::get_timing(artdaq::Fragment & frag,
                                       uint16_t & frag_postpercent,
                                       uint32_t & frag_ttt, 
                                       uint32_t & frag_len, 
                                       int & frag_tick){
    CAENV1730Fragment bb(frag);
    auto const* md = bb.Metadata();
    auto nch = md->nChannels;
    
    if (nch < 16){
        std::cout << "No Ch15 in the fragment, FTRIG channel missing? FTRIG value set to 0." << std::endl;
        frag_tick = 0;
        return;
    }

    CAENV1730Event const* event_ptr = bb.Event();
    CAENV1730EventHeader header = event_ptr->Header;
    uint32_t ev_size_quad_bytes = header.eventSize;
    uint32_t evt_header_size_quad_bytes = sizeof(CAENV1730EventHeader)/sizeof(uint32_t);
    uint32_t data_size_double_bytes = 2*(ev_size_quad_bytes - evt_header_size_quad_bytes);
    uint32_t wvfm_length = data_size_double_bytes/nch;

    auto frag_ts = frag.timestamp()%uint(1e9);
    frag_ttt = header.triggerTimeTag*8;
    frag_len = wvfm_length;

    if (wvfm_length < fnominal_length){ // if an extension
        frag_postpercent = fdefault_postpercent;
    }
    else{
        if (frag_ts!=frag_ttt){
            // this assumes that if timestamp != ttt... then the time tag shift is enabled in the caen configuration
            if (frag_ttt>frag_ts)
                frag_postpercent = round((100.0*(frag_ttt-frag_ts)/(frag_len*2.0)));
            else // second rollover between ts and ttt
                frag_postpercent = round((100.0*(1e9+frag_ttt-frag_ts)/(frag_len*2.0))); 
            if (frag_postpercent > 100){
                std::cout << "WARNING: Postpercent is not correctly configured!! Saving default postpercent." << std::endl;
                frag_postpercent = fdefault_postpercent;
            }
        }
        else
            frag_postpercent = fdefault_postpercent;
    }

    const uint16_t* data_begin = reinterpret_cast<const uint16_t*>(frag.dataBeginBytes() 
								   + sizeof(CAENV1730EventHeader));
    const uint16_t* value_ptr =  data_begin;
    uint16_t value = 0;

    auto ch15_offset = (size_t)(15 * wvfm_length);

    for(size_t i_t=0; i_t<wvfm_length; ++i_t){ 
        value_ptr = data_begin + ch15_offset + i_t; 
        value = *(value_ptr);
        if (value > fthreshold_ftrig){
            frag_tick = i_t;
            break;
        }
    }
}

uint32_t sbndaq::SBNDPMTDecoder::get_length(artdaq::Fragment & frag){
    CAENV1730Fragment bb(frag);
    auto const* md = bb.Metadata();
    auto nch = md->nChannels;    

    CAENV1730Event const* event_ptr = bb.Event();
    CAENV1730EventHeader header = event_ptr->Header;
    uint32_t ev_size_quad_bytes = header.eventSize;
    uint32_t evt_header_size_quad_bytes = sizeof(CAENV1730EventHeader)/sizeof(uint32_t);
    uint32_t data_size_double_bytes = 2*(ev_size_quad_bytes - evt_header_size_quad_bytes);
    uint32_t wvfm_length = data_size_double_bytes/nch;

    return wvfm_length;
}

uint32_t sbndaq::SBNDPMTDecoder::get_ttt(artdaq::Fragment & frag){
    CAENV1730Fragment bb(frag);
    CAENV1730Event const* event_ptr = bb.Event();
    CAENV1730EventHeader header = event_ptr->Header;
    uint32_t ttt = header.triggerTimeTag*8;
    return ttt;
}

uint32_t sbndaq::SBNDPMTDecoder::get_boardid(artdaq::Fragment & frag){
    CAENV1730Fragment bb(frag);
    CAENV1730Event const* event_ptr = bb.Event();
    CAENV1730EventHeader header = event_ptr->Header;
    uint32_t boardid = header.boardID;
    return boardid;
}

DEFINE_ART_MODULE(sbndaq::SBNDPMTDecoder)<|MERGE_RESOLUTION|>--- conflicted
+++ resolved
@@ -589,14 +589,8 @@
                     art::Ptr<raw::OpDetWaveform> wvfmPtr = make_fltwvfm_ptr(fltwvfmVec->size()-1);
                     fltTimingAssns->addSingle(brdTimingInfoPtr, wvfmPtr);
                 }
-<<<<<<< HEAD
                 else if ((fragid == 8)){ // fyi: this hardcodes the timing caen board index
                     if ((foutput_timing_wvfm) && (std::find(fignore_timing_ch.begin(), fignore_timing_ch.end(), i) == fignore_timing_ch.end())){
-=======
-                else if ((fragid == 8)  ){
-                    if( (foutput_timing_wvfm) && (std::find(fignore_timing_ch.begin(), fignore_timing_ch.end(), i) == fignore_timing_ch.end()) )
-                    {
->>>>>>> 094d2fca
                         timwvfmVec->push_back(waveform);
                         art::Ptr<raw::OpDetWaveform> wvfmPtr = make_timwvfm_ptr(timwvfmVec->size()-1);
                         timTimingAssns->addSingle(brdTimingInfoPtr, wvfmPtr);
