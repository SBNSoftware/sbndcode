--- conflicted
+++ resolved
@@ -15,12 +15,6 @@
     ROOT::Tree
 )
 
-<<<<<<< HEAD
-art_dictionary(DICTIONARY_LIBRARIES 
-                lardataobj::RawData)
-
-=======
->>>>>>> 2036bd5f
 install_fhicl()
 install_headers()
 install_source()