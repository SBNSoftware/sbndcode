--- conflicted
+++ resolved
@@ -22,17 +22,9 @@
     spectdc_ftrig_ch: 3 # channel number of the spec tdc that stores the flash trigger 
     spectdc_etrig_ch: 4 # channel number of the spec tdc that stores the event trigger
 
-<<<<<<< HEAD
-    # configure PTB inputs; the HLT with the smallest trigger word will be used (within some range to the rawheader timestamp)
-    ptb_product_name: "ptbdecoder"
-    ptb_etrig_trigword_min: 1   # minimum trigger word (in decimal) 
-    ptb_etrig_trigword_max: 100000 # maximum trigger word (in decimal)
-    ptb_etrig_wordtype: 2
-=======
     # configure PTB inputs; used in case spec etrig is missing
     ptb_product_name: "ptbdecoder"
     ptb_allowed_hlts: [1,2,3,4,5,14,15] # beam, offbeam, and crossing muon hlts
->>>>>>> e8c36a11
     ptb_trig_raw_diff_max: 3000000 # the maximum allowed time difference in ns
 
     # configure output options
