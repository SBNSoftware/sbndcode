////////////////////////////////////////////////////////////////////////
//
// An offline-friendly packaging of the Penn Trigger Board (PTB)'s data for SBND
// Tom Junk, November 10, 2023
// modeled after pdspctb.h from ProtoDUNE-SP
//
////////////////////////////////////////////////////////////////////////

#ifndef  sbndptb_H
#define  sbndptb_H

#include "RtypesCore.h"
#include <stdint.h>
#include <vector>

namespace raw {

  namespace ptb {

    struct Trigger {
<<<<<<< HEAD
      ULong64_t prev_timestamp;
      ULong64_t timestamp;
      ULong64_t trigger_word;
      uint32_t gate_counter;
      uint32_t word_type;
=======
      ULong64_t timestamp; //PTB clock ticks *20 ns gives UNIX
      ULong64_t trigger_word; //Which HLT (<20 is event triggers). Possibly several HLT but should generally be close in time
      //PTB fcl has a list of HLT 
      //grafana has other resources listing HLT with descriptive name
      uint32_t word_type; 
>>>>>>> 094d2fca
    };

    struct ChStatus {
      ULong64_t prev_timestamp;
      ULong64_t timestamp;
      uint32_t beam;
      uint32_t crt;
      uint32_t pds;
      uint32_t mtca;
      uint32_t nim;
      uint32_t auxpds;
      uint32_t word_type;
    };

    struct Feedback {
      ULong64_t prev_timestamp;
      ULong64_t timestamp;
      uint32_t code;
      uint32_t source;
      uint64_t payload;
      uint32_t word_type;
    };

    struct Misc {
      ULong64_t prev_timestamp;
      ULong64_t timestamp;
      ULong64_t payload;
      uint32_t word_type;
    };

    struct WordIndex {
      uint32_t word_type;
      uint32_t index;
    };

    class sbndptb
    {

    public:

      sbndptb() {}; // Constructor of an emtpy data product

      // constructor with all of the vectors set

      sbndptb(std::vector<raw::ptb::Trigger> &HLtrigs,
	    std::vector<raw::ptb::Trigger> &LLtrigs,
	    std::vector<raw::ptb::ChStatus> &chstats,
	    std::vector<raw::ptb::Feedback> &fbs,
	    std::vector<raw::ptb::Misc> &m,
	    std::vector<raw::ptb::WordIndex> &wordindexes) : 
      fHLTriggers(HLtrigs),
      fLLTriggers(LLtrigs),
      fChStatuses(chstats),
      fFeedbacks(fbs),
      fMiscs(m),
      fIndexes(wordindexes) {};

      const std::vector<raw::ptb::Trigger>&     GetHLTriggers() const;   //HLT menu 
      const std::vector<raw::ptb::Trigger>&     GetLLTriggers() const;   //LLT menu 
      const std::vector<raw::ptb::ChStatus>&    GetChStatuses() const; 
      const std::vector<raw::ptb::Feedback>&    GetFeedbacks() const;  
      const std::vector<raw::ptb::Misc>&        GetMiscs() const;
      const std::vector<raw::ptb::WordIndex>&   GetIndexes() const;

      size_t  GetNTriggers() const;   
      size_t  GetNHLTriggers() const;   
      size_t  GetNLLTriggers() const;   
      size_t  GetNChStatuses() const; 
      size_t  GetNFeedbacks() const;  
      size_t  GetNMiscs() const;      
      size_t  GetNIndexes() const;      

      const raw::ptb::Trigger&    GetHLTrigger(size_t i) const;   
      const raw::ptb::Trigger&    GetLLTrigger(size_t i) const;   
      const raw::ptb::ChStatus&   GetChStatuse(size_t i) const; 
      const raw::ptb::Feedback&   GetFeedback(size_t i) const;  
      const raw::ptb::Misc&       GetMisc(size_t i) const;      
      const raw::ptb::WordIndex&  GetIndex(size_t i) const;      

    private:

      std::vector<raw::ptb::Trigger> fHLTriggers;
      std::vector<raw::ptb::Trigger> fLLTriggers;
      std::vector<raw::ptb::ChStatus> fChStatuses;
      std::vector<raw::ptb::Feedback> fFeedbacks;
      std::vector<raw::ptb::Misc> fMiscs;
      std::vector<raw::ptb::WordIndex> fIndexes;
    };
  } // namespace ptb
} // namespace raw

// accessors

const std::vector<raw::ptb::Trigger>&       raw::ptb::sbndptb::GetHLTriggers()   const { return fHLTriggers; }
const std::vector<raw::ptb::Trigger>&       raw::ptb::sbndptb::GetLLTriggers()   const { return fLLTriggers; }
const std::vector<raw::ptb::ChStatus>&      raw::ptb::sbndptb::GetChStatuses() const { return fChStatuses; }
const std::vector<raw::ptb::Feedback>&      raw::ptb::sbndptb::GetFeedbacks()  const { return fFeedbacks; }
const std::vector<raw::ptb::Misc>&          raw::ptb::sbndptb::GetMiscs()      const { return fMiscs; }
const std::vector<raw::ptb::WordIndex>&     raw::ptb::sbndptb::GetIndexes()    const { return fIndexes; }

size_t  raw::ptb::sbndptb::GetNTriggers()   const { return fHLTriggers.size() + fLLTriggers.size(); }
size_t  raw::ptb::sbndptb::GetNHLTriggers()   const { return fHLTriggers.size(); }
size_t  raw::ptb::sbndptb::GetNLLTriggers()   const { return fLLTriggers.size(); }
size_t  raw::ptb::sbndptb::GetNChStatuses() const { return fChStatuses.size(); }
size_t  raw::ptb::sbndptb::GetNFeedbacks()  const { return fFeedbacks.size(); }
size_t  raw::ptb::sbndptb::GetNMiscs()      const { return fMiscs.size(); }
size_t  raw::ptb::sbndptb::GetNIndexes()    const { return fIndexes.size(); }

const raw::ptb::Trigger&     raw::ptb::sbndptb::GetHLTrigger(size_t i)   const { return fHLTriggers.at(i); }
const raw::ptb::Trigger&     raw::ptb::sbndptb::GetLLTrigger(size_t i)   const { return fLLTriggers.at(i); }
const raw::ptb::ChStatus&    raw::ptb::sbndptb::GetChStatuse(size_t i) const { return fChStatuses.at(i); }
const raw::ptb::Feedback&    raw::ptb::sbndptb::GetFeedback(size_t i)  const { return fFeedbacks.at(i); }
const raw::ptb::Misc&        raw::ptb::sbndptb::GetMisc(size_t i)      const { return fMiscs.at(i); }
const raw::ptb::WordIndex&   raw::ptb::sbndptb::GetIndex(size_t i)     const { return fIndexes.at(i); }

#endif // sbndptb_H<|MERGE_RESOLUTION|>--- conflicted
+++ resolved
@@ -18,19 +18,11 @@
   namespace ptb {
 
     struct Trigger {
-<<<<<<< HEAD
       ULong64_t prev_timestamp;
       ULong64_t timestamp;
       ULong64_t trigger_word;
       uint32_t gate_counter;
       uint32_t word_type;
-=======
-      ULong64_t timestamp; //PTB clock ticks *20 ns gives UNIX
-      ULong64_t trigger_word; //Which HLT (<20 is event triggers). Possibly several HLT but should generally be close in time
-      //PTB fcl has a list of HLT 
-      //grafana has other resources listing HLT with descriptive name
-      uint32_t word_type; 
->>>>>>> 094d2fca
     };
 
     struct ChStatus {
