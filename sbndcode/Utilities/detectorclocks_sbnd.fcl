--- conflicted
+++ resolved
@@ -12,24 +12,14 @@
 sbnd_detectorclocks: @local::standard_detectorclocks
 
 sbnd_detectorclocks.TrigModuleName:     "triggersim"
-<<<<<<< HEAD
-sbnd_detectorclocks.InheritClockConfig: true    # Clock settings at gen-level will be passed down
-=======
 sbnd_detectorclocks.InheritClockConfig: true
->>>>>>> 0fc5029f
 sbnd_detectorclocks.TriggerOffsetTPC:   -0.2e3  # Time [us] for TPC readout start w.r.t. trigger time
 sbnd_detectorclocks.FramePeriod:        1.3e3   # Frame period [us]
 sbnd_detectorclocks.ClockSpeedTPC:      2.      # TPC clock speed in MHz
 sbnd_detectorclocks.ClockSpeedOptical:  500.    # Optical clock speed in MHz
 sbnd_detectorclocks.ClockSpeedTrigger:  16.     # Trigger clock speed in MHz
-<<<<<<< HEAD
-sbnd_detectorclocks.G4RefTime:          0	# G4 time [us] where electronics clock counting start
-sbnd_detectorclocks.DefaultTrigTime:    0   # Default trigger time [us].
-sbnd_detectorclocks.DefaultBeamTime:    0   # Default beam time [us].
-=======
 sbnd_detectorclocks.G4RefTime:          -1.7e3  # G4 time [us] where electronics clock counting start
 sbnd_detectorclocks.DefaultTrigTime:    1.7e3   # Default trigger time [us].
 sbnd_detectorclocks.DefaultBeamTime:    1.7e3   # Default beam time [us].
->>>>>>> 0fc5029f
 
 END_PROLOG