--- conflicted
+++ resolved
@@ -1,4 +1,6 @@
-
+include_directories( ${CMAKE_CURRENT_SOURCE_DIR} )
+include_directories( $ENV{NUTOOLS_INC} )
+include_directories( $ENV{IFDHX_FQ_DIR}/inc )
 
 art_make(
   MODULE_LIBRARIES
@@ -23,9 +25,6 @@
                     sbndaq_artdaq_core::sbndaq-artdaq-core_Overlays
                     sbndaq_artdaq_core::sbndaq-artdaq-core_Overlays_Common
 
-<<<<<<< HEAD
-
-=======
 		    sbndcode_CRT
 		    sbndcode_CRTUtils
                     sbnobj_Common_CRT
@@ -33,7 +32,6 @@
 		    sbnobj_SBND_Trigger
                     sbndcode_CRTUtils
                     sbndcode_GeoWrappers
->>>>>>> 4f9cc0bc
                     
                     art::Framework_Services_Optional_RandomNumberGenerator_service
                     canvas::canvas
