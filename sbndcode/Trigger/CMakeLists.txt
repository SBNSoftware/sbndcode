--- conflicted
+++ resolved
@@ -17,12 +17,7 @@
                     artdaq_core::artdaq-core_Utilities
                     sbndaq_artdaq_core::sbndaq-artdaq-core_Overlays
                     sbndaq_artdaq_core::sbndaq-artdaq-core_Overlays_Common
-<<<<<<< HEAD
-
 #		    sbndcode_CRT
-=======
-		    sbndcode_CRT
->>>>>>> 98987b6e
 		    sbndcode_CRTUtils
                     sbnobj::Common_CRT
 		    sbnobj::SBND_CRT
