--- conflicted
+++ resolved
@@ -20,12 +20,7 @@
                     artdaq_core::artdaq-core_Utilities
                     sbndaq_artdaq_core::sbndaq-artdaq-core_Overlays
                     sbndaq_artdaq_core::sbndaq-artdaq-core_Overlays_Common
-<<<<<<< HEAD
-#		    sbndcode_CRT
-		    sbndcode_CRTUtils
-=======
                     sbndcode_CRTUtils
->>>>>>> aa33e497
                     sbnobj::Common_CRT
                     sbnobj::SBND_CRT
                     sbnobj::SBND_Trigger
