set(
  MODULE_LIBRARIES
                    sbndcode_OpDetSim
                                larcorealg::Geometry
                    larcore::Geometry_Geometry_service
                    lardataobj::Simulation
                    lardata::Utilities
                    lardataobj::RawData
                    lardataobj::RecoBase
                    lardataobj::AnalysisBase
                    lardata::DetectorInfoServices_DetectorClocksServiceStandard_service
                    sbndcode_Utilities_SignalShapingServiceSBND_service
                    nurandom::RandomUtils_NuRandomService_service
                    art::Framework_Core
                    art::Framework_Principal
                    art::Framework_Services_Registry
                    art_root_io::tfile_support
                    art_root_io::TFileService_service
                                artdaq_core::artdaq-core_Data
                    artdaq_core::artdaq-core_Utilities
                    sbndaq_artdaq_core::sbndaq-artdaq-core_Overlays
                    sbndaq_artdaq_core::sbndaq-artdaq-core_Overlays_Common
<<<<<<< HEAD
                    sbndcode_CRTUtils
                    sbnobj::Common_CRT
                    sbnobj::SBND_CRT
                    sbnobj::SBND_Trigger
=======
                    sbndaq_artdaq_core::sbndaq-artdaq-core_Obj_SBND
                    sbndcode_CRTUtils
                    sbnobj::Common_CRT
                    sbnobj::SBND_CRT
>>>>>>> de944d6b
                    sbndcode_CRTUtils
                    sbndcode_GeoWrappers
                    art::Framework_Services_Optional_RandomNumberGenerator_service
                    canvas::canvas
                    messagefacility::MF_MessageLogger
                    fhiclcpp::fhiclcpp
                    cetlib::cetlib
                    CLHEP::CLHEP
                    ROOT::Core
                    ROOT::Tree
)

add_subdirectory(CRT)
add_subdirectory(PMT)

cet_build_plugin(ArtdaqFragmentProducer art::module SOURCE ArtdaqFragmentProducer_module.cc LIBRARIES ${MODULE_LIBRARIES})
cet_build_plugin(MetricProducer art::module SOURCE MetricProducer_module.cc LIBRARIES ${MODULE_LIBRARIES})

install_headers()
install_fhicl()
install_source()<|MERGE_RESOLUTION|>--- conflicted
+++ resolved
@@ -20,17 +20,10 @@
                     artdaq_core::artdaq-core_Utilities
                     sbndaq_artdaq_core::sbndaq-artdaq-core_Overlays
                     sbndaq_artdaq_core::sbndaq-artdaq-core_Overlays_Common
-<<<<<<< HEAD
-                    sbndcode_CRTUtils
-                    sbnobj::Common_CRT
-                    sbnobj::SBND_CRT
-                    sbnobj::SBND_Trigger
-=======
                     sbndaq_artdaq_core::sbndaq-artdaq-core_Obj_SBND
                     sbndcode_CRTUtils
                     sbnobj::Common_CRT
                     sbnobj::SBND_CRT
->>>>>>> de944d6b
                     sbndcode_CRTUtils
                     sbndcode_GeoWrappers
                     art::Framework_Services_Optional_RandomNumberGenerator_service
